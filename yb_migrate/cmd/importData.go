/*
Copyright © 2021 NAME HERE <EMAIL ADDRESS>

Licensed under the Apache License, Version 2.0 (the "License");
you may not use this file except in compliance with the License.
You may obtain a copy of the License at

    http://www.apache.org/licenses/LICENSE-2.0

Unless required by applicable law or agreed to in writing, software
distributed under the License is distributed on an "AS IS" BASIS,
WITHOUT WARRANTIES OR CONDITIONS OF ANY KIND, either express or implied.
See the License for the specific language governing permissions and
limitations under the License.
*/
package cmd

import (
	"bufio"
	"context"
	"fmt"
	"log"
	"os"
	"os/exec"
	"path/filepath"
	"regexp"
	"strconv"
	"strings"
	"time"
	"yb_migrate/src/fwk"
	"yb_migrate/src/utils"

	"github.com/spf13/cobra"

	"github.com/jackc/pgx/v4"
	"github.com/tevino/abool/v2"
)

<<<<<<< HEAD
=======
var importMode string
var metaInfoDir = META_INFO_DIR_NAME
var importLockFile = fmt.Sprintf("%s/%s/data/.importLock", exportDir, metaInfoDir)
var numLinesInASplit = 1000
var parallelImportJobs = 0
var Done = abool.New()
var GenerateSplitsDone = abool.New()

type ExportTool int

const (
	Ora2Pg = iota
	YsqlDump
	PgDump
)

>>>>>>> b5b8499e
// importDataCmd represents the importData command
var importDataCmd = &cobra.Command{
	Use:   "data",
	Short: "This command imports data into YugabyteDB database",
	Long:  `This command will import the data exported from the source database into YugabyteDB database.`,

	Run: func(cmd *cobra.Command, args []string) {
		// exportTool := getExportTool()
		// fmt.Printf("tool = %d\n", exportTool)
		importData()
	},
}

func getExportTool() ExportTool {
	return Ora2Pg
}

func getYBServers() []*Target {
	url := getTargetConnectionUri(&target)
	conn, err := pgx.Connect(context.Background(), url)
	if err != nil {
		fmt.Fprintf(os.Stderr, "Unable to connect to database: %v\n", err)
		os.Exit(1)
	}
	defer conn.Close(context.Background())

	rows, err := conn.Query(context.Background(), GET_SERVERS_QUERY)
	if err != nil {
		log.Fatal(err)
	}
	defer rows.Close()

	var targets []*Target
	for rows.Next() {
		clone := cloneTarget(&target, false)
		var host, nodeType, cloud, region, zone, public_ip string
		var port, num_conns int
		if err := rows.Scan(&host, &port, &num_conns,
			&nodeType, &cloud, &region, &zone, &public_ip); err != nil {
			log.Fatal(err)
		}
		clone.Host = host
		clone.Port = fmt.Sprintf("%d", port)
		clone.Uri = getTargetConnectionUri(clone)
		targets = append(targets, clone)
	}
	return targets
}

func cloneTarget(t *Target, includeUri bool) *Target {
	var clone Target
	clone.User = t.User
	clone.Database = t.Database
	clone.Password = t.Password
	clone.Host = t.Host
	clone.Port = t.Port
	if includeUri {
		clone.Uri = t.Uri
	}
	return &clone
}

func getTargetFromYBUri(uri string) *Target {
	uriParts := strings.Split(uri, ":")
	if len(uriParts) < 4 {
		panic("Bad uri: " + uri)
	}
	// pgdatatbase := uriParts[0]
	userPart := uriParts[1]
	user := strings.TrimPrefix(userPart, "//")
	passwdHostPart := uriParts[2]
	passwdHost := strings.Split(passwdHostPart, "@")
	password := passwdHost[0]
	host := passwdHost[1]
	portDBPart := uriParts[3]
	portDB := strings.Split(portDBPart, "/")
	port := portDB[0]
	database := portDB[1]
	// fmt.Printf("pgdb = %s\nuser = %s\npasswd = %s\nhost = %s\nport = %s\ndatabase = %s\n",
	// pgdatatbase, user, password, host, port, database)
	targetStruct := Target{
		Host:     host,
		Port:     port,
		User:     user,
		Password: password,
		Database: database,
		Uri:      uri,
	}
	return &targetStruct
}

func getTargetConnectionUri(targetStruct *Target) string {
	if len(targetStruct.Uri) != 0 {
		targetFromURi := getTargetFromYBUri(target.Uri)
		targetStruct.User = targetFromURi.User
		targetStruct.Database = targetFromURi.Database
		targetStruct.Password = targetFromURi.Password
		targetStruct.Host = targetFromURi.Host
		targetStruct.Port = targetFromURi.Port
		return targetStruct.Uri
	}
	uri := fmt.Sprintf("postgres://%s:%s@%s:%s/%s",
		targetStruct.User, targetStruct.Password, targetStruct.Host, targetStruct.Port, targetStruct.Database)
	targetStruct.Uri = uri
	return uri
}

func importData() {
	// TODO: Add later
	// acquireImportLock()
	// defer os.Remove(importLockFile)
	targets := getYBServers()
	var parallelism = parallelImportJobs
	if parallelism == -1 {
		parallelism = len(targets)
	}
	fmt.Printf("Number of parallel imports at a time %d\n", parallelism)
	splitFilesChannel := make(chan *fwk.SplitFileImportTask, SPLIT_FILE_CHANNEL_SIZE)
	targetServerChannel := make(chan *Target, 1)
	go roundRobinTargets(targets, targetServerChannel)
	go generateSmallerSplits(splitFilesChannel)
	go doImport(splitFilesChannel, parallelism, targetServerChannel)
	checkForDone()
	fmt.Printf("\nDone. Exiting\n")
	fmt.Print("\033[?25h") // Hide the cursor
}

func checkForDone() {
	doLoop := true
	for doLoop {
		if GenerateSplitsDone.IsSet() {
			// InProgress Pattern
			inProgressPattern := fmt.Sprintf("%s/%s/data/*.P", exportDir, metaInfoDir)
			m1, _ := filepath.Glob(inProgressPattern)
			inCreatedPattern := fmt.Sprintf("%s/%s/data/*.C", exportDir, metaInfoDir)
			m2, _ := filepath.Glob(inCreatedPattern)
			// in progress are interrupted ones
			if len(m1) > 0 || len(m2) > 0 {
				time.Sleep(2 * time.Second)
			} else {
				doLoop = false
				fmt.Printf("All imports done\n")
				Done.Set()
			}
		} else {
			time.Sleep(5 * time.Second)
		}
	}

}

func roundRobinTargets(targets []*Target, channel chan *Target) {
	index := 0
	for Done.IsNotSet() {
		channel <- targets[index%len(targets)]
		index++
	}
}

func acquireImportLock() {
}

func generateSmallerSplits(taskQueue chan *fwk.SplitFileImportTask) {
	doneTables, interruptedTables, remainingTables, _ := getTablesToImport()
	truncateRemainingTables(remainingTables)
	// fmt.Printf("%v, %v, %v, %s", done, interrupted, remaining, err)
	splitDataFiles(doneTables, interruptedTables, remainingTables, taskQueue)
}

func truncateRemainingTables(tables []string) {
	url := getTargetConnectionUri(&target)
	conn, err := pgx.Connect(context.Background(), url)
	if err != nil {
		fmt.Fprintf(os.Stderr, "Unable to connect to database: %v\n", err)
		os.Exit(1)
	}
	defer conn.Close(context.Background())

	for _, tab := range tables {
		fmt.Printf("Truncating table %s\n", tab)
		truncateStmnt := fmt.Sprintf("truncate table %s", tab)
		rows, err := conn.Query(context.Background(), truncateStmnt)
		if err != nil {
			log.Fatal(err)
		}
		rows.Close()
	}
}

func splitDataFiles(doneTables []string, interruptedTables []string, remainingTables []string,
	taskQueue chan *fwk.SplitFileImportTask) {
	allTables := append(interruptedTables, remainingTables...)
	// fmt.Printf("all tables = %v\n", allTables)
	// fmt.Printf("done tables = %v\n", doneTables)

	for _, t := range allTables {
		origDataFile := exportDir + "/data/" + t + "_data.sql"
		// collect interrupted splits
		// make an import task and schedule them
		alreadyImported := false
		for _, dt := range doneTables {
			// fmt.Printf("Comparing %s and %s and string compare = %d\n", dt, t, strings.Compare(dt, t))
			if strings.Compare(dt, t) == 0 {
				alreadyImported = true
				break
			}
		}
		if alreadyImported {
			continue
		}
		largestCreatedSplitSoFar := 0
		largestOffsetSoFar := 0
		fileFullySplit := false
		pattern := fmt.Sprintf("%s/%s/data/%s.*", exportDir, metaInfoDir, t)
		matches, _ := filepath.Glob(pattern)
		// in progress are interrupted ones
		interruptedRegexStr := fmt.Sprintf(".+/%s\\.(\\d+)\\.(\\d+)\\.[P]$", t)
		interruptedRegexp := regexp.MustCompile(interruptedRegexStr)
		for _, filename := range matches {
			// fmt.Printf("Matched file name = %s\n", filename)
			submatches := interruptedRegexp.FindAllStringSubmatch(filename, -1)
			for _, match := range submatches {
				// This means a match. Submit the task with interrupted = true
				splitNum, _ := strconv.Atoi(match[1])
				offset, _ := strconv.Atoi(match[2])
				if offset == -1 {
					fileFullySplit = true
				}
				if splitNum > largestCreatedSplitSoFar {
					largestCreatedSplitSoFar = splitNum
				}
				if offset > largestOffsetSoFar {
					largestOffsetSoFar = offset
				}
				addASplitTask("", t, filename, splitNum, true, taskQueue)
			}
		}
		// collect files which were generated but processing did not start
		// schedule import task for them
		createdButNotStartedRegexStr := fmt.Sprintf(".+/%s\\.(\\d+)\\.(\\d+)\\.[C]$", t)
		createdButNotStartedRegex := regexp.MustCompile(createdButNotStartedRegexStr)
		// fmt.Printf("created but not started regex = %s\n", createdButNotStartedRegex.String())
		for _, filename := range matches {
			submatches := createdButNotStartedRegex.FindAllStringSubmatch(filename, -1)
			for _, match := range submatches {
				// This means a match. Submit the task with interrupted = true
				splitNum, _ := strconv.Atoi(match[1])
				offset, _ := strconv.Atoi(match[2])
				if splitNum > largestCreatedSplitSoFar {
					largestCreatedSplitSoFar = splitNum
				}
				if offset > largestOffsetSoFar {
					largestOffsetSoFar = offset
				}
				if splitNum == 0 { // TODO: Constant needed
					fileFullySplit = true
				}
				// for interrupted files offsets are already determined
				addASplitTask("", t, filename, splitNum, true, taskQueue)
			}
		}
		if !fileFullySplit {
			splitFilesForTable(origDataFile, t, taskQueue, largestCreatedSplitSoFar, largestOffsetSoFar)
		}
	}
	GenerateSplitsDone.Set()
}

func splitFilesForTable(dataFile string, t string, taskQueue chan *fwk.SplitFileImportTask, largestSplit int, largestOffset int) {
	splitNum := largestSplit + 1
	currTmpFileName := fmt.Sprintf("%s/%s/data/%s.%d.tmp", exportDir, metaInfoDir, t, splitNum)
	numLinesTaken := largestOffset
	numLinesInThisSplit := 0
	forig, err := os.Open(dataFile)
	if err != nil {
		log.Fatal(err)
	}
	defer forig.Close()

	r := bufio.NewReader(forig)
	sz := 0
	// fmt.Printf("curr temp file created = %s\n", currTmpFileName)
	outfile, err := os.Create(currTmpFileName)
	if err != nil {
		log.Fatal(err)
	}

	// skip till largest offset
	// fmt.Printf("Skipping %d lines from %s\n", largestOffset, dataFile)
	for i := 0; i < largestOffset; i++ {
		utils.Readline(r)
	}
	// Create a buffered writer from the file
	bufferedWriter := bufio.NewWriter(outfile)
	var readLineErr error = nil
	var line string
	linesWrittenToBuffer := false
	for readLineErr == nil {
		line, readLineErr = utils.Readline(r)
		numLinesTaken += 1
		if readLineErr == nil && !isDataLine(line) {
			continue
		}
		if linesWrittenToBuffer {
			line = fmt.Sprintf("\n%s", line)
		}
		length, err := bufferedWriter.WriteString(line)
		linesWrittenToBuffer = true
		if err != nil {
			log.Printf("Cannot write the read line into %s\n", outfile)
			return
		}
		sz += length
		if sz >= FOUR_MB {
			err = bufferedWriter.Flush()
			if err != nil {
				log.Printf("Cannot flush data in file = %s\n", outfile)
				return
			}
			bufferedWriter.Reset(outfile)
			sz = 0
		}
		numLinesInThisSplit += 1
		if numLinesInThisSplit == numLinesInASplit || readLineErr != nil {
			err = bufferedWriter.Flush()
			if err != nil {
				log.Printf("Cannot flush data in file = %s\n", outfile)
				return
			}
			outfile.Close()
			fileSplitNumber := splitNum
			if readLineErr != nil {
				fileSplitNumber = 0 // TODO Constant
			}
			splitFile := fmt.Sprintf("%s/%s/data/%s.%d.%d.C",
				exportDir, metaInfoDir, t, fileSplitNumber, numLinesTaken)
			err = os.Rename(currTmpFileName, splitFile)
			if err != nil {
				log.Printf("Cannot rename %s to %s\n", currTmpFileName, splitFile)
				return
			}
			addASplitTask("", t, splitFile, splitNum, true, taskQueue)
			if fileSplitNumber != 0 {
				splitNum += 1
				numLinesInThisSplit = 0
				linesWrittenToBuffer = false
				currTmpFileName = fmt.Sprintf("%s/%s/data/%s.%d.tmp", exportDir, metaInfoDir, t, splitNum)
				outfile, err = os.Create(currTmpFileName)
				if err != nil {
					log.Printf("Cannot create %s\n", currTmpFileName)
					return
				}
				bufferedWriter = bufio.NewWriter(outfile)
			}
		}
	}
}

func isDataLine(line string) bool {
	if len(line) == 0 || strings.HasPrefix(
		line, "SET ") || strings.HasPrefix(
		line, "TRUNCATE ") || strings.HasPrefix(
		line, "COPY ") || strings.HasPrefix(line, "\\.") {
		// fmt.Printf("Returning non data line for %s\n", line)
		return false
	}
	return true
}

func addASplitTask(schemaName string, tableName string, filepath string, splitNumber int, interrupted bool,
	taskQueue chan *fwk.SplitFileImportTask) {
	var t fwk.SplitFileImportTask
	t.SchemaName = schemaName
	t.TableName = tableName
	t.SplitFilePath = filepath
	t.SplitNumber = splitNumber
	t.Interrupted = interrupted
	taskQueue <- &t
}

func getPreSQLs(file string) []string {
	return nil
}

func getTablesToImport() ([]string, []string, []string, error) {
	metaInfoDir := fmt.Sprintf("%s/%s", exportDir, metaInfoDir)

	_, err := os.Stat(metaInfoDir)
	if err != nil {
		fmt.Println("metainfo dir is missing. Exiting.")
		os.Exit(1)
	}
	metaInfoDataDir := fmt.Sprintf("%s/data", metaInfoDir)
	_, err = os.Stat(metaInfoDataDir)
	if err != nil {
		fmt.Println("metainfo data dir is missing. Exiting.")
		os.Exit(1)
	}

	exportDonePath := metaInfoDataDir + "/exportDone"
	_, err = os.Stat(exportDonePath)
	if err != nil {
		fmt.Println("Export is not done yet. Exiting.")
		os.Exit(1)
	}

	exportDataDir := fmt.Sprintf("%s/data", exportDir)
	_, err = os.Stat(exportDataDir)
	if err != nil {
		fmt.Printf("Export data dir %s is missing. Exiting.\n", exportDataDir)
		os.Exit(1)
	}
	// Collect all the data files
	dataFilePatern := fmt.Sprintf("%s/*_data.sql", exportDataDir)
	datafiles, err := filepath.Glob(dataFilePatern)
	pat := regexp.MustCompile(`.+/(\S+)_data.sql`)
	var tables []string
	for _, v := range datafiles {
		tablenameMatches := pat.FindAllStringSubmatch(v, -1)
		for _, match := range tablenameMatches {
			tables = append(tables, match[1])
		}
	}

	// let's find out done first
	var doneTables []string
	for _, t := range tables {
		// split 0 means it is done
		donePattern := fmt.Sprintf("%s/%s/data/%s\\.0\\.\\d+\\.*D", exportDir, metaInfoDir, t)
		matches, _ := filepath.Glob(donePattern)
		// in progress are interrupted ones
		for _, filename := range matches {
			_, err = os.Stat(filename)
			if err == nil {
				fmt.Printf("err %s\n", err.Error())
				doneTables = append(doneTables, t)
			}
		}
	}

	// let's find out interrupted now
	// TODO Obsolete. Change accordingly
	var interruptedTables []string
	var remainingTables []string
	for _, t := range tables {
		fpstarted := fmt.Sprintf("%s/%s.splitstarted", metaInfoDataDir, t)
		fpdone := fmt.Sprintf("%s/%s.done", metaInfoDataDir, t)
		_, err1 := os.Stat(fpstarted)
		_, err2 := os.Stat(fpdone)
		if err1 == nil && err2 != nil {
			interruptedTables = append(interruptedTables, t)
		} else if err1 != nil && err2 != nil {
			remainingTables = append(remainingTables, t)
		}
	}

	return doneTables, interruptedTables, remainingTables, nil
}

func doImport(taskQueue chan *fwk.SplitFileImportTask, parallelism int, targetChan chan *Target) {
	parallelImportChannel := make(chan *fwk.SplitFileImportTask, parallelism)
	go doImportInParallel(parallelImportChannel, targetChan)
	for Done.IsNotSet() {
		select {
		case t := <-taskQueue:
			// fmt.Printf("Got taskfile = %s putting on parallel channel\n", t.SplitFilePath)
			parallelImportChannel <- t
		default:
			// fmt.Printf("No file sleeping for 2 seconds\n")
			time.Sleep(2 * time.Second)
		}
	}
}

func doImportInParallel(channel chan *fwk.SplitFileImportTask, targetChan chan *Target) {
	for Done.IsNotSet() {
		select {
		case t := <-channel:
			// fmt.Printf("Got taskfile from parallel = %s\n", t.SplitFilePath)
			go doOneImport(t, targetChan)
		default:
			// fmt.Printf("No file sleeping for 2 seconds\n")
			time.Sleep(100 * time.Millisecond)
		}
	}
}

func doOneImport(t *fwk.SplitFileImportTask, targetChan chan *Target) {
	splitImportDone := false
	for !splitImportDone {
		select {
		case targetServer := <-targetChan:
			// fmt.Printf("Got taskfile %s and target for that = %s\n", t.SplitFilePath, targetServer.Host)
			// Rename the file to .P
			err := os.Rename(t.SplitFilePath, getInProgressFilePath(t))
			if err != nil {
				panic(err)
			}
			// Prepare a file with session commands followed by the COPY command
			sqlFile := getSqlFilePath(t)
			fp, err := os.Create(sqlFile)
			if err != nil {
				panic(fp)
			}
			// defer os.Remove(sqlFile)
			bufferedWriter := bufio.NewWriter(fp)
			for _, statement := range IMPORT_SESSION_SETTERS {
				_, err = bufferedWriter.WriteString(statement)
				if err != nil {
					panic(err)
				}
				err = bufferedWriter.WriteByte(NEWLINE)
				if err != nil {
					panic(err)
				}
			}
			copyCommand := fmt.Sprintf("COPY %s from '%s';", t.TableName, getInProgressFilePath(t))
			_, err = bufferedWriter.WriteString(copyCommand)
			if err != nil {
				panic(err)
			}
			err = bufferedWriter.Flush()
			if err != nil {
				panic(err)
			}
			err = executeSqlFile(sqlFile, targetServer)
			if err != nil {
				panic(err)
			}
			err = os.Rename(getInProgressFilePath(t), getDoneFilePath(t))
			if err != nil {
				panic(err)
			}
			fmt.Printf("Inserted a batch of %d or less in table %s\n", numLinesInASplit, t.TableName)
			splitImportDone = true
		default:
			// fmt.Printf("No server sleeping for 2 seconds\n")
			time.Sleep(200 * time.Millisecond)
		}
	}
}

func executeSqlFile(file string, server *Target) error {
	cmd := exec.Command(YSQL, "-f", file)
	return cmd.Run()
}

func getInProgressFilePath(task *fwk.SplitFileImportTask) string {
	path := task.SplitFilePath
	base := filepath.Base(path)
	dir := filepath.Dir(path)
	parts := strings.Split(base, ".")
	return fmt.Sprintf("%s/%s.%s.%s.P", dir, parts[0], parts[1], parts[2])
}

func getDoneFilePath(task *fwk.SplitFileImportTask) string {
	path := task.SplitFilePath
	base := filepath.Base(path)
	dir := filepath.Dir(path)
	parts := strings.Split(base, ".")
	return fmt.Sprintf("%s/%s.%s.%s.D", dir, parts[0], parts[1], parts[2])
}

func getSqlFilePath(task *fwk.SplitFileImportTask) string {
	path := task.SplitFilePath
	base := filepath.Base(path)
	dir := filepath.Dir(path)
	parts := strings.Split(base, ".")
	return fmt.Sprintf("%s/%s.%s.%s.sql", dir, parts[0], parts[1], parts[2])
}

func init() {
	importCmd.AddCommand(importDataCmd)

	importDataCmd.PersistentFlags().StringVar(&importMode, "offline", "",
		"By default the data migration mode is offline. Use '--mode online' to change the mode to online migration")
	importDataCmd.PersistentFlags().IntVar(&numLinesInASplit, "batch-size", 1000,
		"Maximum size of each batch import ")
	importDataCmd.PersistentFlags().IntVar(&parallelImportJobs, "parallel-jobs", -1,
		"-1 means number of servers in the Yugabyte cluster")
}<|MERGE_RESOLUTION|>--- conflicted
+++ resolved
@@ -19,7 +19,6 @@
 	"bufio"
 	"context"
 	"fmt"
-	"log"
 	"os"
 	"os/exec"
 	"path/filepath"
@@ -36,9 +35,6 @@
 	"github.com/tevino/abool/v2"
 )
 
-<<<<<<< HEAD
-=======
-var importMode string
 var metaInfoDir = META_INFO_DIR_NAME
 var importLockFile = fmt.Sprintf("%s/%s/data/.importLock", exportDir, metaInfoDir)
 var numLinesInASplit = 1000
@@ -54,7 +50,6 @@
 	PgDump
 )
 
->>>>>>> b5b8499e
 // importDataCmd represents the importData command
 var importDataCmd = &cobra.Command{
 	Use:   "data",
@@ -72,7 +67,7 @@
 	return Ora2Pg
 }
 
-func getYBServers() []*Target {
+func getYBServers() []*utils.Target {
 	url := getTargetConnectionUri(&target)
 	conn, err := pgx.Connect(context.Background(), url)
 	if err != nil {
@@ -87,7 +82,7 @@
 	}
 	defer rows.Close()
 
-	var targets []*Target
+	var targets []*utils.Target
 	for rows.Next() {
 		clone := cloneTarget(&target, false)
 		var host, nodeType, cloud, region, zone, public_ip string
@@ -104,10 +99,10 @@
 	return targets
 }
 
-func cloneTarget(t *Target, includeUri bool) *Target {
-	var clone Target
+func cloneTarget(t *utils.Target, includeUri bool) *utils.Target {
+	var clone utils.Target
 	clone.User = t.User
-	clone.Database = t.Database
+	clone.DBName = t.DBName
 	clone.Password = t.Password
 	clone.Host = t.Host
 	clone.Port = t.Port
@@ -117,7 +112,7 @@
 	return &clone
 }
 
-func getTargetFromYBUri(uri string) *Target {
+func getTargetFromYBUri(uri string) *utils.Target {
 	uriParts := strings.Split(uri, ":")
 	if len(uriParts) < 4 {
 		panic("Bad uri: " + uri)
@@ -132,32 +127,32 @@
 	portDBPart := uriParts[3]
 	portDB := strings.Split(portDBPart, "/")
 	port := portDB[0]
-	database := portDB[1]
+	dbName := portDB[1]
 	// fmt.Printf("pgdb = %s\nuser = %s\npasswd = %s\nhost = %s\nport = %s\ndatabase = %s\n",
 	// pgdatatbase, user, password, host, port, database)
-	targetStruct := Target{
+	targetStruct := utils.Target{
 		Host:     host,
 		Port:     port,
 		User:     user,
 		Password: password,
-		Database: database,
+		DBName:   dbName,
 		Uri:      uri,
 	}
 	return &targetStruct
 }
 
-func getTargetConnectionUri(targetStruct *Target) string {
+func getTargetConnectionUri(targetStruct *utils.Target) string {
 	if len(targetStruct.Uri) != 0 {
 		targetFromURi := getTargetFromYBUri(target.Uri)
 		targetStruct.User = targetFromURi.User
-		targetStruct.Database = targetFromURi.Database
+		targetStruct.DBName = targetFromURi.DBName
 		targetStruct.Password = targetFromURi.Password
 		targetStruct.Host = targetFromURi.Host
 		targetStruct.Port = targetFromURi.Port
 		return targetStruct.Uri
 	}
 	uri := fmt.Sprintf("postgres://%s:%s@%s:%s/%s",
-		targetStruct.User, targetStruct.Password, targetStruct.Host, targetStruct.Port, targetStruct.Database)
+		targetStruct.User, targetStruct.Password, targetStruct.Host, targetStruct.Port, targetStruct.DBName)
 	targetStruct.Uri = uri
 	return uri
 }
@@ -173,7 +168,7 @@
 	}
 	fmt.Printf("Number of parallel imports at a time %d\n", parallelism)
 	splitFilesChannel := make(chan *fwk.SplitFileImportTask, SPLIT_FILE_CHANNEL_SIZE)
-	targetServerChannel := make(chan *Target, 1)
+	targetServerChannel := make(chan *utils.Target, 1)
 	go roundRobinTargets(targets, targetServerChannel)
 	go generateSmallerSplits(splitFilesChannel)
 	go doImport(splitFilesChannel, parallelism, targetServerChannel)
@@ -206,7 +201,7 @@
 
 }
 
-func roundRobinTargets(targets []*Target, channel chan *Target) {
+func roundRobinTargets(targets []*utils.Target, channel chan *utils.Target) {
 	index := 0
 	for Done.IsNotSet() {
 		channel <- targets[index%len(targets)]
@@ -514,7 +509,7 @@
 	return doneTables, interruptedTables, remainingTables, nil
 }
 
-func doImport(taskQueue chan *fwk.SplitFileImportTask, parallelism int, targetChan chan *Target) {
+func doImport(taskQueue chan *fwk.SplitFileImportTask, parallelism int, targetChan chan *utils.Target) {
 	parallelImportChannel := make(chan *fwk.SplitFileImportTask, parallelism)
 	go doImportInParallel(parallelImportChannel, targetChan)
 	for Done.IsNotSet() {
@@ -529,7 +524,7 @@
 	}
 }
 
-func doImportInParallel(channel chan *fwk.SplitFileImportTask, targetChan chan *Target) {
+func doImportInParallel(channel chan *fwk.SplitFileImportTask, targetChan chan *utils.Target) {
 	for Done.IsNotSet() {
 		select {
 		case t := <-channel:
@@ -542,7 +537,7 @@
 	}
 }
 
-func doOneImport(t *fwk.SplitFileImportTask, targetChan chan *Target) {
+func doOneImport(t *fwk.SplitFileImportTask, targetChan chan *utils.Target) {
 	splitImportDone := false
 	for !splitImportDone {
 		select {
@@ -597,8 +592,10 @@
 	}
 }
 
-func executeSqlFile(file string, server *Target) error {
-	cmd := exec.Command(YSQL, "-f", file)
+func executeSqlFile(file string, server *utils.Target) error {
+	connectionURI := fmt.Sprintf("postgresql://%s:%s@%s:%s/%s?sslmode=disable",
+		server.User, server.Password, server.Host, server.Port, server.DBName)
+	cmd := exec.Command(YSQL, connectionURI, "-b", "-f", file)
 	return cmd.Run()
 }
 
