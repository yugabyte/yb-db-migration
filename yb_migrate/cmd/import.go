/*
Copyright (c) YugaByte, Inc.

Licensed under the Apache License, Version 2.0 (the "License");
you may not use this file except in compliance with the License.
You may obtain a copy of the License at

    http://www.apache.org/licenses/LICENSE-2.0

Unless required by applicable law or agreed to in writing, software
distributed under the License is distributed on an "AS IS" BASIS,
WITHOUT WARRANTIES OR CONDITIONS OF ANY KIND, either express or implied.
See the License for the specific language governing permissions and
limitations under the License.
*/
package cmd

import (
<<<<<<< HEAD
	"github.com/yugabyte/ybm/yb_migrate/src/utils"
=======
	"fmt"
	"os"

	"github.com/yugabyte/yb-db-migration/yb_migrate/src/utils"
>>>>>>> cce5f9e9

	"github.com/spf13/cobra"
)

var importMode string

// target struct will be populated by CLI arguments parsing
var target utils.Target

var importCmd = &cobra.Command{
	Use:   "import",
	Short: "import schema and data from compatible source database(Oracle, Mysql, Postgres)",
	Long:  ``,

	PreRun: func(cmd *cobra.Command, args []string) {
		validateImportFlags(cmd)
	},

	Run: func(cmd *cobra.Command, args []string) {
		target.ImportMode = true
		importSchema()
		importData()
	},
}

func init() {
	rootCmd.AddCommand(importCmd)
	registerCommonImportFlags(importCmd)
}

func validateImportFlags(cmd *cobra.Command) {
	checkOrSetDefaultTargetSSLMode()
	validateTargetPortRange()
	if target.Uri == "" {
		cmd.MarkFlagRequired("target-db-user")
		cmd.MarkFlagRequired("target-db-password")
	}
	if target.TableList != "" {
		checkTableListFlag(target.TableList)
	}
}

func registerCommonImportFlags(cmd *cobra.Command) {
	cmd.Flags().StringVar(&target.Host, "target-db-host", "127.0.0.1",
		"Host on which the YugabyteDB server is running")

	cmd.Flags().IntVar(&target.Port, "target-db-port", YUGABYTEDB_DEFAULT_PORT,
		"Port on which the YugabyteDB database is running")

	cmd.Flags().StringVar(&target.User, "target-db-user", "",
		"Username with which to connect to the target YugabyteDB server")

	cmd.Flags().StringVar(&target.Password, "target-db-password", "",
		"Password with which to connect to the target YugabyteDB server")

	cmd.Flags().StringVar(&target.DBName, "target-db-name", YUGABYTEDB_DEFAULT_DATABASE,
		"Name of the database on the target YugabyteDB server on which import needs to be done")

	cmd.Flags().StringVar(&target.Uri, "target-db-uri", "",
		"Complete connection uri to the target YugabyteDB server")

	cmd.Flags().StringVar(&target.Schema, "target-db-schema", YUGABYTEDB_DEFAULT_SCHEMA,
		"target schema name in YugabyteDB (Note: works only for source as Oracle and MySQL, in case of PostgreSQL you can ALTER schema name post import)")

	// TODO: SSL related more args might come. Need to explore SSL part completely.
	cmd.Flags().StringVar(&target.SSLCertPath, "target-ssl-cert", "",
		"provide target SSL Certificate Path")

	cmd.Flags().StringVar(&target.SSLMode, "target-ssl-mode", "prefer",
		"specify the target SSL mode out of - disable, allow, prefer, require, verify-ca, verify-full")

	cmd.Flags().StringVar(&target.SSLKey, "target-ssl-key", "",
		"provide SSL Key Path")

	cmd.Flags().StringVar(&target.SSLRootCert, "target-ssl-root-cert", "",
		"provide SSL Root Certificate Path")

	cmd.Flags().StringVar(&target.SSLCRL, "target-ssl-crl", "",
		"provide SSL Root Certificate Revocation List (CRL)")

	cmd.Flags().StringVar(&migrationMode, "migration-mode", "offline",
		"mode can be offline | online(applicable only for data migration)")

	cmd.Flags().BoolVar(&startClean, "start-clean", false,
		"delete all existing database-objects/table-rows to start from zero")

	cmd.Flags().Int64Var(&numLinesInASplit, "batch-size", 100000,
		"Maximum size of each batch import ")
	cmd.Flags().IntVar(&parallelImportJobs, "parallel-jobs", -1,
		"Number of parallel copy command jobs. default: -1 means number of servers in the Yugabyte cluster")

	cmd.Flags().BoolVar(&target.ImportIndexesAfterData, "import-indexes-after-data", true,
		"false - import indexes before data\n"+
			"true - create index after data i.e. index backfill")

	cmd.Flags().BoolVar(&target.VerboseMode, "verbose", false,
		"verbose mode for some extra details during execution of command")

	cmd.Flags().BoolVar(&target.ContinueOnError, "continue-on-error", false,
		"false - stop the execution in case of errors(default false)\n"+
			"true - to ignore errors and continue")

	cmd.Flags().BoolVar(&target.IgnoreIfExists, "ignore-exist", false,
		"true - to ignore errors if object already exists\n"+
			"false - throw those errors to the standard output (default false)")

	cmd.Flags().StringVar(&target.TableList, "table-list", "",
		"list of the tables to import data(Note: works only for import data command)")

	cmd.Flags().StringVar(&importMode, "mode", "",
		"By default the data migration mode is offline. Use '--mode online' to change the mode to online migration")

	cmd.Flags().BoolVar(&usePublicIp, "use-public-ip", false,
		"Use --use-public-ip flag to use the public IPs of the nodes to distribute --parallel-jobs uniformly for data import.\n"+
			"Note: you might need to configure database to have public_ip populated in yb_servers() function output.\n"+
			"Refer: https://docs.yugabyte.com/latest/reference/configuration/yb-tserver/#server-broadcast-addresses")

	cmd.Flags().StringVar(&targetEndpoints, "target-endpoints", "",
		"comma separated list of node's endpoint to use for parallel import of data(default is to use all the nodes in the cluster).\n"+
			"For example: \"host1:port1,host2:port2\" or \"host1,host2\"\n"+
			"Note: use-public-ip flag will be ignored if this is used.")
}

func validateTargetPortRange() {
	if target.Port < 0 || target.Port > 65535 {
		utils.ErrExit("Invalid port number %d. Valid range is 0-65535", target.Port)
	}
}

func checkOrSetDefaultTargetSSLMode() {
	if target.Uri == "" {
		if target.SSLMode == "" {
			target.SSLMode = "prefer"
		} else if target.SSLMode != "disable" && target.SSLMode != "prefer" && target.SSLMode != "require" && target.SSLMode != "verify-ca" && target.SSLMode != "verify-full" {
			utils.ErrExit("Invalid sslmode %q. Required one of [disable, allow, prefer, require, verify-ca, verify-full]", target.SSLMode)
		}
	}
}<|MERGE_RESOLUTION|>--- conflicted
+++ resolved
@@ -16,14 +16,7 @@
 package cmd
 
 import (
-<<<<<<< HEAD
-	"github.com/yugabyte/ybm/yb_migrate/src/utils"
-=======
-	"fmt"
-	"os"
-
 	"github.com/yugabyte/yb-db-migration/yb_migrate/src/utils"
->>>>>>> cce5f9e9
 
 	"github.com/spf13/cobra"
 )
