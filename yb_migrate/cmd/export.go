/*
Copyright (c) YugaByte, Inc.

Licensed under the Apache License, Version 2.0 (the "License");
you may not use this file except in compliance with the License.
You may obtain a copy of the License at

    http://www.apache.org/licenses/LICENSE-2.0

Unless required by applicable law or agreed to in writing, software
distributed under the License is distributed on an "AS IS" BASIS,
WITHOUT WARRANTIES OR CONDITIONS OF ANY KIND, either express or implied.
See the License for the specific language governing permissions and
limitations under the License.
*/
package cmd

import (
	"fmt"
	"os"
	"strings"

	log "github.com/sirupsen/logrus"
	"github.com/yugabyte/ybm/yb_migrate/src/utils"

	"github.com/spf13/cobra"
)

// source struct will be populated by CLI arguments parsing
var source utils.Source

var exportCmd = &cobra.Command{
	Use:   "export",
	Short: "export schema and data from compatible source database(Oracle, Mysql, Postgres)",
	Long: `Export has various sub-commands to extract schema, data and generate migration report.
`,

	PersistentPreRun: func(cmd *cobra.Command, args []string) {
		cmd.Parent().PersistentPreRun(cmd.Parent(), args)

		checkSourceDBType()
		setSourceDefaultPort() //will set only if required
		validatePortRange()
		checkOrSetDefaultSSLMode()

		//marking flags as required based on conditions
		cmd.MarkPersistentFlagRequired("source-db-type")
		if source.Uri == "" { //if uri is not given
			cmd.MarkPersistentFlagRequired("source-db-user")
			cmd.MarkPersistentFlagRequired("source-db-password")
			if source.DBType != ORACLE {
				cmd.MarkPersistentFlagRequired("source-db-name")
			} else if source.DBType == ORACLE {
				cmd.MarkPersistentFlagRequired("source-db-schema")
				validateOracleParams()
			}
		} else {
			//check and parse the source
			source.ParseURI()
		}

		if source.TableList != "" {
			checkTableListFlag(source.TableList)
		}
	},

	Run: func(cmd *cobra.Command, args []string) {
		// log.Infof("parent export command called with source data type = %s", source.DBType)
		checkSchemaDirs()
		checkDataDirs()
		exportSchema()
		exportData()
	},
}

func init() {
	rootCmd.AddCommand(exportCmd)

	registerCommonExportFlags(exportCmd)

	exportCmd.PersistentFlags().StringVar(&source.TableList, "table-list", "",
		"list of the tables to export data(Note: works only for export data command)")

	exportCmd.PersistentFlags().StringVar(&migrationMode, "migration-mode", "offline",
		"mode can be offline | online(applicable only for data migration)")

	exportCmd.PersistentFlags().IntVar(&source.NumConnections, "parallel-jobs", 1,
		"number of Parallel Jobs to extract data from source database[Note: applicable only for export data command]")
}

func registerCommonExportFlags(cmd *cobra.Command) {
	cmd.PersistentFlags().StringVar(&source.DBType, "source-db-type", "",
		fmt.Sprintf("source database type: %s\n", supportedSourceDBTypes))

	cmd.PersistentFlags().StringVar(&source.Host, "source-db-host", "localhost",
		"source database server host")

	cmd.PersistentFlags().IntVar(&source.Port, "source-db-port", -1,
		"source database server port number")

	cmd.PersistentFlags().StringVar(&source.User, "source-db-user", "",
		"connect to source database as specified user")

	// TODO: All sensitive parameters can be taken from the environment variable
	cmd.PersistentFlags().StringVar(&source.Password, "source-db-password", "",
		"connect to source as specified user")

	cmd.PersistentFlags().StringVar(&source.DBName, "source-db-name", "",
		"source database name to be migrated to YugabyteDB")

	cmd.PersistentFlags().StringVar(&source.DBSid, "oracle-db-sid", "",
		"[For Oracle Only] Oracle System Identifier (SID) that you wish to use while exporting data from Oracle instances")

	cmd.PersistentFlags().StringVar(&source.OracleHome, "oracle-home", "",
		"[For Oracle Only] Path to set $ORACLE_HOME environment variable. tnsnames.ora is found in $ORACLE_HOME/network/admin")

	cmd.PersistentFlags().StringVar(&source.TNSAlias, "oracle-tns-alias", "",
		"[For Oracle Only] Name of TNS Alias you wish to use to connect to Oracle instance. Refer to documentation to learn more about configuring tnsnames.ora and aliases")

	//out of schema and db-name one should be mandatory(oracle vs others)

<<<<<<< HEAD
	exportCmd.PersistentFlags().StringVar(&source.Schema, "source-db-schema", "",
=======
	cmd.PersistentFlags().StringVar(&source.Schema, "source-db-schema", "",
>>>>>>> 2fb0f849
		"[For Oracle Only] source schema name which needs to be migrated to YugabyteDB")

	// TODO SSL related more args will come. Explore them later.
	cmd.PersistentFlags().StringVar(&source.SSLCertPath, "source-ssl-cert", "",
		"provide Source SSL Certificate Path")

	cmd.PersistentFlags().StringVar(&source.SSLMode, "source-ssl-mode", "prefer",
		"specify the source SSL mode out of - disable, allow, prefer, require, verify-ca, verify-full. \nMySQL does not support 'allow' sslmode, and Oracle does not use explicit sslmode paramters.")

	cmd.PersistentFlags().StringVar(&source.SSLKey, "source-ssl-key", "",
		"provide SSL Key Path")

	cmd.PersistentFlags().StringVar(&source.SSLRootCert, "source-ssl-root-cert", "",
		"provide SSL Root Certificate Path")

	cmd.PersistentFlags().StringVar(&source.SSLCRL, "source-ssl-crl", "",
		"provide SSL Root Certificate Revocation List (CRL)")

	cmd.PersistentFlags().StringVar(&source.Uri, "source-db-uri", "",
		`URI for connecting to the source database
	format:
		1. Oracle:	user/password@//host:port:SID	OR
				user/password@//host:port/service_name	OR
				user/password@TNS_alias
		2. MySQL:	mysql://[user[:[password]]@]host[:port][/dbname][?sslmode=mode&sslcert=cert_path...]
		3. PostgreSQL:	postgresql://[user[:[password]]@]host[:port][/dbname][?sslmode=mode&sslcert=cert_path...]
		
	`)

	cmd.PersistentFlags().BoolVar(&startClean, "start-clean", false,
		"clean the project's data directory for already existing files before start(Note: works only for export data command)")
}

func checkSourceDBType() {
	if source.DBType == "" {
		fmt.Printf("requried flag: source-db-type\n")
		fmt.Printf("supported source db types are: %s\n", supportedSourceDBTypes)
		os.Exit(1)
	}
	for _, sourceDBType := range supportedSourceDBTypes {
		if sourceDBType == source.DBType {
			return //if matches any allowed type
		}
	}

	fmt.Printf("invalid source db type: %s\n", source.DBType)
	fmt.Printf("supported source db types are: %s\n", supportedSourceDBTypes)
	os.Exit(1)
}

func setSourceDefaultPort() {
	if source.Port == -1 {
		switch source.DBType {
		case ORACLE:
			source.Port = ORACLE_DEFAULT_PORT
		case POSTGRESQL:
			source.Port = POSTGRES_DEFAULT_PORT
		case MYSQL:
			source.Port = MYSQL_DEFAULT_PORT
		}
	}
}

func validatePortRange() {
	if source.Port < 0 || source.Port > 65535 {
		fmt.Println("Invalid port number. Valid range is 0-65535")
		os.Exit(1)
	}
}

func checkOrSetDefaultSSLMode() {

	switch source.DBType {
	case MYSQL:
		if source.SSLMode == "disable" || source.SSLMode == "prefer" || source.SSLMode == "require" || source.SSLMode == "verify-ca" || source.SSLMode == "verify-full" {
			return
		} else if source.SSLMode == "" {
			source.SSLMode = "prefer"
		} else {
			fmt.Printf("Invalid sslmode\nValid sslmodes are: disable, prefer, require, verify-ca, verify-full\n")
			os.Exit(1)
		}
	case POSTGRESQL:
		if source.SSLMode == "disable" || source.SSLMode == "allow" || source.SSLMode == "prefer" || source.SSLMode == "require" || source.SSLMode == "verify-ca" || source.SSLMode == "verify-full" {
			return
		} else if source.SSLMode == "" {
			source.SSLMode = "prefer"
		} else {
			fmt.Printf("Invalid sslmode\nValid sslmodes are: disable, allow, prefer, require, verify-ca, verify-full\n")
			os.Exit(1)
		}
	}
}

func validateOracleParams() {
	// in oracle, object names are stored in UPPER CASE by default(case insensitive)
	if !utils.IsQuotedString(source.Schema) {
		source.Schema = strings.ToUpper(source.Schema)
	}
	if source.DBName == "" && source.DBSid == "" && source.TNSAlias == "" {
		utils.ErrExit(`Error: one flag required out of "oracle-tns-alias", "source-db-name", "oracle-db-sid" required.`)
	} else if source.TNSAlias != "" {
		//Priority order for Oracle: oracle-tns-alias > source-db-name > oracle-db-sid
		fmt.Println("Using TNS Alias for export.")
		log.Infof("Using TNS Alias for export.")
		source.DBName = ""
		source.DBSid = ""
	} else if source.DBName != "" {
		log.Infof("Using DB Name for export.")
		fmt.Println("Using DB Name for export.")
		source.DBSid = ""
	} else if source.DBSid != "" {
		log.Infof("Using SID for export.")
		fmt.Println("Using SID for export.")
	}

}<|MERGE_RESOLUTION|>--- conflicted
+++ resolved
@@ -119,11 +119,7 @@
 
 	//out of schema and db-name one should be mandatory(oracle vs others)
 
-<<<<<<< HEAD
-	exportCmd.PersistentFlags().StringVar(&source.Schema, "source-db-schema", "",
-=======
 	cmd.PersistentFlags().StringVar(&source.Schema, "source-db-schema", "",
->>>>>>> 2fb0f849
 		"[For Oracle Only] source schema name which needs to be migrated to YugabyteDB")
 
 	// TODO SSL related more args will come. Explore them later.
