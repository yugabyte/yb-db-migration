--- conflicted
+++ resolved
@@ -18,8 +18,9 @@
 import (
 	"fmt"
 	"os"
-	"yb_migrate/migration"
-	"yb_migrate/migrationutil"
+
+	"yb_migrate/src/migration"
+	"yb_migrate/src/utils"
 
 	"github.com/spf13/cobra"
 )
@@ -38,11 +39,11 @@
 	Run: func(cmd *cobra.Command, args []string) {
 		fmt.Println("export schema command called")
 
-		if migrationutil.FileOrFolderExists(migrationutil.GetProjectDirPath(&source, ExportDir)) {
+		if utils.FileOrFolderExists(utils.GetProjectDirPath(&source, exportDir)) {
 			fmt.Println("Project already exists")
-			if StartClean == "YES" {
+			if startClean == "YES" {
 				fmt.Printf("Deleting it before continue...\n")
-				migrationutil.DeleteProjectDirIfPresent(&source, ExportDir)
+				utils.DeleteProjectDirIfPresent(&source, exportDir)
 			} else {
 				fmt.Printf("Either remove the project or use start-clean flag as 'YES'\n")
 				fmt.Println("Aborting...")
@@ -53,7 +54,7 @@
 		exportSchema()
 
 		/*
-			// if sourceStruct and ExportDir etc are nil or undefined
+			// if sourceStruct and exportDir etc are nil or undefined
 			// then read the config file and create source struct from config file values
 			// possibly export dir value as well and then call export Schema with the created arguments
 			// else call the exportSchema directly
@@ -67,7 +68,6 @@
 	},
 }
 
-<<<<<<< HEAD
 func exportSchema() {
 	switch source.DBType {
 	case "oracle":
@@ -100,27 +100,13 @@
 		mysqlExportSchema()
 	default:
 		fmt.Printf("Invalid source database type for export\n")
-=======
-func exportSchema(source Source, exportDir string) {
-	//fmt.Printf("Called outside func in export schema and export dir = %s " +
-	//	"and source db type = %s and schemaName = %s\n", exportDir, sourceStruct.sourceDBType, schemaName)
-	switch source.sourceDBType {
-	  case Oracle:
-	  	fmt.Printf("Prepare Ora2Pg for schema export from Oracle")
-	  case PostgreSQL:
-		  fmt.Printf("Prepare pgdump for schema export from PG")
-	  case MySQL:
-		  fmt.Printf("Prepare Ora2Pg for schema export from MySQL")
-	default:
-		// throw exception
->>>>>>> b5b8499e
 	}
 }
 
 func init() {
 	exportCmd.AddCommand(exportSchemaCmd)
 
-	// Hide num-connections flag from help description for this command
+	// Hide num-connections flag from help description from Export Schema command
 	exportSchemaCmd.SetHelpFunc(func(command *cobra.Command, strings []string) {
 		command.Flags().MarkHidden("num-connections")
 		command.Parent().HelpFunc()(command, strings)
@@ -128,41 +114,41 @@
 }
 
 func oracleExportSchema() {
-	migrationutil.CheckToolsRequiredInstalledOrNot(source.DBType)
+	utils.CheckToolsRequiredInstalledOrNot(source.DBType)
 
-	migrationutil.CheckSourceDbAccessibility(&source)
+	utils.CheckSourceDbAccessibility(&source)
 
 	//Optional
-	migration.PrintOracleSourceDBVersion(&source, ExportDir)
+	migration.PrintOracleSourceDBVersion(&source, exportDir)
 
 	//[TODO]: Project Name can be based on user input or some other rules.
-	migrationutil.CreateMigrationProjectIfNotExists(&source, ExportDir)
+	utils.CreateMigrationProjectIfNotExists(&source, exportDir)
 
-	migration.Ora2PgExtractSchema(&source, ExportDir)
+	migration.Ora2PgExtractSchema(&source, exportDir)
 }
 
 func postgresExportSchema() {
-	migrationutil.CheckToolsRequiredInstalledOrNot(source.DBType)
+	utils.CheckToolsRequiredInstalledOrNot(source.DBType)
 
-	migrationutil.CheckSourceDbAccessibility(&source)
+	utils.CheckSourceDbAccessibility(&source)
 
 	//Optional
-	migration.PrintPostgresSourceDBVersion(&source, ExportDir)
+	migration.PrintPostgresSourceDBVersion(&source, exportDir)
 
-	migrationutil.CreateMigrationProjectIfNotExists(&source, ExportDir)
+	utils.CreateMigrationProjectIfNotExists(&source, exportDir)
 
-	migration.PgDumpExtractSchema(&source, ExportDir)
+	migration.PgDumpExtractSchema(&source, exportDir)
 }
 
 func mysqlExportSchema() {
-	migrationutil.CheckToolsRequiredInstalledOrNot(source.DBType)
+	utils.CheckToolsRequiredInstalledOrNot(source.DBType)
 
-	migrationutil.CheckSourceDbAccessibility(&source)
+	utils.CheckSourceDbAccessibility(&source)
 
 	//TODO: TEST/DEBUG this , causing error
-	// migration.PrintMySQLSourceDBVersion(&source, ExportDir) //Optional step
+	// migration.PrintMySQLSourceDBVersion(&source, exportDir) //Optional step
 
-	migrationutil.CreateMigrationProjectIfNotExists(&source, ExportDir)
+	utils.CreateMigrationProjectIfNotExists(&source, exportDir)
 
-	migration.Ora2PgExtractSchema(&source, ExportDir)
+	migration.Ora2PgExtractSchema(&source, exportDir)
 }