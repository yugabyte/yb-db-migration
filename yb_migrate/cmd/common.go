/*
Copyright (c) YugaByte, Inc.

Licensed under the Apache License, Version 2.0 (the "License");
you may not use this file except in compliance with the License.
You may obtain a copy of the License at

    http://www.apache.org/licenses/LICENSE-2.0

Unless required by applicable law or agreed to in writing, software
distributed under the License is distributed on an "AS IS" BASIS,
WITHOUT WARRANTIES OR CONDITIONS OF ANY KIND, either express or implied.
See the License for the specific language governing permissions and
limitations under the License.
*/
package cmd

import (
	"fmt"
	"io/ioutil"
	"os/exec"
	"regexp"
	"strconv"
	"strings"
	"time"
	"unicode"

	"github.com/yugabyte/yb-db-migration/yb_migrate/src/srcdb"
	"github.com/yugabyte/yb-db-migration/yb_migrate/src/utils"

	_ "github.com/godror/godror"
	log "github.com/sirupsen/logrus"
)

func UpdateFilePaths(source *srcdb.Source, exportDir string, tablesProgressMetadata map[string]*utils.TableProgressMetadata) {
	var requiredMap map[string]string

	// TODO: handle the case if table name has double quotes/case sensitive

	sortedKeys := utils.GetSortedKeys(&tablesProgressMetadata)
	if source.DBType == "postgresql" {
		requiredMap = getMappingForTableNameVsTableFileName(exportDir + "/data")
		for _, key := range sortedKeys {
			tableName := tablesProgressMetadata[key].TableName
			fullTableName := tablesProgressMetadata[key].FullTableName

			if _, ok := requiredMap[fullTableName]; ok { // checking if toc/dump has data file for table
				tablesProgressMetadata[key].InProgressFilePath = exportDir + "/data/" + requiredMap[fullTableName]
				if tablesProgressMetadata[key].TableSchema == "public" {
					tablesProgressMetadata[key].FinalFilePath = exportDir + "/data/" + tableName + "_data.sql"
				} else {
					tablesProgressMetadata[key].FinalFilePath = exportDir + "/data/" + fullTableName + "_data.sql"
				}
			} else {
				log.Infof("deleting an entry %q from tablesProgressMetadata: ", key)
				delete(tablesProgressMetadata, key)
			}
		}
	} else if source.DBType == "oracle" || source.DBType == "mysql" {
		for _, key := range sortedKeys {
			targetTableName := tablesProgressMetadata[key].TableName
			// required if PREFIX_PARTITION is set in ora2pg.conf file
			// if tablesProgressMetadata[key].IsPartition {
			// 	targetTableName = tablesProgressMetadata[key].ParentTable + "_" + targetTableName
			// }
			tablesProgressMetadata[key].InProgressFilePath = exportDir + "/data/tmp_" + targetTableName + "_data.sql"
			tablesProgressMetadata[key].FinalFilePath = exportDir + "/data/" + targetTableName + "_data.sql"
		}
	}

	logMsg := "After updating data file paths, TablesProgressMetadata:"
	for _, key := range sortedKeys {
		logMsg += fmt.Sprintf("%+v\n", tablesProgressMetadata[key])
	}
	log.Infof(logMsg)
}

func getMappingForTableNameVsTableFileName(dataDirPath string) map[string]string {
	tocTextFilePath := dataDirPath + "/toc.txt"
	// waitingFlag := 0
	for !utils.FileOrFolderExists(tocTextFilePath) {
		// waitingFlag = 1
		time.Sleep(time.Second * 1)
	}

	pgRestoreCmd := exec.Command("pg_restore", "-l", dataDirPath)
	stdOut, err := pgRestoreCmd.Output()
	if err != nil {
		utils.ErrExit("Couldn't parse the TOC file to collect the tablenames for data files: %s", err)
	}

	tableNameVsFileNameMap := make(map[string]string)
	var sequencesPostData strings.Builder

	lines := strings.Split(string(stdOut), "\n")
	for _, line := range lines {
		// example of line: 3725; 0 16594 TABLE DATA public categories ds2
		parts := strings.Split(line, " ")

		if len(parts) < 8 { // those lines don't contain table/sequences related info
			continue
		} else if parts[3] == "TABLE" && parts[4] == "DATA" {
			fileName := strings.Trim(parts[0], ";") + ".dat"
			schemaName := parts[5]
			tableName := parts[6]
			if nameContainsCapitalLetter(tableName) {
				// Surround the table name with double quotes.
				tableName = fmt.Sprintf("\"%s\"", tableName)
			}
			fullTableName := fmt.Sprintf("%s.%s", schemaName, tableName)
			tableNameVsFileNameMap[fullTableName] = fileName
		}
	}

	tocTextFileDataBytes, err := ioutil.ReadFile(tocTextFilePath)
	if err != nil {
		utils.ErrExit("Failed to read file %q: %v", tocTextFilePath, err)
	}

	tocTextFileData := strings.Split(string(tocTextFileDataBytes), "\n")
	numLines := len(tocTextFileData)
	setvalRegex := regexp.MustCompile("(?i)SELECT.*setval")

	for i := 0; i < numLines; i++ {
		if setvalRegex.MatchString(tocTextFileData[i]) {
			sequencesPostData.WriteString(tocTextFileData[i])
			sequencesPostData.WriteString("\n")
		}
	}

	//extracted SQL for setval() and put it into a postexport.sql file
	ioutil.WriteFile(dataDirPath+"/postdata.sql", []byte(sequencesPostData.String()), 0644)
	return tableNameVsFileNameMap
}

func UpdateTableRowCount(source *srcdb.Source, exportDir string, tablesProgressMetadata map[string]*utils.TableProgressMetadata) {
	fmt.Println("calculating num of rows to export for each table...")
	if !source.VerboseMode {
		go utils.Wait()
	}

	utils.PrintIfTrue(fmt.Sprintf("+%s+\n", strings.Repeat("-", 75)), source.VerboseMode)
	utils.PrintIfTrue(fmt.Sprintf("| %50s | %20s |\n", "Table", "Row Count"), source.VerboseMode)

	sortedKeys := utils.GetSortedKeys(&tablesProgressMetadata)
	for _, key := range sortedKeys {
		utils.PrintIfTrue(fmt.Sprintf("|%s|\n", strings.Repeat("-", 75)), source.VerboseMode)

		utils.PrintIfTrue(fmt.Sprintf("| %50s ", key), source.VerboseMode)

		if source.VerboseMode {
			go utils.Wait()
		}

		rowCount := source.DB().GetTableRowCount(tablesProgressMetadata[key].FullTableName)

		if source.VerboseMode {
			utils.WaitChannel <- 0
			<-utils.WaitChannel
		}

		tablesProgressMetadata[key].CountTotalRows = rowCount
		utils.PrintIfTrue(fmt.Sprintf("| %20d |\n", rowCount), source.VerboseMode)
	}
	utils.PrintIfTrue(fmt.Sprintf("+%s+\n", strings.Repeat("-", 75)), source.VerboseMode)
	if !source.VerboseMode {
		utils.WaitChannel <- 0
		<-utils.WaitChannel
	}

	log.Tracef("After updating total row count, TablesProgressMetadata: %+v", tablesProgressMetadata)
}

func GetTableRowCount(filePath string) map[string]int64 {
	tableRowCountMap := make(map[string]int64)

	fileBytes, err := ioutil.ReadFile(filePath)
	if err != nil {
		utils.ErrExit("read file %q: %s", filePath, err)
	}

	lines := strings.Split(strings.Trim(string(fileBytes), "\n"), "\n")

	for _, line := range lines {
		tableName := strings.Split(line, ",")[0]
		rowCount := strings.Split(line, ",")[1]
		rowCountInt64, _ := strconv.ParseInt(rowCount, 10, 64)

		tableRowCountMap[tableName] = rowCountInt64
	}

	log.Infof("tableRowCountMap: %v", tableRowCountMap)
	return tableRowCountMap
}

<<<<<<< HEAD
=======
func ExportDataPostProcessing(source *srcdb.Source, exportDir string, tablesProgressMetadata *map[string]*utils.TableProgressMetadata) {
	if source.DBType == "oracle" || source.DBType == "mysql" {
		// empty - in case of oracle and mysql, the renaming is handled by tool(ora2pg)
	} else if source.DBType == "postgresql" {
		renameDataFiles(tablesProgressMetadata)
	}

	saveExportedRowCount(exportDir, tablesProgressMetadata)
}

func renameDataFiles(tablesProgressMetadata *map[string]*utils.TableProgressMetadata) {
	for _, tableProgressMetadata := range *tablesProgressMetadata {
		oldFilePath := tableProgressMetadata.InProgressFilePath
		newFilePath := tableProgressMetadata.FinalFilePath
		if utils.FileOrFolderExists(oldFilePath) {
			err := os.Rename(oldFilePath, newFilePath)
			if err != nil {
				utils.ErrExit("renaming data file for table %q after data export: %v", tableProgressMetadata.TableName, err)
			}
		}
	}
}

func saveExportedRowCount(exportDir string, tablesMetadata *map[string]*utils.TableProgressMetadata) {
	filePath := exportDir + "/metainfo/flags/tablesrowcount"
	file, err := os.OpenFile(filePath, os.O_WRONLY|os.O_CREATE|os.O_TRUNC, 0644)
	if err != nil {
		panic(err)
	}
	defer file.Close()
	fmt.Println("exported num of rows for each table")
	fmt.Printf("+%s+\n", strings.Repeat("-", 75))
	fmt.Printf("| %50s | %20s |\n", "Table", "Row Count")
	sortedKeys := utils.GetSortedKeys(tablesMetadata)
	for _, key := range sortedKeys {
		tableMetadata := (*tablesMetadata)[key]
		fmt.Printf("|%s|\n", strings.Repeat("-", 75))

		targetTableName := strings.TrimSuffix(filepath.Base(tableMetadata.FinalFilePath), "_data.sql")
		actualRowCount := tableMetadata.CountLiveRows
		line := targetTableName + "," + strconv.FormatInt(actualRowCount, 10) + "\n"
		file.WriteString(line)
		fmt.Printf("| %50s | %20d |\n", key, actualRowCount)
	}
	fmt.Printf("+%s+\n", strings.Repeat("-", 75))
}

>>>>>>> 341b67db
//setup a project having subdirs for various database objects IF NOT EXISTS
func CreateMigrationProjectIfNotExists(source *srcdb.Source, exportDir string) {
	var projectSubdirs = []string{"schema", "data", "reports", "metainfo", "metainfo/data", "metainfo/schema", "metainfo/flags", "temp"}

	// log.Debugf("Creating a project directory...")
	//Assuming export directory as a project directory
	projectDirPath := exportDir

	for _, subdir := range projectSubdirs {
		err := exec.Command("mkdir", "-p", projectDirPath+"/"+subdir).Run()
		if err != nil {
			utils.ErrExit("couldn't create sub-directories under %q: %v", projectDirPath, err)
		}
	}

	// Put info to metainfo/schema about the source db
	sourceInfoFile := projectDirPath + "/metainfo/schema/" + "source-db-" + source.DBType
	_, err := exec.Command("touch", sourceInfoFile).CombinedOutput()
	if err != nil {
		utils.ErrExit("coludn't touch file %q: %v", sourceInfoFile, err)
	}

	schemaObjectList := utils.GetSchemaObjectList(source.DBType)

	// creating subdirs under schema dir
	for _, schemaObjectType := range schemaObjectList {
		if schemaObjectType == "INDEX" { //no separate dir for indexes
			continue
		}
		databaseObjectDirName := strings.ToLower(schemaObjectType) + "s"

		err := exec.Command("mkdir", "-p", projectDirPath+"/schema/"+databaseObjectDirName).Run()
		if err != nil {
			utils.ErrExit("couldn't create sub-directories under %q: %v", projectDirPath+"/schema", err)
		}
	}

	// log.Debugf("Created a project directory...")
}

func nameContainsCapitalLetter(name string) bool {
	for _, c := range name {
		if unicode.IsUpper(c) {
			return true
		}
	}
	return false
}<|MERGE_RESOLUTION|>--- conflicted
+++ resolved
@@ -193,56 +193,6 @@
 	return tableRowCountMap
 }
 
-<<<<<<< HEAD
-=======
-func ExportDataPostProcessing(source *srcdb.Source, exportDir string, tablesProgressMetadata *map[string]*utils.TableProgressMetadata) {
-	if source.DBType == "oracle" || source.DBType == "mysql" {
-		// empty - in case of oracle and mysql, the renaming is handled by tool(ora2pg)
-	} else if source.DBType == "postgresql" {
-		renameDataFiles(tablesProgressMetadata)
-	}
-
-	saveExportedRowCount(exportDir, tablesProgressMetadata)
-}
-
-func renameDataFiles(tablesProgressMetadata *map[string]*utils.TableProgressMetadata) {
-	for _, tableProgressMetadata := range *tablesProgressMetadata {
-		oldFilePath := tableProgressMetadata.InProgressFilePath
-		newFilePath := tableProgressMetadata.FinalFilePath
-		if utils.FileOrFolderExists(oldFilePath) {
-			err := os.Rename(oldFilePath, newFilePath)
-			if err != nil {
-				utils.ErrExit("renaming data file for table %q after data export: %v", tableProgressMetadata.TableName, err)
-			}
-		}
-	}
-}
-
-func saveExportedRowCount(exportDir string, tablesMetadata *map[string]*utils.TableProgressMetadata) {
-	filePath := exportDir + "/metainfo/flags/tablesrowcount"
-	file, err := os.OpenFile(filePath, os.O_WRONLY|os.O_CREATE|os.O_TRUNC, 0644)
-	if err != nil {
-		panic(err)
-	}
-	defer file.Close()
-	fmt.Println("exported num of rows for each table")
-	fmt.Printf("+%s+\n", strings.Repeat("-", 75))
-	fmt.Printf("| %50s | %20s |\n", "Table", "Row Count")
-	sortedKeys := utils.GetSortedKeys(tablesMetadata)
-	for _, key := range sortedKeys {
-		tableMetadata := (*tablesMetadata)[key]
-		fmt.Printf("|%s|\n", strings.Repeat("-", 75))
-
-		targetTableName := strings.TrimSuffix(filepath.Base(tableMetadata.FinalFilePath), "_data.sql")
-		actualRowCount := tableMetadata.CountLiveRows
-		line := targetTableName + "," + strconv.FormatInt(actualRowCount, 10) + "\n"
-		file.WriteString(line)
-		fmt.Printf("| %50s | %20d |\n", key, actualRowCount)
-	}
-	fmt.Printf("+%s+\n", strings.Repeat("-", 75))
-}
-
->>>>>>> 341b67db
 //setup a project having subdirs for various database objects IF NOT EXISTS
 func CreateMigrationProjectIfNotExists(source *srcdb.Source, exportDir string) {
 	var projectSubdirs = []string{"schema", "data", "reports", "metainfo", "metainfo/data", "metainfo/schema", "metainfo/flags", "temp"}
