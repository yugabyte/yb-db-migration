/*
Copyright (c) YugaByte, Inc.

Licensed under the Apache License, Version 2.0 (the "License");
you may not use this file except in compliance with the License.
You may obtain a copy of the License at

    http://www.apache.org/licenses/LICENSE-2.0

Unless required by applicable law or agreed to in writing, software
distributed under the License is distributed on an "AS IS" BASIS,
WITHOUT WARRANTIES OR CONDITIONS OF ANY KIND, either express or implied.
See the License for the specific language governing permissions and
limitations under the License.
*/
package utils

import (
	"fmt"
	"os"

	log "github.com/sirupsen/logrus"
)

func CheckError(err error, executedCommand string, possibleReason string, stop bool) {
	if err != nil {
		if executedCommand != "" {
			log.Infof("Error Command: %s", executedCommand)
		}

		if possibleReason != "" {
			log.Infof("%s", possibleReason)
		}
		if stop {
			log.Fatalf("%s", err)
		} else {
			log.Infof("%s", err)
		}
	}
}

<<<<<<< HEAD
func ErrExit(err string) {
	fmt.Fprintf(os.Stderr, err)
	log.Fatalf(err)
}

func PrintAndLog(msg string) {
	fmt.Printf(msg)
	log.Infof(msg)
=======
func ErrExit(formatString string, args ...interface{}) {
	fmt.Fprintf(os.Stderr, formatString+"\n", args...)
	log.Fatalf(formatString+"\n", args...)
>>>>>>> 6550f0be
}<|MERGE_RESOLUTION|>--- conflicted
+++ resolved
@@ -39,18 +39,12 @@
 	}
 }
 
-<<<<<<< HEAD
-func ErrExit(err string) {
-	fmt.Fprintf(os.Stderr, err)
-	log.Fatalf(err)
+func ErrExit(formatString string, args ...interface{}) {
+	fmt.Fprintf(os.Stderr, formatString+"\n", args...)
+	log.Fatalf(formatString+"\n", args...)
 }
 
 func PrintAndLog(msg string) {
 	fmt.Printf(msg)
 	log.Infof(msg)
-=======
-func ErrExit(formatString string, args ...interface{}) {
-	fmt.Fprintf(os.Stderr, formatString+"\n", args...)
-	log.Fatalf(formatString+"\n", args...)
->>>>>>> 6550f0be
 }