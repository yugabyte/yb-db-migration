/*
Copyright (c) YugaByte, Inc.

Licensed under the Apache License, Version 2.0 (the "License");
you may not use this file except in compliance with the License.
You may obtain a copy of the License at

    http://www.apache.org/licenses/LICENSE-2.0

Unless required by applicable law or agreed to in writing, software
distributed under the License is distributed on an "AS IS" BASIS,
WITHOUT WARRANTIES OR CONDITIONS OF ANY KIND, either express or implied.
See the License for the specific language governing permissions and
limitations under the License.
*/
package utils

import (
	"bufio"
	"bytes"
	"encoding/json"
	"fmt"
	"os"
	"os/exec"
	"path/filepath"
	"regexp"
	"sort"
	"strings"
	"time"

	log "github.com/sirupsen/logrus"
	"github.com/yosssi/gohtml"
)

var projectSubdirs = []string{"schema", "data", "reports", "metainfo", "metainfo/data", "metainfo/schema", "metainfo/flags", "temp"}

func Wait(args ...string) {
	var successMsg, failureMsg string
	if len(args) > 0 {
		successMsg = args[0]
	}
	if len(args) > 1 {
		failureMsg = args[1]
	}

	chars := [4]byte{'|', '/', '-', '\\'}
	var i = 0
	for {
		i++
		select {
		case channelCode := <-WaitChannel:
			fmt.Print("\b ")
			if channelCode == 0 {
				fmt.Printf("%s", successMsg)
			} else if channelCode == 1 {
				fmt.Printf("%s", failureMsg)
			}
			WaitChannel <- -1
			return
		default:
			fmt.Printf("\b" + string(chars[i%4]))
			time.Sleep(100 * time.Millisecond)
		}
	}
}

func Readline(r *bufio.Reader) (string, error) {
	var (
		isPrefix bool  = true
		err      error = nil
		line, ln []byte
	)
	for isPrefix && err == nil {
		line, isPrefix, err = r.ReadLine()
		ln = append(ln, line...)
	}
	return string(ln), err
}

func checkSourceEndpointsReachability(host string, port string) {
	sourceEndPointConnectivityCommandString := "nc -z -w 30 " + host + " " + port
	lastCommandExitStatusCommandString := "echo $?"

	finalString := sourceEndPointConnectivityCommandString + "; " + lastCommandExitStatusCommandString

	checkSourceDBConnectivityCommand := exec.Command("/bin/sh", "-c", finalString)

	// fmt.Printf("[Debug] Final Command is : %s\n", checkSourceDBConnectivityCommand.String())

	err := checkSourceDBConnectivityCommand.Run()
	if err != nil {
		fmt.Println("Error: source database endpoints are not reachable")
		os.Exit(1)
	}

}

//Called before export schema command
func DeleteProjectDirIfPresent(source *Source, exportDir string) {
	log.Debugf("Deleting existing project related directories under: \"%s\"", exportDir)

	projectDirPath := exportDir
	// projectDirPath := GetProjectDirPath(source, exportDir)

	err := exec.Command("rm", "-rf", projectDirPath+"/schema").Run()
	CheckError(err, "", "Couldn't clean project directory, first clean it to proceed", true)

	err = exec.Command("rm", "-rf", projectDirPath+"/data").Run()
	CheckError(err, "", "Couldn't clean project directory, first clean it to proceed", true)

	err = exec.Command("rm", "-rf", projectDirPath+"/reports").Run()
	CheckError(err, "", "Couldn't clean project directory, first clean it to proceed", true)

	err = exec.Command("rm", "-rf", projectDirPath+"/metadata").Run()
	CheckError(err, "", "Couldn't clean project directory, first clean it to proceed", true)

	err = exec.Command("rm", "-rf", projectDirPath+"/temp").Run()
	CheckError(err, "", "Couldn't clean project directory, first clean it to proceed", true)
}

//setup a project having subdirs for various database objects IF NOT EXISTS
func CreateMigrationProjectIfNotExists(source *Source, exportDir string) {
	// log.Debugf("Creating a project directory...")
	//Assuming export directory as a project directory
	projectDirPath := exportDir
	if source.GenerateReportMode {
		projectSubdirs = []string{"temp", "temp/schema", "reports"}
	}

	for _, subdir := range projectSubdirs {
		err := exec.Command("mkdir", "-p", projectDirPath+"/"+subdir).Run()
		CheckError(err, "", "couldn't create sub-directories under "+projectDirPath, true)
	}

	// Put info to metainfo/schema about the source db
	if !source.GenerateReportMode {
		sourceInfoFile := projectDirPath + "/metainfo/schema/" + "source-db-" + source.DBType
		cmdOutput, err := exec.Command("touch", sourceInfoFile).CombinedOutput()
		CheckError(err, "", string(cmdOutput), true)
	}

	schemaObjectList := GetSchemaObjectList(source.DBType)

	// creating subdirs under schema dir
	for _, schemaObjectType := range schemaObjectList {
		if schemaObjectType == "INDEX" { //no separate dir for indexes
			continue
		}
		databaseObjectDirName := strings.ToLower(schemaObjectType) + "s"

		var err error
		if source.GenerateReportMode {
			err = exec.Command("mkdir", "-p", projectDirPath+"/temp/schema/"+databaseObjectDirName).Run()
		} else {
			err = exec.Command("mkdir", "-p", projectDirPath+"/schema/"+databaseObjectDirName).Run()
		}
		CheckError(err, "", "couldn't create sub-directories under "+projectDirPath+"/schema", true)
	}

	// log.Debugf("Created a project directory...")
}

func AskPrompt(args ...string) bool {
	var input string
	var argsLen int = len(args)

	for i := 0; i < argsLen; i++ {
		if i != argsLen-1 {
			fmt.Printf("%s ", args[i])
		} else {
			fmt.Printf("%s", args[i])
		}

	}
	fmt.Printf("?[Y/N]:")

	_, err := fmt.Scan(&input)

	if err != nil {
		panic(err)
	}

	input = strings.TrimSpace(input)
	input = strings.ToUpper(input)

	if input == "Y" || input == "YES" {
		return true
	}
	return false
}

func GetSchemaObjectList(sourceDBType string) []string {
	var requiredList []string
	switch sourceDBType {
	case "oracle":
		requiredList = oracleSchemaObjectList
	case "postgresql":
		requiredList = postgresSchemaObjectList
	case "mysql":
		requiredList = mysqlSchemaObjectList
	default:
		fmt.Printf("Unsupported %s source db type\n", sourceDBType)
		os.Exit(1)
	}
	return requiredList
}

func CheckToolsRequiredInstalledOrNot(source *Source) {
	var toolsRequired []string

	switch source.DBType {
	case "oracle":
		toolsRequired = []string{"ora2pg", "sqlplus"}
	case "postgresql":
		toolsRequired = []string{"pg_dump", "strings"}
	case "mysql":
<<<<<<< HEAD
		toolsRequired = []string{"ora2pg", "mysql"}
=======
		toolsRequired = []string{"ora2pg"}
	case "yugabytedb":
		toolsRequired = []string{"psql"}
>>>>>>> cbd6baa2
	default:
		errMsg := "Invalid DB Type!!\n"
		ErrExit(errMsg)
	}

	commandNotFoundRegexp := regexp.MustCompile(`(?i)not[ ]+found[ ]+in[ ]+\$PATH`)

	for _, tool := range toolsRequired {
		versionFlag := "--version"

		checkToolPresenceCommand := exec.Command(tool, versionFlag)
		err := checkToolPresenceCommand.Run()

		if err != nil {
			if commandNotFoundRegexp.MatchString(err.Error()) {
				errMsg := fmt.Sprintf("%s command not found. Check if %s is installed and included in PATH variable", tool, tool)
				ErrExit(errMsg)
			} else {
				panic(err)
			}
		}
	}

	// PrintIfTrue(fmt.Sprintf("Required tools %v are present...\n", toolsRequired), source.VerboseMode, !source.GenerateReportMode)
}

func IsDirectoryEmpty(pathPattern string) bool {
	files, _ := filepath.Glob(pathPattern + "/*")
	return len(files) == 0
}

func FileOrFolderExists(path string) bool {
	_, err := os.Stat(path)
	if err != nil {
		if os.IsNotExist(err) {
			return false
		} else {
			panic(err)
		}
	} else {
		return true
	}
}

func CleanDir(dir string) {
	if FileOrFolderExists(dir) {
		files, _ := filepath.Glob(dir + "/*")
		fmt.Printf("cleaning directory: %s ...\n", dir)
		for _, file := range files {
			err := os.RemoveAll(file)
			if err != nil {
				fmt.Printf("%s\n", err.Error())
				os.Exit(1)
			}
		}
	}
}

func ClearMatchingFiles(filePattern string) {
	log.Infof("Clearing files matching with pattern: %s", filePattern)
	files, err := filepath.Glob(filePattern)
	if err != nil {
		ErrExit("failed to list files matching with the given pattern: %s", err)
	}
	for _, file := range files {
		log.Infof("Removing file: %q", file)
		err := os.RemoveAll(file)
		if err != nil {
			ErrExit("delete file %q: %s", file, err)
		}
	}
}

func PrintIfTrue(message string, args ...bool) {
	for i := 0; i < len(args); i++ {
		if args[i] == false {
			return
		}
	}
	fmt.Printf("%s", message)
}

func ParseJsonFromString(jsonString string) Report {
	byteJson := []byte(jsonString)
	var report Report
	err := json.Unmarshal(byteJson, &report)
	if err != nil {
		fmt.Printf("%s\n", err.Error())
	}
	return report
}

func GetObjectNameListFromReport(report Report, objType string) []string {
	var tableList []string
	// fmt.Printf("Report: %v\n", report)
	for _, dbObject := range report.Summary.DBObjects {
		if dbObject.ObjectType == objType {
			rawTableList := dbObject.ObjectNames
			// fmt.Println("RawTableList: ", rawTableList)
			tableList = strings.Split(rawTableList, ", ")
			break
		}
	}

	sort.Strings(tableList)
	return tableList
}

func PrettifyHtmlString(htmlStr string) string {
	return gohtml.Format(htmlStr)
}

func PrettifyJsonString(jsonStr string) string {
	var prettyJSON bytes.Buffer
	if err := json.Indent(&prettyJSON, []byte(jsonStr), "", "    "); err != nil {
		panic(err)
	}
	return prettyJSON.String()
}

func GetObjectDirPath(schemaDirPath string, objType string) string {
	var requiredPath string
	if objType == "INDEX" {
		requiredPath = schemaDirPath + "/tables"
	} else {
		requiredPath = schemaDirPath + "/" + strings.ToLower(objType) + "s"
	}
	return requiredPath
}

func GetObjectFilePath(schemaDirPath string, objType string) string {
	var requiredPath string
	if objType == "INDEX" {
		requiredPath = schemaDirPath + "/tables/INDEXES_table.sql"
	} else {
		requiredPath = schemaDirPath + "/" + strings.ToLower(objType) + "s/" +
			strings.ToLower(objType) + ".sql"
	}
	return requiredPath
}

func GetObjectFileName(schemaDirPath string, objType string) string {
	return filepath.Base(GetObjectFilePath(schemaDirPath, objType))
}

func IsQuotedString(str string) bool {
	return str[0] == '"' && str[len(str)-1] == '"'
}

func GetSortedKeys(tablesProgressMetadata *map[string]*TableProgressMetadata) []string {
	var keys []string

	for key := range *tablesProgressMetadata {
		keys = append(keys, key)
	}

	sort.Strings(keys)
	return keys
}

func CsvStringToSlice(str string) []string {
	result := strings.Split(str, ",")
	for i := 0; i < len(result); i++ {
		result[i] = strings.Trim(result[i], " ")
	}

	return result
}<|MERGE_RESOLUTION|>--- conflicted
+++ resolved
@@ -214,13 +214,7 @@
 	case "postgresql":
 		toolsRequired = []string{"pg_dump", "strings"}
 	case "mysql":
-<<<<<<< HEAD
-		toolsRequired = []string{"ora2pg", "mysql"}
-=======
 		toolsRequired = []string{"ora2pg"}
-	case "yugabytedb":
-		toolsRequired = []string{"psql"}
->>>>>>> cbd6baa2
 	default:
 		errMsg := "Invalid DB Type!!\n"
 		ErrExit(errMsg)
