--- conflicted
+++ resolved
@@ -65,19 +65,6 @@
 	if source.SSLRootCert != "" {
 		pem, err := ioutil.ReadFile(source.SSLRootCert)
 		if err != nil {
-<<<<<<< HEAD
-			fmt.Println(err)
-			log.Fatal(err)
-		}
-
-		if ok := rootCertPool.AppendCertsFromPEM(pem); !ok {
-			fmt.Println("Failed to append PEM.")
-			log.Fatal("Failed to append PEM.")
-		}
-	} else {
-		fmt.Println("Root Certificate Needed for verify-ca and verify-full SSL Modes")
-		log.Fatal("Root Certificate Needed for verify-ca and verify-full SSL Modes")
-=======
 			errMsg := fmt.Sprintf("error in reading SSL Root Certificate: %v\n", err)
 			utils.ErrExit(errMsg)
 		}
@@ -89,20 +76,14 @@
 	} else {
 		errMsg := "Root Certificate Needed for verify-ca and verify-full SSL Modes\n"
 		utils.ErrExit(errMsg)
->>>>>>> c9c689d3
 	}
 	clientCert := make([]tls.Certificate, 0, 1)
 
 	if source.SSLCertPath != "" && source.SSLKey != "" {
 		certs, err := tls.LoadX509KeyPair(source.SSLCertPath, source.SSLKey)
 		if err != nil {
-<<<<<<< HEAD
-			fmt.Println(err)
-			log.Fatal(err)
-=======
 			errMsg := fmt.Sprintf("error in reading and parsing SSL KeyPair: %v\n", err)
 			utils.ErrExit(errMsg)
->>>>>>> c9c689d3
 		}
 
 		clientCert = append(clientCert, certs)
