[
        {
            "ObjectType": "INDEX",
            "ObjectName": "film_fulltext_idx",
            "Reason": "Schema contains GIST index which is not supported.",
            "SqlStatement": "CREATE INDEX film_fulltext_idx ON public.film USING gist (fulltext);",
            "Suggestion": "",
            "GH": "https://github.com/YugaByte/yugabyte-db/issues/1337"
        },
        {
            "ObjectType": "PROCEDURE",
            "ObjectName": "foo",
            "Reason": "temporary table is not a supported clause for drop",
            "SqlStatement": "CREATE OR REPLACE PROCEDURE foo (p_id integer) AS $body$\nBEGIN\n    drop temporary table if exists temp;\n    create temporary table temp(id int, name text);\n    insert into temp(id,name) select id,p_name from bar where p_id=id;\n    select name from temp;\nend;\n$body$\nLANGUAGE PLPGSQL\nSECURITY DEFINER\n;",
            "Suggestion": "remove \"temporary\" and change it to \"drop table\"",
            "GH": "https://github.com/yugabyte/yb-voyager/issues/705"
        }, 
        {
            "ObjectType": "TABLE",
            "ObjectName": "sales",
            "Reason": "Issue with Partition using Expression on a table which cannot contain Primary Key / Unique Key on any column",
            "SqlStatement": "CREATE TABLE sales (\n\tcust_id bigint NOT NULL,\n\tname varchar(40),\n\tstore_id varchar(20) NOT NULL,\n\tbill_no bigint NOT NULL,\n\tbill_date timestamp NOT NULL,\n\tamount decimal(8,2) NOT NULL,\n\tPRIMARY KEY (bill_date)\n) PARTITION BY RANGE (extract(year from date(bill_date))) ;",
            "Suggestion": "Remove the Constriant from the table definition",
            "GH": "https://github.com/yugabyte/yb-voyager/issues/698"
        },
        {
            "ObjectType": "TABLE",
            "ObjectName": "salaries2",
            "Reason": "Issue with Partition using Expression on a table which cannot contain Primary Key / Unique Key on any column",
            "SqlStatement": "CREATE TABLE salaries2 (\n\temp_no bigint NOT NULL,\n\tsalary bigint NOT NULL,\n\tfrom_date timestamp NOT NULL,\n\tto_date timestamp NOT NULL,\n\tPRIMARY KEY (emp_no,from_date)\n) PARTITION BY RANGE (extract(epoch from date(from_date))) ;",
            "Suggestion": "Remove the Constriant from the table definition",
            "GH": "https://github.com/yugabyte/yb-voyager/issues/698"
        },
        {
            "ObjectType": "VIEW",
            "ObjectName": "view_name",
            "Reason": "ALTER VIEW not supported yet.",
            "SqlStatement": "ALTER VIEW view_name TO select * from test;",
            "Suggestion": "",
            "GH": "https://github.com/YugaByte/yugabyte-db/issues/1131"
        },
        {
            "ObjectType": "VIEW",
            "ObjectName": "",
            "Reason": "Unsupported PG syntax - 'syntax error at or near \"TO\"'",
            "SqlStatement": "ALTER VIEW view_name TO select * from test;",
            "Suggestion": "Fix the schema as per PG syntax",
            "GH": "https://github.com/yugabyte/yb-voyager/issues/1625"
        },
        {
            "ObjectType": "TABLE",
            "ObjectName": "party_profile_part",
            "Reason": "ALTER TABLE OF not supported yet.",
            "SqlStatement": "Alter table only party_profile_part of parent_tbl add constraint party_profile_pk primary key (party_profile_id);",
            "Suggestion": "",
            "GH": "https://github.com/YugaByte/yugabyte-db/issues/1124"
        },
        {
            "ObjectType": "TABLE",
            "ObjectName": "test_1",
            "Reason": "cannot use \"list\" partition strategy with more than one column",
            "SqlStatement": "CREATE TABLE test_1 (\n\tid numeric NOT NULL,\n\tcountry_code varchar(3),\n\trecord_type varchar(5),\n\tdescriptions varchar(50),\n\tPRIMARY KEY (id)\n) PARTITION BY LIST (country_code, record_type) ;",
            "Suggestion": "Make it a single column partition by list or choose other supported Partitioning methods",
            "GH": "https://github.com/yugabyte/yb-voyager/issues/699"
        },
        {
            "ObjectType": "TABLE",
            "ObjectName": "test_2",
            "Reason": "cannot use \"list\" partition strategy with more than one column",
            "SqlStatement": "CREATE TABLE test_2 (\n\tid numeric NOT NULL PRIMARY KEY,\n\tcountry_code varchar(3),\n\trecord_type varchar(5),\n\tdescriptions varchar(50)\n) PARTITION BY LIST (country_code, record_type) ;",
            "Suggestion": "Make it a single column partition by list or choose other supported Partitioning methods",
            "GH": "https://github.com/yugabyte/yb-voyager/issues/699"
        },
        {
            "ObjectType": "TABLE",
            "ObjectName": "test_5",
            "Reason": "insufficient columns in the PRIMARY KEY constraint definition in CREATE TABLE",
            "SqlStatement": "CREATE TABLE test_5 (\n\tid numeric NOT NULL,\n\tcountry_code varchar(3),\n\trecord_type varchar(5),\n\tdescriptions varchar(50),\n\tPRIMARY KEY (id)\n) PARTITION BY RANGE (country_code, record_type) ;",
            "Suggestion": "Add all Partition columns to Primary Key",
            "GH": "https://github.com/yugabyte/yb-voyager/issues/578"
        },
        {
            "ObjectType": "TABLE",
            "ObjectName": "test_6",
            "Reason": "insufficient columns in the PRIMARY KEY constraint definition in CREATE TABLE",
            "SqlStatement": "CREATE TABLE test_6 (\n\tid numeric NOT NULL,\n\tcountry_code varchar(3),\n\trecord_type varchar(5),\n\tdescriptions varchar(50),\n\tPRIMARY KEY (id,country_code)\n) PARTITION BY RANGE (country_code, record_type) ;",
            "Suggestion": "Add all Partition columns to Primary Key",
            "GH": "https://github.com/yugabyte/yb-voyager/issues/578"
        },
        {
            "ObjectType": "TABLE",
            "ObjectName": "test_7",
            "Reason": "insufficient columns in the PRIMARY KEY constraint definition in CREATE TABLE",
            "SqlStatement": "CREATE TABLE test_7 (\n\tid numeric NOT NULL,\n\tcountry_code varchar(3),\n\trecord_type varchar(5),\n\tdescriptions varchar(50),\n\tPRIMARY KEY (id,country_code)\n) PARTITION BY RANGE (descriptions, record_type) ;",
            "Suggestion": "Add all Partition columns to Primary Key",
            "GH": "https://github.com/yugabyte/yb-voyager/issues/578"
        },
        {
            "ObjectType": "TABLE",
            "ObjectName": "test_8",
            "Reason": "insufficient columns in the PRIMARY KEY constraint definition in CREATE TABLE",
            "SqlStatement": "CREATE TABLE test_8 (\n\torder_id bigint NOT NULL,\n\torder_date timestamp,\n\torder_mode varchar(8),\n\tcustomer_id integer,\n\torder_mode smallint,\n\torder_total double precision,\n\tsales_rep_id integer,\n\tpromotion_id integer,\n\tPRIMARY KEY (order_id,order_mode,customer_id,order_total,sales_rep_id)\n) PARTITION BY RANGE (promotion_id, order_date, sales_rep_id) ;",
            "Suggestion": "Add all Partition columns to Primary Key",
            "GH": "https://github.com/yugabyte/yb-voyager/issues/578"
        },
        {
            "ObjectType": "TABLE",
            "ObjectName": "test_non_pk_multi_column_list",
            "Reason": "cannot use \"list\" partition strategy with more than one column",
            "SqlStatement": "CREATE TABLE test_non_pk_multi_column_list (\n\tid numeric NOT NULL PRIMARY KEY,\n\tcountry_code varchar(3),\n\trecord_type varchar(5),\n\tdescriptions varchar(50)\n) PARTITION BY LIST (country_code, record_type) ;",
            "Suggestion": "Make it a single column partition by list or choose other supported Partitioning methods",
            "GH": "https://github.com/yugabyte/yb-voyager/issues/699"
        },
        {
            "ObjectType": "CONVERSION",
            "ObjectName": "myconv",
            "Reason": "CREATE CONVERSION is not supported yet",
            "SqlStatement": "CREATE CONVERSION myconv FOR 'UTF8' TO 'LATIN1' FROM myfunc;",
            "Suggestion": "Remove it from the exported schema",
            "GH": "https://github.com/yugabyte/yugabyte-db/issues/10866"
        },
        {
<<<<<<< HEAD
=======
            "ObjectType": "CONVERSION",
            "ObjectName": "myconv",
            "Reason": "ALTER CONVERSION is not supported yet",
            "SqlStatement": "ALTER CONVERSION myconv rename to my_conv_1;",
            "Suggestion": "Remove it from the exported schema",
            "GH": "https://github.com/YugaByte/yugabyte-db/issues/10866"
        },
        {
>>>>>>> 7015ebf5
            "ObjectType": "INDEX",
            "ObjectName": "idx_name1",
            "Reason": "index method 'spgist' not supported yet.",
            "SqlStatement": "CREATE INDEX idx_name1 ON table_name USING spgist (col1);",
            "Suggestion": "",
            "GH": "https://github.com/YugaByte/yugabyte-db/issues/1337"
        },
        {
            "ObjectType": "INDEX",
            "ObjectName": "idx_name2",
            "Reason": "index method 'rtree' is superceded by 'gist' which is not supported yet.",
            "SqlStatement": "CREATE INDEX idx_name2 ON table_name USING rtree (col1);",
            "Suggestion": "",
            "GH": "https://github.com/YugaByte/yugabyte-db/issues/1337"
        },
        {
            "ObjectType": "INDEX",
            "ObjectName": "idx_name3",
            "Reason": "Schema contains gin index on multi column which is not supported.",
            "SqlStatement": "CREATE INDEX idx_name3 ON schema_name.table_name USING gin (col1,col2,col3);",
            "Suggestion": "",
            "GH": "https://github.com/yugabyte/yugabyte-db/issues/7850"
        },
        {
            "ObjectType": "VIEW",
            "ObjectName": "v1",
            "Reason": "Schema containing VIEW WITH CHECK OPTION is not supported yet.",
            "SqlStatement": "CREATE VIEW v1 AS SELECT * FROM t1 WHERE a \u003c 2\nWITH CHECK OPTION;",
            "Suggestion": "",
            "GH": "https://github.com/yugabyte/yugabyte-db/issues/22716"
        },
        {
            "ObjectType": "VIEW",
            "ObjectName": "v2",
            "Reason": "Schema containing VIEW WITH CHECK OPTION is not supported yet.",
            "SqlStatement": "CREATE VIEW v2 AS SELECT * FROM t1 WHERE a \u003c 2\nWITH LOCAL CHECK OPTION;",
            "Suggestion": "",
            "GH": "https://github.com/yugabyte/yugabyte-db/issues/22716"
        },
        {
            "ObjectType": "COLLATION",
            "ObjectName": "",
            "Reason": "DROP multiple objects not supported yet.",
            "SqlStatement": "DROP COLLATION IF EXISTS coll1,coll2,coll3;",
            "Suggestion": "DROP COLLATION coll1;DROP COLLATION coll2;DROP COLLATION coll3;",
            "GH": "https://github.com/YugaByte/yugabyte-db/issues/880"
        },
        {
            "ObjectType": "INDEX",
            "ObjectName": "",
            "Reason": "DROP multiple objects not supported yet.",
            "SqlStatement": "DROP INDEX idx1,idx2,idx3;",
            "Suggestion": "DROP INDEX idx1;DROP INDEX idx2;DROP INDEX idx3;",
            "GH": "https://github.com/YugaByte/yugabyte-db/issues/880"
        },
        {
            "ObjectType": "VIEW",
            "ObjectName": "",
            "Reason": "DROP multiple objects not supported yet.",
            "SqlStatement": "DROP VIEW IF EXISTS view1,view2,view3;",
            "Suggestion": "DROP VIEW view1;DROP VIEW view2;DROP VIEW view3;",
            "GH": "https://github.com/YugaByte/yugabyte-db/issues/880"
        },
        {
            "ObjectType": "SEQUENCE",
            "ObjectName": "",
            "Reason": "DROP multiple objects not supported yet.",
            "SqlStatement": "DROP SEQUENCE seq1_tbl,seq2_tbl,seq3_tbl;",
            "Suggestion": "DROP SEQUENCE seq1_tbl;DROP SEQUENCE seq2_tbl;DROP SEQUENCE seq3_tbl;",
            "GH": "https://github.com/YugaByte/yugabyte-db/issues/880"
        },
        {
            "ObjectType": "INDEX",
            "ObjectName": "sales_quantity_index",
            "Reason": "DROP INDEX CONCURRENTLY not supported yet",
            "SqlStatement": "DROP INDEX CONCURRENTLY sales_quantity_index;",
            "Suggestion": "",
            "GH": "https://github.com/yugabyte/yugabyte-db/issues/22717"
        },
        {
            "ObjectType": "TRIGGER",
            "ObjectName": "transfer_insert",
            "Reason": "REFERENCING clause (transition tables) not supported yet.",
            "SqlStatement": "CREATE TRIGGER transfer_insert\n    AFTER INSERT ON transfer\n    REFERENCING NEW TABLE AS inserted\n    FOR EACH STATEMENT\n    EXECUTE FUNCTION check_transfer_balances_to_zero();",
            "Suggestion": "",
            "GH": "https://github.com/YugaByte/yugabyte-db/issues/1668"
        },
        {
            "ObjectType": "TRIGGER",
            "ObjectName": "some_trig",
            "Reason": "CONSTRAINT TRIGGER not supported yet.",
            "SqlStatement": "CREATE CONSTRAINT TRIGGER some_trig\n   AFTER DELETE ON xyz_schema.abc\n   DEFERRABLE INITIALLY DEFERRED\n   FOR EACH ROW EXECUTE PROCEDURE xyz_schema.some_trig();",
            "Suggestion": "",
            "GH": "https://github.com/YugaByte/yugabyte-db/issues/1709"
        },
        {
            "ObjectType": "ACCESS METHOD",
            "ObjectName": "heptree",
            "Reason": "CREATE ACCESS METHOD is not supported.",
            "SqlStatement": "CREATE ACCESS METHOD heptree TYPE INDEX HANDLER heptree_handler;",
            "Suggestion": "",
            "GH": "https://github.com/yugabyte/yugabyte-db/issues/10693"
        },
        {
            "ObjectType": "TABLE",
            "ObjectName": "e",
            "Reason": "REINDEX is not supported.",
            "SqlStatement": "REINDEX TABLE my_table;",
            "Suggestion": "",
            "GH": "https://github.com/yugabyte/yugabyte-db/issues/10267"
        },
        {
            "ObjectType": "TABLE",
            "ObjectName": "public.employees4",
            "Reason": "Stored generated columns are not supported. Generated Columns: (full_name)",
            "SqlStatement": "CREATE TABLE public.employees4 (\n    id integer NOT NULL,\n    first_name character varying(50) NOT NULL,\n    last_name character varying(50) NOT NULL,\n    full_name character varying(101) GENERATED ALWAYS AS ((((first_name)::text || ' '::text) || (last_name)::text)) STORED\n);",
            "Suggestion": "Using Triggers to update the generated columns is one way to work around this issue, refer link for more details: \u003cLINK_DOC\u003e",
            "GH": "https://github.com/yugabyte/yugabyte-db/issues/10695"
        },
        {
            "ObjectType": "TABLE",
            "ObjectName": "order_details",
            "Reason": "Stored generated columns are not supported. Generated Columns: (amount)",
            "SqlStatement": "CREATE TABLE order_details (\n    detail_id integer NOT NULL,\n    quantity integer,\n    price_per_unit numeric,\n    amount numeric GENERATED ALWAYS AS (((quantity)::numeric * price_per_unit)) STORED\n);",
            "Suggestion": "Using Triggers to update the generated columns is one way to work around this issue, refer link for more details: \u003cLINK_DOC\u003e",
            "GH": "https://github.com/yugabyte/yugabyte-db/issues/10695"
        },
        {
            "ObjectType": "TABLE",
            "ObjectName": "table_xyz",
            "Reason": "LIKE clause not supported yet.",
            "SqlStatement": "CREATE TABLE table_xyz\n  (LIKE xyz INCLUDING DEFAULTS INCLUDING CONSTRAINTS);",
            "Suggestion": "",
            "GH": "https://github.com/YugaByte/yugabyte-db/issues/1129"
        },
        {
            "ObjectType": "TABLE",
            "ObjectName": "table_abc",
            "Reason": "LIKE ALL is not supported yet.",
            "SqlStatement": "CREATE TABLE table_abc\n  (LIKE abc INCLUDING ALL);",
            "Suggestion": "",
            "GH": "https://github.com/yugabyte/yugabyte-db/issues/10697"
        },
        {
            "ObjectType": "TABLE",
            "ObjectName": "table_1",
            "Reason": "TABLE INHERITANCE not supported in YugabyteDB",
            "SqlStatement": "CREATE TABLE table_1 () INHERITS (xyz);",
            "Suggestion": "",
            "GH": "https://github.com/YugaByte/yugabyte-db/issues/1129"
        },
        {
            "ObjectType": "TABLE",
            "ObjectName": "table_test",
            "Reason": "OIDs are not supported for user tables.",
            "SqlStatement": "Create table table_test (col1 text, col2 int) with (OIDS = TRUE);",
            "Suggestion": "",
            "GH": "https://github.com/yugabyte/yugabyte-db/issues/10273"
        },
        {
            "ObjectType": "TABLE",
            "ObjectName": "test_interval",
            "Reason": "PRIMARY KEY containing column of type 'INTERVAL' not yet supported.",
            "SqlStatement": "create table test_interval(\n    frequency interval primary key,\n\tcol1 int\n);",
            "Suggestion": "",
            "GH": "https://github.com/YugaByte/yugabyte-db/issues/1397"
        },
        {
            "ObjectType": "TABLE",
            "ObjectName": "oldschema.tbl_name",
            "Reason": "ALTER TABLE SET SCHEMA not supported yet.",
            "SqlStatement": "ALTER TABLE oldschema.tbl_name SET SCHEMA newschema;",
            "Suggestion": "",
            "GH": "https://github.com/YugaByte/yugabyte-db/issues/3947"
        },
        {
            "ObjectType": "SCHEMA",
            "ObjectName": "",
            "Reason": "CREATE SCHEMA with elements not supported yet.",
            "SqlStatement": "CREATE SCHEMA hollywood\n    CREATE TABLE films (title text, release date, awards text[])\n    CREATE VIEW winners AS\n        SELECT title, release FROM films WHERE awards IS NOT NULL;",
            "Suggestion": "",
            "GH": "https://github.com/YugaByte/yugabyte-db/issues/10865"
        },
        {
            "ObjectType": "TABLE",
            "ObjectName": "table_name",
            "Reason": "ALTER TABLE ALTER column SET STATISTICS not supported yet.",
            "SqlStatement": "alter table table_name alter column column_name set statistics 100;",
            "Suggestion": "",
            "GH": "https://github.com/YugaByte/yugabyte-db/issues/1124"
        },
        {
            "ObjectType": "TABLE",
            "ObjectName": "test",
            "Reason": "ALTER TABLE ALTER column SET STORAGE not supported yet.",
            "SqlStatement": "alter table test alter column col set STORAGE EXTERNAL;",
            "Suggestion": "",
            "GH": "https://github.com/YugaByte/yugabyte-db/issues/1124"
        },
        {
            "ObjectType": "TABLE",
            "ObjectName": "test_1",
            "Reason": "ALTER TABLE ALTER column SET (attribute = value) not supported yet.",
            "SqlStatement": "alter table test_1 alter column col1 set (attribute_option=value);",
            "Suggestion": "",
            "GH": "https://github.com/YugaByte/yugabyte-db/issues/1124"
        },
        {
            "ObjectType": "TABLE",
            "ObjectName": "",
            "Reason": "ALTER TABLE CLUSTER not supported yet.",
            "SqlStatement": "alter table abc cluster on xyz;",
            "Suggestion": "",
            "GH": "https://github.com/YugaByte/yugabyte-db/issues/1124"
        },
        {
            "ObjectType": "TABLE",
            "ObjectName": "",
            "Reason": "ALTER TABLE SET WITHOUT CLUSTER not supported yet.",
            "SqlStatement": "alter table test SET WITHOUT CLUSTER;",
            "Suggestion": "",
            "GH": "https://github.com/YugaByte/yugabyte-db/issues/1124"
        },
        {
            "ObjectType": "INDEX",
            "ObjectName": "abc",
            "Reason": "ALTER INDEX SET not supported yet.",
            "SqlStatement": "ALTER INDEX abc set TABLESPACE new_tbl;",
            "Suggestion": "",
            "GH": "https://github.com/YugaByte/yugabyte-db/issues/1124"
        },
        {
            "ObjectType": "TABLE",
            "ObjectName": "",
            "Reason": "ALTER TABLE INHERIT not supported yet.",
            "SqlStatement": "alter table test_3 INHERIT test_2;",
            "Suggestion": "",
            "GH": "https://github.com/YugaByte/yugabyte-db/issues/1124"
        },
        {
            "ObjectType": "TABLE",
            "ObjectName": "",
            "Reason": "ALTER TABLE VALIDATE CONSTRAINT not supported yet.",
            "SqlStatement": "ALTER TABLE distributors VALIDATE CONSTRAINT distfk;",
            "Suggestion": "",
            "GH": "https://github.com/YugaByte/yugabyte-db/issues/1124"
        },
        {
            "ObjectType": "TABLE",
            "ObjectName": "abc",
            "Reason": "DEFERRABLE unique constraints are not supported yet.",
            "SqlStatement": "ALTER TABLE abc\nADD CONSTRAINT cnstr_id\n UNIQUE (id)\nDEFERRABLE;",
            "Suggestion": "",
            "GH": "https://github.com/YugaByte/yugabyte-db/issues/1129"
        },
        {
            "ObjectType": "TABLE",
            "ObjectName": "public.range_columns_partition_test",
            "Reason": "Adding primary key to a partitioned table is not yet implemented.",
            "SqlStatement": "ALTER TABLE ONLY public.range_columns_partition_test\n    ADD CONSTRAINT range_columns_partition_test_pkey PRIMARY KEY (a, b);",
            "Suggestion": "",
            "GH": "https://github.com/yugabyte/yugabyte-db/issues/10074"
        },
        {
            "ObjectType": "TABLE",
            "ObjectName": "tbl_p",
            "Reason": "Primary key constraints are not supported on foreign tables.",
            "SqlStatement": "CREATE FOREIGN TABLE tbl_p(\n\tid int PRIMARY KEY\n) SERVER remote_server\nOPTIONS (\n    schema_name 'public',\n    table_name 'remote_table'\n);",
            "Suggestion": "",
            "GH": "https://github.com/yugabyte/yugabyte-db/issues/10698"
        },
        {
            "ObjectType": "TRIGGER",
            "ObjectName": "emp_trig",
            "Reason": "COMPOUND TRIGGER not supported in YugabyteDB.",
            "SqlStatement": "CREATE TRIGGER emp_trig\n\tCOMPOUND INSERT ON emp FOR EACH ROW\n\tEXECUTE PROCEDURE trigger_fct_emp_trig();",
            "Suggestion": "",
            "GH": "https://github.com/yugabyte/yb-voyager/issues/1543"
        },
        {
            "ObjectType": "TYPE",
            "ObjectName": "colors",
            "Reason": "ALTER TYPE not supported yet.",
            "SqlStatement": "ALTER TYPE colors ADD VALUE 'orange' AFTER 'red';",
            "Suggestion": "",
            "GH": "https://github.com/YugaByte/yugabyte-db/issues/1893"
        },
        {
            "ObjectType": "TYPE",
            "ObjectName": "compfoo",
            "Reason": "ALTER TYPE not supported yet.",
            "SqlStatement": "ALTER TYPE compfoo ADD ATTRIBUTE f3 int;",
            "Suggestion": "",
            "GH": "https://github.com/YugaByte/yugabyte-db/issues/1893"
        },
        {
            "ObjectType": "TABLE",
            "ObjectName": "anydata_test",
            "Reason": "AnyData datatype doesn't have a mapping in YugabyteDB",
            "SqlStatement": "CREATE TABLE anydata_test (\n\tid numeric,\n\tcontent ANYDATA\n) ;",
            "Suggestion": "Remove the column with AnyData datatype or change it to a relevant supported datatype",
            "GH": "https://github.com/yugabyte/yb-voyager/issues/1541"
        },
        {
            "ObjectType": "TABLE",
            "ObjectName": "anydataset_test",
            "Reason": "AnyDataSet datatype doesn't have a mapping in YugabyteDB",
            "SqlStatement": "CREATE TABLE anydataset_test (\n\tid numeric,\n\tcontent ANYDATASET\n) ;",
            "Suggestion": "Remove the column with AnyDataSet datatype or change it to a relevant supported datatype",
            "GH": "https://github.com/yugabyte/yb-voyager/issues/1541"
        },
        {
            "ObjectType": "TABLE",
            "ObjectName": "anytype_test",
            "Reason": "AnyType datatype doesn't have a mapping in YugabyteDB",
            "SqlStatement": "CREATE TABLE anytype_test (\n\tid numeric,\n\tcontent ANYTYPE\n) ;",
            "Suggestion": "Remove the column with AnyType datatype or change it to a relevant supported datatype",
            "GH": "https://github.com/yugabyte/yb-voyager/issues/1541"
        },
        {
            "ObjectType": "TABLE",
            "ObjectName": "uritype_test",
            "Reason": "URIType datatype doesn't have a mapping in YugabyteDB",
            "SqlStatement": "CREATE TABLE uritype_test (\n\tid numeric,\n\tcontent URITYPE\n) ;",
            "Suggestion": "Remove the column with URIType datatype or change it to a relevant supported datatype",
            "GH": "https://github.com/yugabyte/yb-voyager/issues/1541"
        },
        {
            "ObjectType": "VIEW",
            "ObjectName": "test",
            "Reason": "JSON_ARRAYAGG() function is not available in YugabyteDB",
            "SqlStatement": "CREATE OR REPLACE VIEW test AS (\n                            select x , JSON_ARRAYAGG(trunc(b, 2) order by t desc) as agg\n                            FROM test1\n                            where t = '1DAY' group by x\n                            );",
            "Suggestion": "Rename the function to YugabyteDB's equivalent JSON_AGG()",
            "GH": "https://github.com/yugabyte/yb-voyager/issues/1542"
        },
        {
            "ObjectType": "PROCEDURE",
            "ObjectName": "foo1",
            "Reason": "JSON_ARRAYAGG() function is not available in YugabyteDB",
            "SqlStatement": "CREATE OR REPLACE PROCEDURE foo1 (p_id integer) AS $body$\nBEGIN\n    create temporary table temp(id int, agg bigint);\n    insert into temp(id,agg) select x , JSON_ARRAYAGG(trunc(b, 2) order by t desc) as agg FROM test1\n    select agg from temp;\nend;\n$body$\nLANGUAGE PLPGSQL\nSECURITY DEFINER\n;",
            "Suggestion": "Rename the function to YugabyteDB's equivalent JSON_AGG()",
            "GH": "https://github.com/yugabyte/yb-voyager/issues/1542"
        },
        {
            "ObjectType": "TRIGGER",
            "ObjectName": "test",
            "Reason": "JSON_ARRAYAGG() function is not available in YugabyteDB",
            "SqlStatement": "CREATE TRIGGER test\n    INSERT on test for each ROW\n    EXECUTE PROCEDURE JSON_ARRAYAGG(trunc(b, 2) order by t desc);",
            "Suggestion": "Rename the function to YugabyteDB's equivalent JSON_AGG()",
            "GH": "https://github.com/yugabyte/yb-voyager/issues/1542"
        },
        {
            "ObjectType": "TABLE",
            "ObjectName": "sales_data",
            "Reason": "insufficient columns in the PRIMARY KEY constraint definition in CREATE TABLE",
            "SqlStatement": "CREATE TABLE sales_data (\n        sales_id numeric NOT NULL,\n        sales_date timestamp,\n        sales_amount numeric,\n        PRIMARY KEY (sales_id)\n) PARTITION BY RANGE (sales_date) ;",
            "Suggestion": "Add all Partition columns to Primary Key",
            "GH": "https://github.com/yugabyte/yb-voyager/issues/578"
        },
        {
            "ObjectType": "EXTENSION",
            "ObjectName": "aws_commons",
            "Reason": "This extension is not supported in YugabyteDB.",
            "SqlStatement": "CREATE EXTENSION IF NOT EXISTS aws_commons WITH SCHEMA public;",
            "Suggestion": "",
            "GH": "https://github.com/yugabyte/yb-voyager/issues/1538"
        },
        {
            "ObjectType": "EXTENSION",
            "ObjectName": "plperl",
            "Reason": "This extension is not supported in YugabyteDB.",
            "SqlStatement": "CREATE EXTENSION IF NOT EXISTS plperl WITH SCHEMA pg_catalog;",
            "Suggestion": "",
            "GH": "https://github.com/yugabyte/yb-voyager/issues/1538"
        },
        {
            "ObjectType": "EXTENSION",
            "ObjectName": "hstore_plperl",
            "Reason": "This extension is not supported in YugabyteDB.",
            "SqlStatement": "CREATE EXTENSION IF NOT EXISTS hstore_plperl WITH SCHEMA public;",
            "Suggestion": "",
            "GH": "https://github.com/yugabyte/yb-voyager/issues/1538"
        },
        {
            "ObjectType": "CURSOR",
            "ObjectName": "test",
            "Reason": "This FETCH clause might not be supported yet",
            "SqlStatement": "CREATE OR REPLACE PROCEDURE test () AS $body$\nDECLARE\n    cur CURSOR FOR SELECT column_name FROM table_name;\n    row RECORD;\nBEGIN\n    OPEN cur;\n    FETCH PRIOR FROM cur INTO row;\n    CLOSE cur;\nEND;\n$body$\nLANGUAGE PLPGSQL\nSECURITY DEFINER\n;",
            "Suggestion": "Please verify the DDL on your YugabyteDB version before proceeding",
            "GH": "https://github.com/YugaByte/yugabyte-db/issues/6514"
        },
        {
            "ObjectType": "TABLE",
            "ObjectName": "enum_example.bugs",
            "Reason": "Stored generated columns are not supported. Generated Columns: (_status,_severity,info)",
            "SqlStatement": "CREATE TABLE enum_example.bugs (\n    id integer NOT NULL,\n    description text,\n    status enum_example.bug_status,\n    _status enum_example.bug_status GENERATED ALWAYS AS (status) STORED,\n    severity enum_example.bug_severity,\n    _severity enum_example.bug_severity GENERATED ALWAYS AS (severity) STORED,\n    info enum_example.bug_info GENERATED ALWAYS AS (enum_example.make_bug_info(status, severity)) STORED\n);",
            "Suggestion": "Using Triggers to update the generated columns is one way to work around this issue, refer link for more details: \u003cLINK_DOC\u003e",
            "GH": "https://github.com/yugabyte/yugabyte-db/issues/10695"
        }
]<|MERGE_RESOLUTION|>--- conflicted
+++ resolved
@@ -120,8 +120,6 @@
             "GH": "https://github.com/yugabyte/yugabyte-db/issues/10866"
         },
         {
-<<<<<<< HEAD
-=======
             "ObjectType": "CONVERSION",
             "ObjectName": "myconv",
             "Reason": "ALTER CONVERSION is not supported yet",
@@ -130,7 +128,6 @@
             "GH": "https://github.com/YugaByte/yugabyte-db/issues/10866"
         },
         {
->>>>>>> 7015ebf5
             "ObjectType": "INDEX",
             "ObjectName": "idx_name1",
             "Reason": "index method 'spgist' not supported yet.",
