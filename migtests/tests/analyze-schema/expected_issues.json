--- conflicted
+++ resolved
@@ -35,12 +35,6 @@
             "ObjectType": "TABLE",
             "ObjectName": "salaries2",
             "Reason": "Issue with Partition using Expression on a table which cannot contain Primary Key / Unique Key on any column",
-<<<<<<< HEAD
-            "SqlStatement": "CREATE TABLE salaries2 (\n\temp_no bigint NOT NULL,\n\tsalary bigint NOT NULL,\n\tfrom_date timestamp NOT NULL,\n\tto_date timestamp NOT NULL,\n\tPRIMARY KEY (emp_no,from_date)\n) PARTITION BY RANGE (extract(epoch from date(from_date))) ; --this expression is correct now, earlier it wasn't appropriate as PG syntax",
-            "Suggestion": "Remove the Constriant from the table definition",
-            "GH": "https://github.com/yugabyte/yb-voyager/issues/698"
-        },
-=======
             "SqlStatement": "CREATE TABLE salaries2 (\n\temp_no bigint NOT NULL,\n\tsalary bigint NOT NULL,\n\tfrom_date timestamp NOT NULL,\n\tto_date timestamp NOT NULL,\n\tPRIMARY KEY (emp_no,from_date)\n) PARTITION BY RANGE (extract(epoch from date(from_date))) ;",
             "Suggestion": "Remove the Constriant from the table definition",
             "GH": "https://github.com/yugabyte/yb-voyager/issues/698"
@@ -69,7 +63,6 @@
             "Suggestion": "",
             "GH": "https://github.com/YugaByte/yugabyte-db/issues/1124"
         },
->>>>>>> f1af7571
         {
             "ObjectType": "TABLE",
             "ObjectName": "test_1",
@@ -135,8 +128,6 @@
             "GH": "https://github.com/yugabyte/yugabyte-db/issues/10866"
         },
         {
-<<<<<<< HEAD
-=======
             "ObjectType": "CONVERSION",
             "ObjectName": "myconv",
             "Reason": "ALTER CONVERSION is not supported yet",
@@ -145,7 +136,6 @@
             "GH": "https://github.com/YugaByte/yugabyte-db/issues/10866"
         },
         {
->>>>>>> f1af7571
             "ObjectType": "INDEX",
             "ObjectName": "idx_name1",
             "Reason": "index method 'spgist' not supported yet.",
@@ -355,7 +345,6 @@
         },
         {
             "ObjectType": "TABLE",
-<<<<<<< HEAD
             "ObjectName": "test",
             "Reason": "ALTER TABLE name DISABLE RULE not supported yet",
             "SqlStatement": "alter table test DISABLE RULE example_rule; ",
@@ -372,8 +361,6 @@
         },
         {
             "ObjectType": "TABLE",
-=======
->>>>>>> f1af7571
             "ObjectName": "",
             "Reason": "ALTER TABLE CLUSTER not supported yet.",
             "SqlStatement": "alter table abc cluster on xyz;",
