-- cases for insufficient columns in PK constraint definition in CREATE TABLE to be reported in analyze-schema
CREATE TABLE sales_data (
        sales_id numeric NOT NULL,
        sales_date timestamp,
        sales_amount numeric,
        PRIMARY KEY (sales_id)
) PARTITION BY RANGE (sales_date) ;

-- cases for partition by expression cannot contain PK/Unique Key to be reported in analyze-schema 
CREATE TABLE salaries2 (
	emp_no bigint NOT NULL,
	salary bigint NOT NULL,
	from_date timestamp NOT NULL,
	to_date timestamp NOT NULL,
	PRIMARY KEY (emp_no,from_date)
) PARTITION BY RANGE (extract(epoch from date(from_date))) ;

CREATE TABLE sales (
	cust_id bigint NOT NULL,
	name varchar(40),
	store_id varchar(20) NOT NULL,
	bill_no bigint NOT NULL,
	bill_date timestamp NOT NULL,
	amount decimal(8,2) NOT NULL,
	PRIMARY KEY (bill_date)
) PARTITION BY RANGE (extract(year from date(bill_date))) ;

-- cases for multi column list partition, to be reported during analyze-schema
CREATE TABLE test_1 (
	id numeric NOT NULL,
	country_code varchar(3),
	record_type varchar(5),
	descriptions varchar(50),
	PRIMARY KEY (id)
) PARTITION BY LIST (country_code, record_type) ;

CREATE TABLE test_2 (
	id numeric NOT NULL PRIMARY KEY,
	country_code varchar(3),
	record_type varchar(5),
	descriptions varchar(50)
) PARTITION BY LIST (country_code, record_type) ;

CREATE TABLE test_non_pk_multi_column_list (
	id numeric NOT NULL PRIMARY KEY,
	country_code varchar(3),
	record_type varchar(5),
	descriptions varchar(50)
) PARTITION BY LIST (country_code, record_type) ;

-- no PK constraint, no need to report during analyze-schema
CREATE TABLE test_3 (
	id numeric,
	country_code varchar,
	record_type varchar(2)
) PARTITION BY RANGE (id) ;

CREATE TABLE test_4 (
	id numeric,
	country_code varchar
) PARTITION BY LIST (id) ;

-- all partition keys are not included in the PK constraint, to be reported during analyze-schema
CREATE TABLE test_5 (
	id numeric NOT NULL,
	country_code varchar(3),
	record_type varchar(5),
	descriptions varchar(50),
	PRIMARY KEY (id)
) PARTITION BY RANGE (country_code, record_type) ;

CREATE TABLE test_6 (
	id numeric NOT NULL,
	country_code varchar(3),
	record_type varchar(5),
	descriptions varchar(50),
	PRIMARY KEY (id,country_code)
) PARTITION BY RANGE (country_code, record_type) ;

CREATE TABLE test_7 (
	id numeric NOT NULL,
	country_code varchar(3),
	record_type varchar(5),
	descriptions varchar(50),
	PRIMARY KEY (id,country_code)
) PARTITION BY RANGE (descriptions, record_type) ;


CREATE TABLE test_8 (
	order_id bigint NOT NULL,
	order_date timestamp,
	order_mode varchar(8),
	customer_id integer,
	order_mode smallint,
	order_total double precision,
	sales_rep_id integer,
	promotion_id integer,
	PRIMARY KEY (order_id,order_mode,customer_id,order_total,sales_rep_id)
) PARTITION BY RANGE (promotion_id, order_date, sales_rep_id) ;

-- all partition key are in PK, no need to report during analyze-schema
CREATE TABLE test_9 (
	order_id bigint NOT NULL,
	order_date timestamp,
	order_mode varchar(8),
	customer_id integer,
	order_mode smallint,
	order_total double precision,
	sales_rep_id integer,
	promotion_id integer,
	PRIMARY KEY (order_id,order_mode,order_date,order_total,sales_rep_id)
) PARTITION BY RANGE (order_total, order_date, sales_rep_id) ;

--Reindexing not supported
REINDEX TABLE my_table;

--Generated stored test cases with different datatype formats
CREATE TABLE order_details (
    detail_id integer NOT NULL,
    quantity integer,
    price_per_unit numeric,
    amount numeric GENERATED ALWAYS AS (((quantity)::numeric * price_per_unit)) STORED
);

CREATE TABLE public.employees4 (
    id integer NOT NULL,
    first_name character varying(50) NOT NULL,
    last_name character varying(50) NOT NULL,
    full_name character varying(101) GENERATED ALWAYS AS ((((first_name)::text || ' '::text) || (last_name)::text)) STORED
);

CREATE TABLE enum_example.bugs (
    id integer NOT NULL,
    description text,
    status enum_example.bug_status,
    _status enum_example.bug_status GENERATED ALWAYS AS (status) STORED,
    severity enum_example.bug_severity,
    _severity enum_example.bug_severity GENERATED ALWAYS AS (severity) STORED,
    info enum_example.bug_info GENERATED ALWAYS AS (enum_example.make_bug_info(status, severity)) STORED
);

--like cases
CREATE TABLE table_xyz
  (LIKE xyz INCLUDING DEFAULTS INCLUDING CONSTRAINTS);

CREATE TABLE table_abc
  (LIKE abc INCLUDING ALL);

--inherits cases
CREATE TABLE table_1 () INHERITS (xyz);

--oids case
Create table table_test (col1 text, col2 int) with (OIDS = TRUE);

--PK on interval column
create table test_interval(
    frequency interval primary key,
	col1 int
);

--alter table cases
ALTER TABLE oldschema.tbl_name SET SCHEMA newschema;

alter table table_name alter column column_name set statistics 100;

alter table test alter column col set STORAGE EXTERNAL;

alter table test_1 alter column col1 set (attribute_option=value);

--disable rule case on alter table
alter table test DISABLE RULE example_rule;

-- for the storage parameters case
ALTER TABLE ONLY public.example ADD CONSTRAINT example_email_key UNIQUE (email) WITH (fillfactor='70');

alter table abc cluster on xyz;

alter table test SET WITHOUT CLUSTER;

alter table test_3 INHERIT test_2;

ALTER TABLE distributors VALIDATE CONSTRAINT distfk;

ALTER TABLE abc
ADD CONSTRAINT cnstr_id
 UNIQUE (id)
DEFERRABLE;

--adding pk to partitioned table
CREATE TABLE public.range_columns_partition_test (
    a bigint NOT NULL,
    b bigint NOT NULL
)
PARTITION BY RANGE (a, b);

ALTER TABLE ONLY public.range_columns_partition_test
    ADD CONSTRAINT range_columns_partition_test_pkey PRIMARY KEY (a, b);

CREATE TABLE public.range_columns_partition_test_copy (
    a bigint NOT NULL,
    b bigint NOT NULL,
	PRIMARY KEY(a, b)
)
PARTITION BY RANGE (a, b);



-- datatype mapping not supported
CREATE TABLE anydata_test (
	id numeric,
	content ANYDATA
) ;

CREATE TABLE anydataset_test (
	id numeric,
	content ANYDATASET
) ;

CREATE TABLE anytype_test (
	id numeric,
	content ANYTYPE
) ;

CREATE TABLE uritype_test (
	id numeric,
	content URITYPE
) ;
-- valid
Alter table only parent_tbl add constraint party_profile_pk primary key (party_profile_id);

--Unsupported PG syntax caught by regex for ALTER TABLE OF..
Alter table only party_profile_part of parent_tbl add constraint party_profile_pk primary key (party_profile_id);

--exclusion constraints
CREATE TABLE "Test"(
	id int, 
	room_id int, 
	time_range trange,
	roomid int,
	timerange tsrange, 
	EXCLUDE USING gist (room_id WITH =, time_range WITH &&),
	CONSTRAINT no_time_overlap_constr EXCLUDE USING gist (roomid WITH =, timerange WITH &&)
);

CREATE TABLE public.meeting (
    id integer NOT NULL,
    room_id integer NOT NULL,
    time_range tsrange NOT NULL
);

ALTER TABLE ONLY public.meeting
    ADD CONSTRAINT no_time_overlap EXCLUDE USING gist (room_id WITH =, time_range WITH &&);


--deferrable constraints all should be reported except foreign key constraints
CREATE TABLE public.pr (
	id integer PRIMARY KEY,
	name text
);

CREATE TABLE public.foreign_def_test (
	id integer,
	id1 integer,
	val text
);

ALTER TABLE ONLY public.foreign_def_test
    ADD CONSTRAINT foreign_def_test_id_fkey FOREIGN KEY (id) REFERENCES public.pr(id) DEFERRABLE INITIALLY DEFERRED;

CREATE TABLE public.users (
	id int PRIMARY KEY,
	email text
);

ALTER TABLE ONLY public.users
    ADD CONSTRAINT users_email_key UNIQUE (email) DEFERRABLE;

create table foreign_def_test1(id int references pr(id) INITIALLY DEFERRED, c1 int);

create table foreign_def_test2(id int, name text, FOREIGN KEY (id) REFERENCES public.pr(id) DEFERRABLE INITIALLY DEFERRED);

create table unique_def_test(id int UNIQUE DEFERRABLE, c1 int);

create table unique_def_test1(id int, c1 int, UNIQUE(id)  DEFERRABLE INITIALLY DEFERRED);

CREATE TABLE test_xml_type(id int, data xml);

CREATE TABLE test_xid_type(id int, data xid);


CREATE TABLE public.test_jsonb (
    id integer,
    data jsonb,
	data2 text
);

CREATE TABLE public.inet_type (
    id integer,
    data inet
);

CREATE TABLE public.citext_type (
    id integer,
    data public.citext
);

CREATE TABLE public.documents (
    id integer NOT NULL,
    title_tsvector tsvector,
    content_tsvector tsvector,
	list_of_sections text[]
);

CREATE TABLE public.ts_query_table (
    id int generated by default as identity,
    query tsquery
);

create table combined_tbl (
	id int, 
	c cidr, 
	ci circle, 
	b box, 
	j json UNIQUE,
	l line, 
	ls lseg, 
	maddr macaddr, 
	maddr8 macaddr8, 
	p point, 
	lsn pg_lsn, 
	p1 path, 
	p2 polygon, 
	id1 txid_snapshot,
	bitt bit (13),
	bittv bit varying(15),
	CONSTRAINT pk PRIMARY KEY (id, maddr8)
);

ALTER TABLE combined_tbl 
		ADD CONSTRAINT combined_tbl_unique UNIQUE(id, bitt);

CREATE TABLE combined_tbl1(
	id int,
	t tsrange, 
	d daterange, 
	tz tstzrange, 
	n numrange, 
	i4 int4range UNIQUE, 
	i8 int8range,
	inym INTERVAL YEAR TO MONTH,
	inds INTERVAL DAY TO SECOND(9),
	PRIMARY KEY(id, t, n)
);

ALTER TABLE combined_tbl1 
		ADD CONSTRAINT combined_tbl1_unique UNIQUE(id, d);

CREATE UNLOGGED TABLE tbl_unlogged (id int, val text);

CREATE TABLE test_udt (
	employee_id SERIAL PRIMARY KEY,
	employee_name VARCHAR(100),
	home_address address_type,
	some_field enum_test,
	home_address1 non_public.address_type1
);

CREATE TABLE test_arr_enum (
	id int,
	arr text[],
	arr_enum enum_test[]
);

CREATE TABLE public.locations (
    id integer NOT NULL,
    name character varying(100),
    geom geometry(Point,4326)
 );

 CREATE TABLE public.xml_data_example (
    id SERIAL PRIMARY KEY,
    name VARCHAR(255),
    description XML DEFAULT xmlparse(document '<product><name>Default Product</name><price>100.00</price><category>Electronics</category></product>'),
    created_at TIMESTAMPTZ DEFAULT CURRENT_TIMESTAMP
);

CREATE TABLE image (title text, raster lo);

<<<<<<< HEAD
-- IS JSON Predicate
CREATE TABLE public.json_data (
    id SERIAL PRIMARY KEY,
    data_column TEXT NOT NULL CHECK (data_column IS JSON),
    object_column TEXT CHECK (object_column IS JSON OBJECT),
    array_column TEXT CHECK (array_column IS JSON ARRAY),
    scalar_column TEXT CHECK (scalar_column IS JSON SCALAR),
    unique_keys_column TEXT CHECK (unique_keys_column IS JSON WITH UNIQUE KEYS)
);
=======
CREATE TABLE employees (id INT PRIMARY KEY, salary INT);
-- create table with multirange data types

-- Create tables with primary keys directly
CREATE TABLE bigint_multirange_table (
    id integer PRIMARY KEY,
    value_ranges int8multirange
);

CREATE TABLE date_multirange_table (
    id integer PRIMARY KEY,
    project_dates datemultirange
);

CREATE TABLE int_multirange_table (
    id integer PRIMARY KEY,
    value_ranges int4multirange
);

CREATE TABLE numeric_multirange_table (
    id integer PRIMARY KEY,
    price_ranges nummultirange
);

CREATE TABLE timestamp_multirange_table (
    id integer PRIMARY KEY,
    event_times tsmultirange
);

CREATE TABLE timestamptz_multirange_table (
    id integer PRIMARY KEY,
    global_event_times tstzmultirange
);
>>>>>>> fa542b75
<|MERGE_RESOLUTION|>--- conflicted
+++ resolved
@@ -386,7 +386,6 @@
 
 CREATE TABLE image (title text, raster lo);
 
-<<<<<<< HEAD
 -- IS JSON Predicate
 CREATE TABLE public.json_data (
     id SERIAL PRIMARY KEY,
@@ -396,7 +395,6 @@
     scalar_column TEXT CHECK (scalar_column IS JSON SCALAR),
     unique_keys_column TEXT CHECK (unique_keys_column IS JSON WITH UNIQUE KEYS)
 );
-=======
 CREATE TABLE employees (id INT PRIMARY KEY, salary INT);
 -- create table with multirange data types
 
@@ -430,4 +428,3 @@
     id integer PRIMARY KEY,
     global_event_times tstzmultirange
 );
->>>>>>> fa542b75
