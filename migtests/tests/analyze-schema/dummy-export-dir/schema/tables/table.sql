-- cases for insufficient columns in PK constraint definition in CREATE TABLE to be reported in analyze-schema
CREATE TABLE sales_data (
        sales_id numeric NOT NULL,
        sales_date timestamp,
        sales_amount numeric,
        PRIMARY KEY (sales_id)
) PARTITION BY RANGE (sales_date) ;

-- cases for partition by expression cannot contain PK/Unique Key to be reported in analyze-schema 
CREATE TABLE salaries2 (
	emp_no bigint NOT NULL,
	salary bigint NOT NULL,
	from_date timestamp NOT NULL,
	to_date timestamp NOT NULL,
	PRIMARY KEY (emp_no,from_date)
) PARTITION BY RANGE (extract(epoch from date(from_date))) ;

CREATE TABLE sales (
	cust_id bigint NOT NULL,
	name varchar(40),
	store_id varchar(20) NOT NULL,
	bill_no bigint NOT NULL,
	bill_date timestamp NOT NULL,
	amount decimal(8,2) NOT NULL,
	PRIMARY KEY (bill_date)
) PARTITION BY RANGE (extract(year from date(bill_date))) ;

-- cases for multi column list partition, to be reported during analyze-schema
CREATE TABLE test_1 (
	id numeric NOT NULL,
	country_code varchar(3),
	record_type varchar(5),
	descriptions varchar(50),
	PRIMARY KEY (id)
) PARTITION BY LIST (country_code, record_type) ;

CREATE TABLE test_2 (
	id numeric NOT NULL PRIMARY KEY,
	country_code varchar(3),
	record_type varchar(5),
	descriptions varchar(50)
) PARTITION BY LIST (country_code, record_type) ;

CREATE TABLE test_non_pk_multi_column_list (
	id numeric NOT NULL PRIMARY KEY,
	country_code varchar(3),
	record_type varchar(5),
	descriptions varchar(50)
) PARTITION BY LIST (country_code, record_type) ;

-- no PK constraint, no need to report during analyze-schema
CREATE TABLE test_3 (
	id numeric,
	country_code varchar,
	record_type varchar(2)
) PARTITION BY RANGE (id) ;

CREATE TABLE test_4 (
	id numeric,
	country_code varchar
) PARTITION BY LIST (id) ;

-- all partition keys are not included in the PK constraint, to be reported during analyze-schema
CREATE TABLE test_5 (
	id numeric NOT NULL,
	country_code varchar(3),
	record_type varchar(5),
	descriptions varchar(50),
	PRIMARY KEY (id)
) PARTITION BY RANGE (country_code, record_type) ;

CREATE TABLE test_6 (
	id numeric NOT NULL,
	country_code varchar(3),
	record_type varchar(5),
	descriptions varchar(50),
	PRIMARY KEY (id,country_code)
) PARTITION BY RANGE (country_code, record_type) ;

CREATE TABLE test_7 (
	id numeric NOT NULL,
	country_code varchar(3),
	record_type varchar(5),
	descriptions varchar(50),
	PRIMARY KEY (id,country_code)
) PARTITION BY RANGE (descriptions, record_type) ;


CREATE TABLE test_8 (
	order_id bigint NOT NULL,
	order_date timestamp,
	order_mode varchar(8),
	customer_id integer,
	order_mode smallint,
	order_total double precision,
	sales_rep_id integer,
	promotion_id integer,
	PRIMARY KEY (order_id,order_mode,customer_id,order_total,sales_rep_id)
) PARTITION BY RANGE (promotion_id, order_date, sales_rep_id) ;

-- all partition key are in PK, no need to report during analyze-schema
CREATE TABLE test_9 (
	order_id bigint NOT NULL,
	order_date timestamp,
	order_mode varchar(8),
	customer_id integer,
	order_mode smallint,
	order_total double precision,
	sales_rep_id integer,
	promotion_id integer,
	PRIMARY KEY (order_id,order_mode,order_date,order_total,sales_rep_id)
) PARTITION BY RANGE (order_total, order_date, sales_rep_id) ;

<<<<<<< HEAD
--conversion not supported
CREATE CONVERSION myconv FOR 'UTF8' TO 'LATIN1' FROM myfunc;


=======
>>>>>>> 7015ebf5
--Reindexing not supported
REINDEX TABLE my_table;

--Generated stored test cases with different datatype formats
CREATE TABLE order_details (
    detail_id integer NOT NULL,
    quantity integer,
    price_per_unit numeric,
    amount numeric GENERATED ALWAYS AS (((quantity)::numeric * price_per_unit)) STORED
);

CREATE TABLE public.employees4 (
    id integer NOT NULL,
    first_name character varying(50) NOT NULL,
    last_name character varying(50) NOT NULL,
    full_name character varying(101) GENERATED ALWAYS AS ((((first_name)::text || ' '::text) || (last_name)::text)) STORED
);

CREATE TABLE enum_example.bugs (
    id integer NOT NULL,
    description text,
    status enum_example.bug_status,
    _status enum_example.bug_status GENERATED ALWAYS AS (status) STORED,
    severity enum_example.bug_severity,
    _severity enum_example.bug_severity GENERATED ALWAYS AS (severity) STORED,
    info enum_example.bug_info GENERATED ALWAYS AS (enum_example.make_bug_info(status, severity)) STORED
);

--like cases
CREATE TABLE table_xyz
  (LIKE xyz INCLUDING DEFAULTS INCLUDING CONSTRAINTS);

CREATE TABLE table_abc
  (LIKE abc INCLUDING ALL);

--inherits cases
CREATE TABLE table_1 () INHERITS (xyz);

--oids case
Create table table_test (col1 text, col2 int) with (OIDS = TRUE);

--PK on interval column
create table test_interval(
    frequency interval primary key,
	col1 int
);

--alter table cases
ALTER TABLE oldschema.tbl_name SET SCHEMA newschema;

alter table table_name alter column column_name set statistics 100;

alter table test alter column col set STORAGE EXTERNAL;

alter table test_1 alter column col1 set (attribute_option=value);


alter table abc cluster on xyz;

alter table test SET WITHOUT CLUSTER;

alter table test_3 INHERIT test_2;

ALTER TABLE distributors VALIDATE CONSTRAINT distfk;

ALTER TABLE abc
ADD CONSTRAINT cnstr_id
 UNIQUE (id)
DEFERRABLE;

--adding pk to partitioned table
CREATE TABLE public.range_columns_partition_test (
    a bigint NOT NULL,
    b bigint NOT NULL
)
PARTITION BY RANGE (a, b);

ALTER TABLE ONLY public.range_columns_partition_test
    ADD CONSTRAINT range_columns_partition_test_pkey PRIMARY KEY (a, b);

CREATE TABLE public.range_columns_partition_test_copy (
    a bigint NOT NULL,
    b bigint NOT NULL,
	PRIMARY KEY(a, b)
)
PARTITION BY RANGE (a, b);



--foreign table issues
CREATE FOREIGN TABLE tbl_p(
	id int PRIMARY KEY
) SERVER remote_server
OPTIONS (
    schema_name 'public',
    table_name 'remote_table'
);

--Foreign key constraints on Foreign table is not supported in PG

-- datatype mapping not supported
CREATE TABLE anydata_test (
	id numeric,
	content ANYDATA
) ;

CREATE TABLE anydataset_test (
	id numeric,
	content ANYDATASET
) ;

CREATE TABLE anytype_test (
	id numeric,
	content ANYTYPE
) ;

CREATE TABLE uritype_test (
	id numeric,
	content URITYPE
) ;
-- valid
Alter table only parent_tbl add constraint party_profile_pk primary key (party_profile_id);

--Unsupported PG syntax caught by regex for ALTER TABLE OF..
Alter table only party_profile_part of parent_tbl add constraint party_profile_pk primary key (party_profile_id);<|MERGE_RESOLUTION|>--- conflicted
+++ resolved
@@ -111,13 +111,6 @@
 	PRIMARY KEY (order_id,order_mode,order_date,order_total,sales_rep_id)
 ) PARTITION BY RANGE (order_total, order_date, sales_rep_id) ;
 
-<<<<<<< HEAD
---conversion not supported
-CREATE CONVERSION myconv FOR 'UTF8' TO 'LATIN1' FROM myfunc;
-
-
-=======
->>>>>>> 7015ebf5
 --Reindexing not supported
 REINDEX TABLE my_table;
 
