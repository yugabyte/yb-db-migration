--- conflicted
+++ resolved
@@ -284,7 +284,6 @@
 
 CREATE TABLE test_xid_type(id int, data xid);
 
-<<<<<<< HEAD
 
 CREATE TABLE public.test_jsonb (
     id integer,
@@ -332,6 +331,5 @@
 	bitt bit (13),
 	bittv bit varying(15)
 );
-=======
-CREATE UNLOGGED TABLE tbl_unlogged (id int, val text);
->>>>>>> 15f10761
+
+CREATE UNLOGGED TABLE tbl_unlogged (id int, val text);