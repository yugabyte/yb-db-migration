--- conflicted
+++ resolved
@@ -27,7 +27,6 @@
         any_value(name) AS any_employee
     FROM employees;
 
-<<<<<<< HEAD
 MERGE INTO sales.customer_account ca
 USING sales.recent_transactions t      
 ON t.customer_id = ca.customer_id
@@ -38,7 +37,6 @@
   VALUES (t.customer_id, t.transaction_value);
 
 select * from sales.customer_account ;
-=======
 SELECT (sales.get_user_info(2))['name'] AS user_info;
 
 SELECT (jsonb_build_object('name', 'PostgreSQL', 'version', 17, 'open_source', TRUE) || '{"key": "value2"}')['name'] AS json_obj;
@@ -50,7 +48,6 @@
 FROM sales.test_json_chk;
 
 SELECT ('{"a": { "b": {"c": "1"}}}' :: jsonb)['a']['b'] as b;
->>>>>>> d490424f
 --PG15
 SELECT range_agg(event_range) AS union_of_ranges
 FROM sales.events;
