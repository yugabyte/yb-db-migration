--- conflicted
+++ resolved
@@ -25,10 +25,9 @@
 			},
 			{
 				"ObjectType": "TABLE",
-<<<<<<< HEAD
-				"TotalCount": 6,
-				"InvalidCount": 1,
-				"ObjectNames": "analytics.metrics, sales.orders, sales.events, sales.customer_account, sales.recent_transactions, sales.json_data"
+				"TotalCount": 7,
+				"InvalidCount": 2,
+				"ObjectNames": "analytics.metrics, sales.orders, sales.test_json_chk, sales.events, sales.json_data, sales.customer_account, sales.recent_transactions"
 			},
 			{
 				"ObjectType": "SEQUENCE",
@@ -36,11 +35,6 @@
 				"InvalidCount":0,
 				"ObjectNames": "sales.recent_transactions_transaction_id_seq"
 
-=======
-				"TotalCount": 5,
-				"InvalidCount": 2,
-				"ObjectNames": "analytics.metrics, sales.orders, sales.test_json_chk, sales.events, sales.json_data"
->>>>>>> d490424f
 			},
 			{
 				"ObjectType": "VIEW",
@@ -67,11 +61,7 @@
 				"sales.json_data",
 				"sales.test_json_chk"
 			],
-<<<<<<< HEAD
-			"ColocatedReasoning": "Recommended instance type with 4 vCPU and 16 GiB memory could fit 6 objects (6 tables/materialized views and 0 explicit/implicit indexes) with 0.00 MB size and throughput requirement of 0 reads/sec and 0 writes/sec as colocated. Non leaf partition tables/indexes and unsupported tables/indexes were not considered.",
-=======
-			"ColocatedReasoning": "Recommended instance type with 4 vCPU and 16 GiB memory could fit 5 objects (5 tables/materialized views and 0 explicit/implicit indexes) with 0.00 MB size and throughput requirement of 0 reads/sec and 0 writes/sec as colocated. Non leaf partition tables/indexes and unsupported tables/indexes were not considered.",
->>>>>>> d490424f
+			"ColocatedReasoning": "Recommended instance type with 4 vCPU and 16 GiB memory could fit 7 objects (7 tables/materialized views and 0 explicit/implicit indexes) with 0.00 MB size and throughput requirement of 0 reads/sec and 0 writes/sec as colocated. Non leaf partition tables/indexes and unsupported tables/indexes were not considered.",
 			"ShardedTables": null,
 			"NumNodes": 3,
 			"VCPUsPerInstance": 4,
@@ -136,7 +126,6 @@
 	"TableIndexStats": [
 		{
 			"SchemaName": "sales",
-<<<<<<< HEAD
 			"ObjectName": "customer_account",
 			"RowCount": 4,
 			"ColumnCount": 2,
@@ -156,13 +145,19 @@
 			"ColumnCount": 3,
 			"Reads": 3,
 			"Writes": 3,
-=======
+			"ReadsPerSecond": 0,
+			"WritesPerSecond": 0,
+			"IsIndex": false,
+			"ObjectType": "",
+			"ParentTableName": null,
+			"SizeInBytes": 8192
+		},
+		{
 			"ObjectName": "test_json_chk",
 			"RowCount": 2,
 			"ColumnCount": 5,
 			"Reads": 6,
 			"Writes": 2,
->>>>>>> d490424f
 			"ReadsPerSecond": 0,
 			"WritesPerSecond": 0,
 			"IsIndex": false,
@@ -255,10 +250,13 @@
 			"MinimumVersionsFixedIn": null
 		},
 		{
-<<<<<<< HEAD
 			"ConstructTypeName": "Merge Statement",
 			"Query": "MERGE INTO sales.customer_account ca\nUSING sales.recent_transactions t      \nON t.customer_id = ca.customer_id\nWHEN MATCHED THEN\n  UPDATE SET balance = balance + transaction_value\nWHEN NOT MATCHED THEN\n  INSERT (customer_id, balance)\n  VALUES (t.customer_id, t.transaction_value)",
-=======
+			"DocsLink": "",
+			"MinimumVersionsFixedIn": null
+		},
+		{
+			
 			"ConstructTypeName": "Jsonb Subscripting",
 			"Query": "SELECT \n    data,\n    data[$1] AS name, \n    (data[$2]) as active\nFROM sales.test_json_chk",
 			"DocsLink": "",
@@ -279,7 +277,6 @@
 		{
 			"ConstructTypeName": "Jsonb Subscripting",
 			"Query": "SELECT ($1 :: jsonb)[$2][$3] as b",
->>>>>>> d490424f
 			"DocsLink": "",
 			"MinimumVersionsFixedIn": null
 		},
