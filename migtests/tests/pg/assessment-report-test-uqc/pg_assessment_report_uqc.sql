-- Create multiple schemas
CREATE SCHEMA public;
CREATE SCHEMA sales;
CREATE SCHEMA hr;
CREATE SCHEMA analytics;

-- Create tables in each schema
CREATE TABLE public.employees (
    id INT GENERATED ALWAYS AS IDENTITY PRIMARY KEY,
    name TEXT,
    department_id INT
);

CREATE TABLE sales.orders (
    order_id INT GENERATED ALWAYS AS IDENTITY PRIMARY KEY,
    customer_id INT,
    amount NUMERIC
);

CREATE TABLE hr.departments (
    department_id INT GENERATED ALWAYS AS IDENTITY PRIMARY KEY,
    department_name TEXT,
    location TEXT
);

CREATE TABLE analytics.metrics (
    metric_id INT GENERATED ALWAYS AS IDENTITY PRIMARY KEY,
    metric_name TEXT,
    metric_value NUMERIC
);

-- Create a view in public schema
CREATE VIEW public.employee_view AS
SELECT e.id, e.name, d.department_name
FROM public.employees e
JOIN hr.departments d ON e.department_id = d.department_id;


-- Insert some sample data
INSERT INTO hr.departments (department_name, location) VALUES ('Engineering', 'Building A');
INSERT INTO hr.departments (department_name, location) VALUES ('Sales', 'Building B');
INSERT INTO public.employees (name, department_id) VALUES ('Alice', 1), ('Bob', 1), ('Charlie', 2);
INSERT INTO sales.orders (customer_id, amount) VALUES (101, 500.00), (102, 1200.00);
INSERT INTO analytics.metrics (metric_name, metric_value) VALUES ('ConversionRate', 0.023), ('ChurnRate', 0.05);

create view sales.employ_depart_view AS  SELECT
        any_value(name) AS any_employee
    FROM employees;

<<<<<<< HEAD
CREATE TABLE sales.customer_account (
    customer_id INT PRIMARY KEY,
    balance NUMERIC(10, 2) NOT NULL
);

INSERT INTO sales.customer_account (customer_id, balance)
VALUES
    (1, 100.00),
    (2, 200.00),
    (3, 300.00);

CREATE TABLE sales.recent_transactions (
    transaction_id SERIAL PRIMARY KEY,
    customer_id INT NOT NULL,
    transaction_value NUMERIC(10, 2) NOT NULL
);

INSERT INTO sales.recent_transactions (customer_id, transaction_value)
VALUES
    (1, 50.00),
    (3, -25.00),
    (4, 150.00);
=======
CREATE TABLE sales.events (
    id int PRIMARY KEY,
    event_range daterange
);

-- Insert some ranges
INSERT INTO sales.events (id, event_range) VALUES
    (1,'[2024-01-01, 2024-01-10]'::daterange),
    (2,'[2024-01-05, 2024-01-15]'::daterange),
    (3,'[2024-01-20, 2024-01-25]'::daterange);

CREATE VIEW sales.event_analysis_view AS
SELECT
    range_agg(event_range) AS all_event_ranges
FROM
    sales.events;

CREATE VIEW sales.event_analysis_view2 AS
SELECT
    range_intersect_agg(event_range) AS overlapping_range
FROM
    sales.events;

-- PG 16 and above feature 
CREATE TABLE sales.json_data (
    id int PRIMARY KEY,
    array_column TEXT CHECK (array_column IS JSON ARRAY),
    unique_keys_column TEXT CHECK (unique_keys_column IS JSON WITH UNIQUE KEYS)
);

INSERT INTO public.json_data (
    id, data_column, object_column, array_column, scalar_column, unique_keys_column
) VALUES (
    1, '{"key": "value"}',
    2, '{"name": "John", "age": 30}',
    3, '[1, 2, 3, 4]',
    4, '"hello"',
    5, '{"uniqueKey1": "value1", "uniqueKey2": "value2"}'
);
>>>>>>> 16b08fee
<|MERGE_RESOLUTION|>--- conflicted
+++ resolved
@@ -47,7 +47,6 @@
         any_value(name) AS any_employee
     FROM employees;
 
-<<<<<<< HEAD
 CREATE TABLE sales.customer_account (
     customer_id INT PRIMARY KEY,
     balance NUMERIC(10, 2) NOT NULL
@@ -70,7 +69,6 @@
     (1, 50.00),
     (3, -25.00),
     (4, 150.00);
-=======
 CREATE TABLE sales.events (
     id int PRIMARY KEY,
     event_range daterange
@@ -109,5 +107,4 @@
     3, '[1, 2, 3, 4]',
     4, '"hello"',
     5, '{"uniqueKey1": "value1", "uniqueKey2": "value2"}'
-);
->>>>>>> 16b08fee
+);