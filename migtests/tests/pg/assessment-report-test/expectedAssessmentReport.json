{
	"VoyagerVersion": "IGNORED",
	"MigrationComplexity": "HIGH",
	"SchemaSummary": {
		"Description": "Objects that will be created on the target YugabyteDB.",
		"DbName": "pg_assessment_report",
		"SchemaNames": [
			"public",
			"schema2",
			"test_views"
		],
		"DbVersion": "14.13 (Ubuntu 14.13-1.pgdg22.04+1)",
		"DatabaseObjects": [
			{
				"ObjectType": "SCHEMA",
				"TotalCount": 3,
				"InvalidCount": 0,
				"ObjectNames": "public, schema2, test_views"
			},
			{
				"ObjectType": "EXTENSION",
<<<<<<< HEAD
				"TotalCount": 3,
				"ObjectNames": "citext, pg_stat_statements, pgcrypto"
=======
				"TotalCount": 2,
				"InvalidCount": 0,
				"ObjectNames": "citext, pgcrypto"
>>>>>>> 61a54a83
			},
			{
				"ObjectType": "TYPE",
				"TotalCount": 5,
				"InvalidCount": 0,
				"ObjectNames": "public.address_type, public.enum_kind, public.item_details, schema2.enum_kind, schema2.item_details"
			},
			{
				"ObjectType": "DOMAIN",
				"TotalCount": 2,
				"InvalidCount": 0,
				"ObjectNames": "public.person_name, schema2.person_name"
			},
			{
				"ObjectType": "SEQUENCE",
				"TotalCount": 26,
				"InvalidCount": 0,
				"ObjectNames": "public.\"Case_Sensitive_Columns_id_seq\", public.\"Mixed_Case_Table_Name_Test_id_seq\", public.\"Recipients_id_seq\", public.\"WITH_id_seq\", public.employees2_id_seq, public.ext_test_id_seq, public.mixed_data_types_table1_id_seq, public.mixed_data_types_table2_id_seq, public.orders2_id_seq, public.parent_table_id_seq, public.with_example1_id_seq, public.with_example2_id_seq, schema2.\"Case_Sensitive_Columns_id_seq\", schema2.\"Mixed_Case_Table_Name_Test_id_seq\", schema2.\"Recipients_id_seq\", schema2.\"WITH_id_seq\", schema2.employees2_id_seq, schema2.ext_test_id_seq, schema2.mixed_data_types_table1_id_seq, schema2.mixed_data_types_table2_id_seq, schema2.orders2_id_seq, schema2.parent_table_id_seq, schema2.with_example1_id_seq, schema2.with_example2_id_seq, test_views.view_table1_id_seq, test_views.view_table2_id_seq"
			},
			{
				"ObjectType": "TABLE",
				"TotalCount": 63,
				"InvalidCount": 20,
				"ObjectNames": "public.\"Case_Sensitive_Columns\", public.\"Mixed_Case_Table_Name_Test\", public.\"Recipients\", public.\"WITH\", public.audit, public.sales_region, public.boston, public.c, public.parent_table, public.child_table, public.citext_type, public.combined_tbl, public.documents, public.employees2, public.ext_test, public.foo, public.inet_type, public.london, public.mixed_data_types_table1, public.mixed_data_types_table2, public.orders, public.orders2, public.products, public.session_log, public.session_log1, public.session_log2, public.sydney, public.test_exclude_basic, public.test_jsonb, public.test_xml_type, public.ts_query_table, public.tt, public.with_example1, public.with_example2, schema2.\"Case_Sensitive_Columns\", schema2.\"Mixed_Case_Table_Name_Test\", schema2.\"Recipients\", schema2.\"WITH\", schema2.audit, schema2.sales_region, schema2.boston, schema2.c, schema2.parent_table, schema2.child_table, schema2.employees2, schema2.ext_test, schema2.foo, schema2.london, schema2.mixed_data_types_table1, schema2.mixed_data_types_table2, schema2.orders, schema2.orders2, schema2.products, schema2.session_log, schema2.session_log1, schema2.session_log2, schema2.sydney, schema2.test_xml_type, schema2.tt, schema2.with_example1, schema2.with_example2, test_views.view_table1, test_views.view_table2"
			},
			{
				"ObjectType": "INDEX",
				"TotalCount": 24,
				"InvalidCount": 20,
				"ObjectNames": "idx1 ON public.combined_tbl, idx2 ON public.combined_tbl, idx3 ON public.combined_tbl, idx4 ON public.combined_tbl, idx5 ON public.combined_tbl, idx6 ON public.combined_tbl, idx7 ON public.combined_tbl, idx_array ON public.documents, idx_box_data ON public.mixed_data_types_table1, idx_box_data_brin ON public.mixed_data_types_table1, idx_citext ON public.citext_type, idx_citext1 ON public.citext_type, idx_citext2 ON public.citext_type, idx_inet ON public.inet_type, idx_inet1 ON public.inet_type, idx_json ON public.test_jsonb, idx_json2 ON public.test_jsonb, idx_point_data ON public.mixed_data_types_table1, idx_valid ON public.test_jsonb, tsquery_idx ON public.ts_query_table, tsvector_idx ON public.documents, idx_box_data ON schema2.mixed_data_types_table1, idx_box_data_spgist ON schema2.mixed_data_types_table1, idx_point_data ON schema2.mixed_data_types_table1"
			},
			{
				"ObjectType": "FUNCTION",
				"TotalCount": 7,
				"InvalidCount": 0,
				"ObjectNames": "public.auditlogfunc, public.check_sales_region, public.prevent_update_shipped_without_date, public.total, schema2.auditlogfunc, schema2.prevent_update_shipped_without_date, schema2.total"
			},
			{
				"ObjectType": "AGGREGATE",
				"TotalCount": 2,
				"InvalidCount": 0,
				"ObjectNames": "public.inc_sum, schema2.inc_sum"
			},
			{
				"ObjectType": "PROCEDURE",
				"TotalCount": 2,
				"InvalidCount": 0,
				"ObjectNames": "public.tt_insert_data, schema2.tt_insert_data"
			},
			{
				"ObjectType": "VIEW",
				"TotalCount": 6,
				"InvalidCount": 2,
				"ObjectNames": "public.sales_employees, schema2.sales_employees, test_views.v1, test_views.v2, test_views.v3, test_views.v4"
			},
			{
				"ObjectType": "TRIGGER",
				"TotalCount": 3,
				"InvalidCount": 1,
				"ObjectNames": "audit_trigger ON public.tt, before_sales_region_insert_update ON public.sales_region, audit_trigger ON schema2.tt"
			},
			{
				"ObjectType": "MVIEW",
				"TotalCount": 3,
				"InvalidCount": 0,
				"ObjectNames": "test_views.xyz_mview, test_views.abc_mview, test_views.mv1"
			},
			{
				"ObjectType": "RULE",
				"TotalCount": 4,
				"InvalidCount": 0,
				"ObjectNames": "protect_test_views_v1, protect_test_views_v2, protect_test_views_v3, protect_test_views_view_table1"
			},
			{
				"ObjectType": "POLICY",
				"TotalCount": 4,
				"InvalidCount": 2,
				"ObjectNames": "policy_test_fine ON public.test_exclude_basic, policy_test_fine_2 ON public.employees2, policy_test_report ON public.test_xml_type, policy_test_report ON schema2.test_xml_type"
			}
		]
	},
	"Sizing": {
		"SizingRecommendation": {
			"ColocatedTables": [
				"public.inet_type",
				"public.mixed_data_types_table2",
				"public.test_exclude_basic",
				"public.orders2",
				"public.ts_query_table",
				"public.london",
				"public.employees2",
				"public.tbl_unlogged",
				"public.sydney",
				"public.boston",
				"public.child_table",
				"public.parent_table",
				"public.documents",
				"schema2.child_table",
				"schema2.parent_table",
				"schema2.tbl_unlogged",
				"schema2.orders2",
				"schema2.tt",
				"schema2.ext_test",
				"schema2.london",
				"schema2.boston",
				"schema2.sydney",
				"schema2.employees2",
				"schema2.mixed_data_types_table2",
				"public.Recipients",
				"public.orders",
				"public.c",
				"public.Case_Sensitive_Columns",
				"public.WITH",
				"public.tt",
				"public.Mixed_Case_Table_Name_Test",
				"public.foo",
				"public.session_log2",
				"public.with_example2",
				"public.session_log",
				"public.session_log1",
				"public.audit",
				"public.with_example1",
				"public.test_xml_type",
				"public.ext_test",
				"public.products",
				"schema2.orders",
				"schema2.session_log1",
				"schema2.Recipients",
				"schema2.session_log2",
				"schema2.test_xml_type",
				"schema2.audit",
				"schema2.session_log",
				"schema2.with_example2",
				"schema2.WITH",
				"schema2.c",
				"schema2.Mixed_Case_Table_Name_Test",
				"schema2.products",
				"schema2.foo",
				"schema2.Case_Sensitive_Columns",
				"schema2.with_example1",
				"test_views.xyz_mview",
				"test_views.view_table2",
				"test_views.mv1",
				"test_views.abc_mview",
				"test_views.view_table1"
			],
			"ColocatedReasoning": "Recommended instance type with 4 vCPU and 16 GiB memory could fit 69 objects (61 tables/materialized views and 8 explicit/implicit indexes) with 0.00 MB size and throughput requirement of 0 reads/sec and 0 writes/sec as colocated. Rest 24 objects (5 tables/materialized views and 19 explicit/implicit indexes) with 0.00 MB size and throughput requirement of 0 reads/sec and 0 writes/sec need to be migrated as range partitioned tables. Non leaf partition tables/indexes and unsupported tables/indexes were not considered.",
			"ShardedTables": [
				"public.combined_tbl",
				"public.citext_type",
				"public.test_jsonb",
				"schema2.mixed_data_types_table1",
				"public.mixed_data_types_table1"
			],
			"NumNodes": 3,
			"VCPUsPerInstance": 4,
			"MemoryPerInstance": 16,
			"OptimalSelectConnectionsPerNode": 8,
			"OptimalInsertConnectionsPerNode": 12,
			"EstimatedTimeInMinForImport": 1,
			"ParallelVoyagerJobs": 1
		},
		"FailureReasoning": ""
	},
	"UnsupportedDataTypes": [
		{
			"SchemaName": "public",
			"TableName": "combined_tbl",
			"ColumnName": "lsn",
			"DataType": "pg_lsn"
		},
		{
			"SchemaName": "public",
			"TableName": "mixed_data_types_table1",
			"ColumnName": "snapshot_data",
			"DataType": "txid_snapshot"
		},
		{
			"SchemaName": "public",
			"TableName": "mixed_data_types_table2",
			"ColumnName": "lsn_data",
			"DataType": "pg_lsn"
		},
		{
			"SchemaName": "schema2",
			"TableName": "mixed_data_types_table1",
			"ColumnName": "snapshot_data",
			"DataType": "txid_snapshot"
		},
		{
			"SchemaName": "schema2",
			"TableName": "mixed_data_types_table2",
			"ColumnName": "lsn_data",
			"DataType": "pg_lsn"
		},
		{
			"SchemaName": "schema2",
			"TableName": "test_xml_type",
			"ColumnName": "data",
			"DataType": "xml"
		},
		{
			"SchemaName": "public",
			"TableName": "test_xml_type",
			"ColumnName": "data",
			"DataType": "xml"
		}
	],
	"UnsupportedDataTypesDesc": "Data types of the source database that are not supported on the target YugabyteDB.",
	"UnsupportedFeatures": [
		{
			"FeatureName": "GIST indexes",
			"Objects": [
				{
					"ObjectName": "idx_box_data ON public.mixed_data_types_table1",
					"SqlStatement": "CREATE INDEX idx_box_data ON public.mixed_data_types_table1 USING gist (box_data);"
				},
				{
					"ObjectName": "idx_point_data ON public.mixed_data_types_table1",
					"SqlStatement": "CREATE INDEX idx_point_data ON public.mixed_data_types_table1 USING gist (point_data);"
				},
				{
					"ObjectName": "idx_box_data ON schema2.mixed_data_types_table1",
					"SqlStatement": "CREATE INDEX idx_box_data ON schema2.mixed_data_types_table1 USING gist (box_data);"
				},
				{
					"ObjectName": "idx_point_data ON schema2.mixed_data_types_table1",
					"SqlStatement": "CREATE INDEX idx_point_data ON schema2.mixed_data_types_table1 USING gist (point_data);"
				}
			],
			"DocsLink": "https://docs.yugabyte.com/preview/yugabyte-voyager/known-issues/postgresql/#gist-brin-and-spgist-index-types-are-not-supported"
		},
		{
			"FeatureName": "BRIN indexes",
			"Objects": [
				{
					"ObjectName": "idx_box_data_brin ON public.mixed_data_types_table1",
					"SqlStatement": "CREATE INDEX idx_box_data_brin ON public.mixed_data_types_table1 USING brin (box_data);"
				}
			],
			"DocsLink": "https://docs.yugabyte.com/preview/yugabyte-voyager/known-issues/postgresql/#gist-brin-and-spgist-index-types-are-not-supported"
		},
		{
			"FeatureName": "SPGIST indexes",
			"Objects": [
				{
					"ObjectName": "idx_box_data_spgist ON schema2.mixed_data_types_table1",
					"SqlStatement": "CREATE INDEX idx_box_data_spgist ON schema2.mixed_data_types_table1 USING spgist (box_data);"
				}
			],
			"DocsLink": "https://docs.yugabyte.com/preview/yugabyte-voyager/known-issues/postgresql/#gist-brin-and-spgist-index-types-are-not-supported"
		},
		{
			"FeatureName": "Constraint triggers",
			"Objects": [
				{
					"ObjectName": "enforce_shipped_date_constraint ON public.orders2",
					"SqlStatement": "CREATE CONSTRAINT TRIGGER enforce_shipped_date_constraint AFTER UPDATE ON public.orders2 NOT DEFERRABLE INITIALLY IMMEDIATE FOR EACH ROW WHEN ((((new.status)::text = 'shipped'::text) AND (new.shipped_date IS NULL))) EXECUTE FUNCTION public.prevent_update_shipped_without_date();"
				},
				{
					"ObjectName": "enforce_shipped_date_constraint ON schema2.orders2",
					"SqlStatement": "CREATE CONSTRAINT TRIGGER enforce_shipped_date_constraint AFTER UPDATE ON schema2.orders2 NOT DEFERRABLE INITIALLY IMMEDIATE FOR EACH ROW WHEN ((((new.status)::text = 'shipped'::text) AND (new.shipped_date IS NULL))) EXECUTE FUNCTION schema2.prevent_update_shipped_without_date();"
				}
			],
			"DocsLink": "https://docs.yugabyte.com/preview/yugabyte-voyager/known-issues/postgresql/#constraint-trigger-is-not-supported"
		},
		{
			"FeatureName": "Inherited tables",
			"Objects": [
				{
					"ObjectName": "public.child_table",
					"SqlStatement": "CREATE TABLE public.child_table (\n    specific_column1 date\n)\nINHERITS (public.parent_table);"
				},
				{
					"ObjectName": "schema2.child_table",
					"SqlStatement": "CREATE TABLE schema2.child_table (\n    specific_column1 date\n)\nINHERITS (schema2.parent_table);"
				}
			],
			"DocsLink": "https://docs.yugabyte.com/preview/yugabyte-voyager/known-issues/postgresql/#table-inheritance-is-not-supported"
		},
		{
			"FeatureName": "Tables with stored generated columns",
			"Objects": [
				{
					"ObjectName": "public.employees2",
					"SqlStatement": "CREATE TABLE public.employees2 (\n    id integer NOT NULL,\n    first_name character varying(50) NOT NULL,\n    last_name character varying(50) NOT NULL,\n    full_name character varying(101) GENERATED ALWAYS AS ((((first_name)::text || ' '::text) || (last_name)::text)) STORED,\n    department character varying(50)\n);"
				},
				{
					"ObjectName": "schema2.employees2",
					"SqlStatement": "CREATE TABLE schema2.employees2 (\n    id integer NOT NULL,\n    first_name character varying(50) NOT NULL,\n    last_name character varying(50) NOT NULL,\n    full_name character varying(101) GENERATED ALWAYS AS ((((first_name)::text || ' '::text) || (last_name)::text)) STORED,\n    department character varying(50)\n);"
				}
			],
			"DocsLink": "https://docs.yugabyte.com/preview/yugabyte-voyager/known-issues/postgresql/#generated-always-as-stored-type-column-is-not-supported"
		},
		{
			"FeatureName": "Conversion objects",
			"Objects": []
		},
		{
			"FeatureName": "Gin indexes on multi-columns",
			"Objects": []
		},
		{
			"FeatureName": "Setting attribute=value on column",
			"Objects": []
		},
		{
			"FeatureName": "Disabling rule on table",
			"Objects": []
		},
		{
			"FeatureName": "REFERENCING clause for triggers",
			"Objects": []
		},
		{
			"FeatureName": "BEFORE ROW triggers on Partitioned tables",
			"Objects": [
				{
					"ObjectName": "before_sales_region_insert_update ON public.sales_region",
					"SqlStatement": "CREATE TRIGGER before_sales_region_insert_update BEFORE INSERT OR UPDATE ON public.sales_region FOR EACH ROW EXECUTE FUNCTION public.check_sales_region();"
				}
			],
			"DocsLink":"https://docs.yugabyte.com/preview/yugabyte-voyager/known-issues/postgresql/#before-row-triggers-on-partitioned-tables"
		},
		{
			"FeatureName": "Clustering table on index",
			"Objects": []
		},
		{
			"FeatureName": "Storage parameters in DDLs",
			"Objects": []
		},
		{
			"FeatureName": "Extensions",
			"Objects": []
		},
		{
			"FeatureName": "Exclusion constraints",
			"Objects": [
				{
					"ObjectName": "public.test_exclude_basic, constraint: (no_same_name_address)",
					"SqlStatement": "ALTER TABLE ONLY public.test_exclude_basic\n    ADD CONSTRAINT no_same_name_address EXCLUDE USING btree (name WITH =, address WITH =);"
				}
			],
			"DocsLink": "https://docs.yugabyte.com/preview/yugabyte-voyager/known-issues/postgresql/#exclusion-constraints-is-not-supported"
		},
		{
			"FeatureName": "Deferrable constraints",
			"Objects": [
				{
					"ObjectName": "public.orders2, constraint: (orders2_order_number_key)",
					"SqlStatement": "ALTER TABLE ONLY public.orders2\n    ADD CONSTRAINT orders2_order_number_key UNIQUE (order_number) DEFERRABLE;"
				},
				{
					"ObjectName": "schema2.orders2, constraint: (orders2_order_number_key)",
					"SqlStatement": "ALTER TABLE ONLY schema2.orders2\n    ADD CONSTRAINT orders2_order_number_key UNIQUE (order_number) DEFERRABLE;"
				}
			],
			"DocsLink": "https://docs.yugabyte.com/preview/yugabyte-voyager/known-issues/postgresql/#deferrable-constraint-on-constraints-other-than-foreign-keys-is-not-supported"
		},
		{
			"FeatureName": "View with check option",
			"Objects": [
				{
					"ObjectName": "public.sales_employees",
					"SqlStatement": "CREATE VIEW public.sales_employees AS\n SELECT employees2.id,\n    employees2.first_name,\n    employees2.last_name,\n    employees2.full_name\n   FROM public.employees2\n  WHERE ((employees2.department)::text = 'sales'::text)\n  WITH CASCADED CHECK OPTION;"
				},
				{
					"ObjectName": "schema2.sales_employees",
					"SqlStatement": "CREATE VIEW schema2.sales_employees AS\n SELECT employees2.id,\n    employees2.first_name,\n    employees2.last_name,\n    employees2.full_name\n   FROM schema2.employees2\n  WHERE ((employees2.department)::text = 'sales'::text)\n  WITH CASCADED CHECK OPTION;"
				}
			],
			"DocsLink": "https://docs.yugabyte.com/preview/yugabyte-voyager/known-issues/postgresql/#view-with-check-option-is-not-supported"
		},
		{
			"FeatureName": "Index on complex datatypes",
			"Objects": [
				{
					"ObjectName": "CITEXT: idx_citext ON public.citext_type",
					"SqlStatement": "CREATE INDEX idx_citext ON public.citext_type USING btree (data);"
				},
				{
					"ObjectName": "TSVECTOR: tsvector_idx ON public.documents",
					"SqlStatement": "CREATE INDEX tsvector_idx ON public.documents USING btree (title_tsvector, id);"
				},
				{
					"ObjectName": "TSQUERY: tsquery_idx ON public.ts_query_table",
					"SqlStatement": "CREATE INDEX tsquery_idx ON public.ts_query_table USING btree (query);"
				},
				{
					"ObjectName": "JSONB: idx_json ON public.test_jsonb",
					"SqlStatement": "CREATE INDEX idx_json ON public.test_jsonb USING btree (data);"
				},
				{
					"ObjectName": "JSONB: idx_json2 ON public.test_jsonb",
					"SqlStatement": "CREATE INDEX idx_json2 ON public.test_jsonb USING btree (((data2)::jsonb));"
				},
				{
					"ObjectName": "INET: idx_inet ON public.inet_type",
					"SqlStatement": "CREATE INDEX idx_inet ON public.inet_type USING btree (data);"
				},
				{
					"ObjectName": "MACADDR: idx2 ON public.combined_tbl",
					"SqlStatement": "CREATE INDEX idx2 ON public.combined_tbl USING btree (maddr);"
				},
				{
					"ObjectName": "MACADDR8: idx3 ON public.combined_tbl",
					"SqlStatement": "CREATE INDEX idx3 ON public.combined_tbl USING btree (maddr8);"
				},
				{
					"ObjectName": "CIDR: idx1 ON public.combined_tbl",
					"SqlStatement": "CREATE INDEX idx1 ON public.combined_tbl USING btree (c);"
				},
				{
					"ObjectName": "BIT: idx5 ON public.combined_tbl",
					"SqlStatement": "CREATE INDEX idx5 ON public.combined_tbl USING btree (bitt);"
				},
				{
					"ObjectName": "VARBIT: idx6 ON public.combined_tbl",
					"SqlStatement": "CREATE INDEX idx6 ON public.combined_tbl USING btree (bittv);"
				},
				{
					"ObjectName": "PG_LSN: idx4 ON public.combined_tbl",
					"SqlStatement": "CREATE INDEX idx4 ON public.combined_tbl USING btree (lsn);"
				},
				{
					"ObjectName": "ARRAY: idx_array ON public.documents",
					"SqlStatement": "CREATE INDEX idx_array ON public.documents USING btree (list_of_sections);"
				},
				{
					"ObjectName": "USER_DEFINED_TYPE: idx7 ON public.combined_tbl",
					"SqlStatement": "CREATE INDEX idx7 ON public.combined_tbl USING btree (address);"
				}
			],
			"DocsLink": "https://docs.yugabyte.com/preview/yugabyte-voyager/known-issues/postgresql/#indexes-on-some-complex-data-types-are-not-supported"
		},
		{
			"FeatureName": "Unlogged tables",
			"Objects": [
				{
					"ObjectName": "public.tbl_unlogged",
					"SqlStatement": "CREATE UNLOGGED TABLE public.tbl_unlogged (\n    id integer,\n    val text\n);"
				},
				{
					"ObjectName": "schema2.tbl_unlogged",
					"SqlStatement": "CREATE UNLOGGED TABLE schema2.tbl_unlogged (\n    id integer,\n    val text\n);"
				}
			],
			"DocsLink": "https://docs.yugabyte.com/preview/yugabyte-voyager/known-issues/postgresql/#unlogged-table-is-not-supported"
		}
	],
	"UnsupportedFeaturesDesc": "Features of the source database that are not supported on the target YugabyteDB.",
	"TableIndexStats": [
		{
			"SchemaName": "public",
			"ObjectName": "Recipients",
			"RowCount": 1,
			"ColumnCount": 4,
			"Reads": 0,
			"Writes": 1,
			"ReadsPerSecond": 0,
			"WritesPerSecond": 0,
			"IsIndex": false,
			"ObjectType": "",
			"ParentTableName": null,
			"SizeInBytes": 8192
		},
		{
			"SchemaName": "public",
			"ObjectName": "orders",
			"RowCount": 3,
			"ColumnCount": 3,
			"Reads": 0,
			"Writes": 3,
			"ReadsPerSecond": 0,
			"WritesPerSecond": 0,
			"IsIndex": false,
			"ObjectType": "",
			"ParentTableName": null,
			"SizeInBytes": 8192
		},
		{
			"SchemaName": "public",
			"ObjectName": "c",
			"RowCount": 12,
			"ColumnCount": 3,
			"Reads": 0,
			"Writes": 12,
			"ReadsPerSecond": 0,
			"WritesPerSecond": 0,
			"IsIndex": false,
			"ObjectType": "",
			"ParentTableName": null,
			"SizeInBytes": 8192
		},
		{
			"SchemaName": "public",
			"ObjectName": "Case_Sensitive_Columns",
			"RowCount": 5,
			"ColumnCount": 6,
			"Reads": 5,
			"Writes": 5,
			"ReadsPerSecond": 0,
			"WritesPerSecond": 0,
			"IsIndex": false,
			"ObjectType": "",
			"ParentTableName": null,
			"SizeInBytes": 8192
		},
		{
			"SchemaName": "public",
			"ObjectName": "inet_type",
			"RowCount": 0,
			"ColumnCount": 2,
			"Reads": 0,
			"Writes": 0,
			"ReadsPerSecond": 0,
			"WritesPerSecond": 0,
			"IsIndex": false,
			"ObjectType": "",
			"ParentTableName": null,
			"SizeInBytes": 0
		},
		{
			"SchemaName": "public",
			"ObjectName": "WITH",
			"RowCount": 3,
			"ColumnCount": 2,
			"Reads": 0,
			"Writes": 3,
			"ReadsPerSecond": 0,
			"WritesPerSecond": 0,
			"IsIndex": false,
			"ObjectType": "",
			"ParentTableName": null,
			"SizeInBytes": 8192
		},
		{
			"SchemaName": "public",
			"ObjectName": "tt",
			"RowCount": 8,
			"ColumnCount": 1,
			"Reads": 4,
			"Writes": 8,
			"ReadsPerSecond": 0,
			"WritesPerSecond": 0,
			"IsIndex": false,
			"ObjectType": "",
			"ParentTableName": null,
			"SizeInBytes": 8192
		},
		{
			"SchemaName": "public",
			"ObjectName": "mixed_data_types_table2",
			"RowCount": 0,
			"ColumnCount": 4,
			"Reads": 0,
			"Writes": 0,
			"ReadsPerSecond": 0,
			"WritesPerSecond": 0,
			"IsIndex": false,
			"ObjectType": "",
			"ParentTableName": null,
			"SizeInBytes": 0
		},
		{
			"SchemaName": "public",
			"ObjectName": "Mixed_Case_Table_Name_Test",
			"RowCount": 5,
			"ColumnCount": 6,
			"Reads": 5,
			"Writes": 5,
			"ReadsPerSecond": 0,
			"WritesPerSecond": 0,
			"IsIndex": false,
			"ObjectType": "",
			"ParentTableName": null,
			"SizeInBytes": 8192
		},
		{
			"SchemaName": "public",
			"ObjectName": "combined_tbl",
			"RowCount": 0,
			"ColumnCount": 9,
			"Reads": 0,
			"Writes": 0,
			"ReadsPerSecond": 0,
			"WritesPerSecond": 0,
			"IsIndex": false,
			"ObjectType": "",
			"ParentTableName": null,
			"SizeInBytes": 0
		},
		{
			"SchemaName": "public",
			"ObjectName": "test_exclude_basic",
			"RowCount": 0,
			"ColumnCount": 3,
			"Reads": 0,
			"Writes": 0,
			"ReadsPerSecond": 0,
			"WritesPerSecond": 0,
			"IsIndex": false,
			"ObjectType": "",
			"ParentTableName": null,
			"SizeInBytes": 0
		},
		{
			"SchemaName": "public",
			"ObjectName": "orders2",
			"RowCount": 0,
			"ColumnCount": 4,
			"Reads": 0,
			"Writes": 0,
			"ReadsPerSecond": 0,
			"WritesPerSecond": 0,
			"IsIndex": false,
			"ObjectType": "",
			"ParentTableName": null,
			"SizeInBytes": 0
		},
		{
			"SchemaName": "public",
			"ObjectName": "foo",
			"RowCount": 34,
			"ColumnCount": 2,
			"Reads": 0,
			"Writes": 34,
			"ReadsPerSecond": 0,
			"WritesPerSecond": 0,
			"IsIndex": false,
			"ObjectType": "",
			"ParentTableName": null,
			"SizeInBytes": 8192
		},
		{
			"SchemaName": "public",
			"ObjectName": "ts_query_table",
			"RowCount": 0,
			"ColumnCount": 2,
			"Reads": 0,
			"Writes": 0,
			"ReadsPerSecond": 0,
			"WritesPerSecond": 0,
			"IsIndex": false,
			"ObjectType": "",
			"ParentTableName": null,
			"SizeInBytes": 0
		},
		{
			"SchemaName": "public",
			"ObjectName": "session_log2",
			"RowCount": 100,
			"ColumnCount": 2,
			"Reads": 0,
			"Writes": 100,
			"ReadsPerSecond": 0,
			"WritesPerSecond": 0,
			"IsIndex": false,
			"ObjectType": "",
			"ParentTableName": null,
			"SizeInBytes": 8192
		},
		{
			"SchemaName": "public",
			"ObjectName": "london",
			"RowCount": 0,
			"ColumnCount": 4,
			"Reads": 0,
			"Writes": 0,
			"ReadsPerSecond": 0,
			"WritesPerSecond": 0,
			"IsIndex": false,
			"ObjectType": "",
			"ParentTableName": null,
			"SizeInBytes": 0
		},
		{
			"SchemaName": "public",
			"ObjectName": "citext_type",
			"RowCount": 0,
			"ColumnCount": 2,
			"Reads": 0,
			"Writes": 0,
			"ReadsPerSecond": 0,
			"WritesPerSecond": 0,
			"IsIndex": false,
			"ObjectType": "",
			"ParentTableName": null,
			"SizeInBytes": 0
		},
		{
			"SchemaName": "public",
			"ObjectName": "with_example2",
			"RowCount": 3,
			"ColumnCount": 2,
			"Reads": 0,
			"Writes": 3,
			"ReadsPerSecond": 0,
			"WritesPerSecond": 0,
			"IsIndex": false,
			"ObjectType": "",
			"ParentTableName": null,
			"SizeInBytes": 8192
		},
		{
			"SchemaName": "public",
			"ObjectName": "employees2",
			"RowCount": 0,
			"ColumnCount": 5,
			"Reads": 0,
			"Writes": 0,
			"ReadsPerSecond": 0,
			"WritesPerSecond": 0,
			"IsIndex": false,
			"ObjectType": "",
			"ParentTableName": null,
			"SizeInBytes": 0
		},
		{
			"SchemaName": "public",
			"ObjectName": "session_log",
			"RowCount": 100,
			"ColumnCount": 2,
			"Reads": 0,
			"Writes": 100,
			"ReadsPerSecond": 0,
			"WritesPerSecond": 0,
			"IsIndex": false,
			"ObjectType": "",
			"ParentTableName": null,
			"SizeInBytes": 8192
		},
		{
			"SchemaName": "public",
			"ObjectName": "tbl_unlogged",
			"RowCount": 0,
			"ColumnCount": 2,
			"Reads": 0,
			"Writes": 0,
			"ReadsPerSecond": 0,
			"WritesPerSecond": 0,
			"IsIndex": false,
			"ObjectType": "",
			"ParentTableName": null,
			"SizeInBytes": 0
		},
		{
			"SchemaName": "public",
			"ObjectName": "test_jsonb",
			"RowCount": 0,
			"ColumnCount": 3,
			"Reads": 0,
			"Writes": 0,
			"ReadsPerSecond": 0,
			"WritesPerSecond": 0,
			"IsIndex": false,
			"ObjectType": "",
			"ParentTableName": null,
			"SizeInBytes": 0
		},
		{
			"SchemaName": "public",
			"ObjectName": "mixed_data_types_table1",
			"RowCount": 0,
			"ColumnCount": 5,
			"Reads": 0,
			"Writes": 0,
			"ReadsPerSecond": 0,
			"WritesPerSecond": 0,
			"IsIndex": false,
			"ObjectType": "",
			"ParentTableName": null,
			"SizeInBytes": 0
		},
		{
			"SchemaName": "public",
			"ObjectName": "session_log1",
			"RowCount": 100,
			"ColumnCount": 2,
			"Reads": 0,
			"Writes": 100,
			"ReadsPerSecond": 0,
			"WritesPerSecond": 0,
			"IsIndex": false,
			"ObjectType": "",
			"ParentTableName": null,
			"SizeInBytes": 8192
		},
		{
			"SchemaName": "public",
			"ObjectName": "sydney",
			"RowCount": 0,
			"ColumnCount": 4,
			"Reads": 0,
			"Writes": 0,
			"ReadsPerSecond": 0,
			"WritesPerSecond": 0,
			"IsIndex": false,
			"ObjectType": "",
			"ParentTableName": null,
			"SizeInBytes": 0
		},
		{
			"SchemaName": "public",
			"ObjectName": "audit",
			"RowCount": 4,
			"ColumnCount": 1,
			"Reads": 4,
			"Writes": 4,
			"ReadsPerSecond": 0,
			"WritesPerSecond": 0,
			"IsIndex": false,
			"ObjectType": "",
			"ParentTableName": null,
			"SizeInBytes": 8192
		},
		{
			"SchemaName": "public",
			"ObjectName": "with_example1",
			"RowCount": 3,
			"ColumnCount": 2,
			"Reads": 0,
			"Writes": 3,
			"ReadsPerSecond": 0,
			"WritesPerSecond": 0,
			"IsIndex": false,
			"ObjectType": "",
			"ParentTableName": null,
			"SizeInBytes": 8192
		},
		{
			"SchemaName": "public",
			"ObjectName": "boston",
			"RowCount": 0,
			"ColumnCount": 4,
			"Reads": 0,
			"Writes": 0,
			"ReadsPerSecond": 0,
			"WritesPerSecond": 0,
			"IsIndex": false,
			"ObjectType": "",
			"ParentTableName": null,
			"SizeInBytes": 0
		},
		{
			"SchemaName": "public",
			"ObjectName": "child_table",
			"RowCount": 0,
			"ColumnCount": 4,
			"Reads": 0,
			"Writes": 0,
			"ReadsPerSecond": 0,
			"WritesPerSecond": 0,
			"IsIndex": false,
			"ObjectType": "",
			"ParentTableName": null,
			"SizeInBytes": 0
		},
		{
			"SchemaName": "public",
			"ObjectName": "parent_table",
			"RowCount": 0,
			"ColumnCount": 3,
			"Reads": 0,
			"Writes": 0,
			"ReadsPerSecond": 0,
			"WritesPerSecond": 0,
			"IsIndex": false,
			"ObjectType": "",
			"ParentTableName": null,
			"SizeInBytes": 0
		},
		{
			"SchemaName": "public",
			"ObjectName": "test_xml_type",
			"RowCount": 2,
			"ColumnCount": 2,
			"Reads": 0,
			"Writes": 2,
			"ReadsPerSecond": 0,
			"WritesPerSecond": 0,
			"IsIndex": false,
			"ObjectType": "",
			"ParentTableName": null,
			"SizeInBytes": 8192
		},
		{
			"SchemaName": "public",
			"ObjectName": "ext_test",
			"RowCount": 1,
			"ColumnCount": 2,
			"Reads": 1,
			"Writes": 1,
			"ReadsPerSecond": 0,
			"WritesPerSecond": 0,
			"IsIndex": false,
			"ObjectType": "",
			"ParentTableName": null,
			"SizeInBytes": 8192
		},
		{
			"SchemaName": "public",
			"ObjectName": "products",
			"RowCount": 3,
			"ColumnCount": 3,
			"Reads": 0,
			"Writes": 3,
			"ReadsPerSecond": 0,
			"WritesPerSecond": 0,
			"IsIndex": false,
			"ObjectType": "",
			"ParentTableName": null,
			"SizeInBytes": 8192
		},
		{
			"SchemaName": "public",
			"ObjectName": "documents",
			"RowCount": 0,
			"ColumnCount": 4,
			"Reads": 0,
			"Writes": 0,
			"ReadsPerSecond": 0,
			"WritesPerSecond": 0,
			"IsIndex": false,
			"ObjectType": "",
			"ParentTableName": null,
			"SizeInBytes": 0
		},
		{
			"SchemaName": "schema2",
			"ObjectName": "orders",
			"RowCount": 3,
			"ColumnCount": 3,
			"Reads": 0,
			"Writes": 3,
			"ReadsPerSecond": 0,
			"WritesPerSecond": 0,
			"IsIndex": false,
			"ObjectType": "",
			"ParentTableName": null,
			"SizeInBytes": 8192
		},
		{
			"SchemaName": "schema2",
			"ObjectName": "child_table",
			"RowCount": 0,
			"ColumnCount": 4,
			"Reads": 0,
			"Writes": 0,
			"ReadsPerSecond": 0,
			"WritesPerSecond": 0,
			"IsIndex": false,
			"ObjectType": "",
			"ParentTableName": null,
			"SizeInBytes": 0
		},
		{
			"SchemaName": "schema2",
			"ObjectName": "session_log1",
			"RowCount": 100,
			"ColumnCount": 2,
			"Reads": 0,
			"Writes": 100,
			"ReadsPerSecond": 0,
			"WritesPerSecond": 0,
			"IsIndex": false,
			"ObjectType": "",
			"ParentTableName": null,
			"SizeInBytes": 8192
		},
		{
			"SchemaName": "schema2",
			"ObjectName": "parent_table",
			"RowCount": 0,
			"ColumnCount": 3,
			"Reads": 0,
			"Writes": 0,
			"ReadsPerSecond": 0,
			"WritesPerSecond": 0,
			"IsIndex": false,
			"ObjectType": "",
			"ParentTableName": null,
			"SizeInBytes": 0
		},
		{
			"SchemaName": "schema2",
			"ObjectName": "tbl_unlogged",
			"RowCount": 0,
			"ColumnCount": 2,
			"Reads": 0,
			"Writes": 0,
			"ReadsPerSecond": 0,
			"WritesPerSecond": 0,
			"IsIndex": false,
			"ObjectType": "",
			"ParentTableName": null,
			"SizeInBytes": 0
		},
		{
			"SchemaName": "schema2",
			"ObjectName": "Recipients",
			"RowCount": 1,
			"ColumnCount": 4,
			"Reads": 0,
			"Writes": 1,
			"ReadsPerSecond": 0,
			"WritesPerSecond": 0,
			"IsIndex": false,
			"ObjectType": "",
			"ParentTableName": null,
			"SizeInBytes": 8192
		},
		{
			"SchemaName": "schema2",
			"ObjectName": "orders2",
			"RowCount": 0,
			"ColumnCount": 4,
			"Reads": 0,
			"Writes": 0,
			"ReadsPerSecond": 0,
			"WritesPerSecond": 0,
			"IsIndex": false,
			"ObjectType": "",
			"ParentTableName": null,
			"SizeInBytes": 0
		},
		{
			"SchemaName": "schema2",
			"ObjectName": "session_log2",
			"RowCount": 100,
			"ColumnCount": 2,
			"Reads": 0,
			"Writes": 100,
			"ReadsPerSecond": 0,
			"WritesPerSecond": 0,
			"IsIndex": false,
			"ObjectType": "",
			"ParentTableName": null,
			"SizeInBytes": 8192
		},
		{
			"SchemaName": "schema2",
			"ObjectName": "test_xml_type",
			"RowCount": 2,
			"ColumnCount": 2,
			"Reads": 0,
			"Writes": 2,
			"ReadsPerSecond": 0,
			"WritesPerSecond": 0,
			"IsIndex": false,
			"ObjectType": "",
			"ParentTableName": null,
			"SizeInBytes": 8192
		},
		{
			"SchemaName": "schema2",
			"ObjectName": "audit",
			"RowCount": 4,
			"ColumnCount": 1,
			"Reads": 4,
			"Writes": 4,
			"ReadsPerSecond": 0,
			"WritesPerSecond": 0,
			"IsIndex": false,
			"ObjectType": "",
			"ParentTableName": null,
			"SizeInBytes": 8192
		},
		{
			"SchemaName": "schema2",
			"ObjectName": "tt",
			"RowCount": 0,
			"ColumnCount": 1,
			"Reads": 0,
			"Writes": 0,
			"ReadsPerSecond": 0,
			"WritesPerSecond": 0,
			"IsIndex": false,
			"ObjectType": "",
			"ParentTableName": null,
			"SizeInBytes": 0
		},
		{
			"SchemaName": "schema2",
			"ObjectName": "ext_test",
			"RowCount": 0,
			"ColumnCount": 2,
			"Reads": 0,
			"Writes": 0,
			"ReadsPerSecond": 0,
			"WritesPerSecond": 0,
			"IsIndex": false,
			"ObjectType": "",
			"ParentTableName": null,
			"SizeInBytes": 0
		},
		{
			"SchemaName": "schema2",
			"ObjectName": "london",
			"RowCount": 0,
			"ColumnCount": 4,
			"Reads": 0,
			"Writes": 0,
			"ReadsPerSecond": 0,
			"WritesPerSecond": 0,
			"IsIndex": false,
			"ObjectType": "",
			"ParentTableName": null,
			"SizeInBytes": 0
		},
		{
			"SchemaName": "schema2",
			"ObjectName": "boston",
			"RowCount": 0,
			"ColumnCount": 4,
			"Reads": 0,
			"Writes": 0,
			"ReadsPerSecond": 0,
			"WritesPerSecond": 0,
			"IsIndex": false,
			"ObjectType": "",
			"ParentTableName": null,
			"SizeInBytes": 0
		},
		{
			"SchemaName": "schema2",
			"ObjectName": "mixed_data_types_table1",
			"RowCount": 0,
			"ColumnCount": 5,
			"Reads": 0,
			"Writes": 0,
			"ReadsPerSecond": 0,
			"WritesPerSecond": 0,
			"IsIndex": false,
			"ObjectType": "",
			"ParentTableName": null,
			"SizeInBytes": 0
		},
		{
			"SchemaName": "schema2",
			"ObjectName": "session_log",
			"RowCount": 100,
			"ColumnCount": 2,
			"Reads": 0,
			"Writes": 100,
			"ReadsPerSecond": 0,
			"WritesPerSecond": 0,
			"IsIndex": false,
			"ObjectType": "",
			"ParentTableName": null,
			"SizeInBytes": 8192
		},
		{
			"SchemaName": "schema2",
			"ObjectName": "sydney",
			"RowCount": 0,
			"ColumnCount": 4,
			"Reads": 0,
			"Writes": 0,
			"ReadsPerSecond": 0,
			"WritesPerSecond": 0,
			"IsIndex": false,
			"ObjectType": "",
			"ParentTableName": null,
			"SizeInBytes": 0
		},
		{
			"SchemaName": "schema2",
			"ObjectName": "with_example2",
			"RowCount": 3,
			"ColumnCount": 2,
			"Reads": 0,
			"Writes": 3,
			"ReadsPerSecond": 0,
			"WritesPerSecond": 0,
			"IsIndex": false,
			"ObjectType": "",
			"ParentTableName": null,
			"SizeInBytes": 8192
		},
		{
			"SchemaName": "schema2",
			"ObjectName": "WITH",
			"RowCount": 3,
			"ColumnCount": 2,
			"Reads": 0,
			"Writes": 3,
			"ReadsPerSecond": 0,
			"WritesPerSecond": 0,
			"IsIndex": false,
			"ObjectType": "",
			"ParentTableName": null,
			"SizeInBytes": 8192
		},
		{
			"SchemaName": "schema2",
			"ObjectName": "employees2",
			"RowCount": 0,
			"ColumnCount": 5,
			"Reads": 0,
			"Writes": 0,
			"ReadsPerSecond": 0,
			"WritesPerSecond": 0,
			"IsIndex": false,
			"ObjectType": "",
			"ParentTableName": null,
			"SizeInBytes": 0
		},
		{
			"SchemaName": "schema2",
			"ObjectName": "c",
			"RowCount": 12,
			"ColumnCount": 3,
			"Reads": 0,
			"Writes": 12,
			"ReadsPerSecond": 0,
			"WritesPerSecond": 0,
			"IsIndex": false,
			"ObjectType": "",
			"ParentTableName": null,
			"SizeInBytes": 8192
		},
		{
			"SchemaName": "schema2",
			"ObjectName": "Mixed_Case_Table_Name_Test",
			"RowCount": 5,
			"ColumnCount": 6,
			"Reads": 5,
			"Writes": 5,
			"ReadsPerSecond": 0,
			"WritesPerSecond": 0,
			"IsIndex": false,
			"ObjectType": "",
			"ParentTableName": null,
			"SizeInBytes": 8192
		},
		{
			"SchemaName": "schema2",
			"ObjectName": "products",
			"RowCount": 3,
			"ColumnCount": 3,
			"Reads": 0,
			"Writes": 3,
			"ReadsPerSecond": 0,
			"WritesPerSecond": 0,
			"IsIndex": false,
			"ObjectType": "",
			"ParentTableName": null,
			"SizeInBytes": 8192
		},
		{
			"SchemaName": "schema2",
			"ObjectName": "mixed_data_types_table2",
			"RowCount": 0,
			"ColumnCount": 4,
			"Reads": 0,
			"Writes": 0,
			"ReadsPerSecond": 0,
			"WritesPerSecond": 0,
			"IsIndex": false,
			"ObjectType": "",
			"ParentTableName": null,
			"SizeInBytes": 0
		},
		{
			"SchemaName": "schema2",
			"ObjectName": "foo",
			"RowCount": 34,
			"ColumnCount": 2,
			"Reads": 0,
			"Writes": 34,
			"ReadsPerSecond": 0,
			"WritesPerSecond": 0,
			"IsIndex": false,
			"ObjectType": "",
			"ParentTableName": null,
			"SizeInBytes": 8192
		},
		{
			"SchemaName": "schema2",
			"ObjectName": "Case_Sensitive_Columns",
			"RowCount": 5,
			"ColumnCount": 6,
			"Reads": 5,
			"Writes": 5,
			"ReadsPerSecond": 0,
			"WritesPerSecond": 0,
			"IsIndex": false,
			"ObjectType": "",
			"ParentTableName": null,
			"SizeInBytes": 8192
		},
		{
			"SchemaName": "schema2",
			"ObjectName": "with_example1",
			"RowCount": 3,
			"ColumnCount": 2,
			"Reads": 0,
			"Writes": 3,
			"ReadsPerSecond": 0,
			"WritesPerSecond": 0,
			"IsIndex": false,
			"ObjectType": "",
			"ParentTableName": null,
			"SizeInBytes": 8192
		},
		{
			"SchemaName": "test_views",
			"ObjectName": "xyz_mview",
			"RowCount": 4,
			"ColumnCount": 2,
			"Reads": 14,
			"Writes": 7,
			"ReadsPerSecond": 0,
			"WritesPerSecond": 0,
			"IsIndex": false,
			"ObjectType": "",
			"ParentTableName": null,
			"SizeInBytes": 8192
		},
		{
			"SchemaName": "test_views",
			"ObjectName": "view_table2",
			"RowCount": 9,
			"ColumnCount": 6,
			"Reads": 18,
			"Writes": 9,
			"ReadsPerSecond": 0,
			"WritesPerSecond": 0,
			"IsIndex": false,
			"ObjectType": "",
			"ParentTableName": null,
			"SizeInBytes": 8192
		},
		{
			"SchemaName": "test_views",
			"ObjectName": "mv1",
			"RowCount": 4,
			"ColumnCount": 2,
			"Reads": 7,
			"Writes": 7,
			"ReadsPerSecond": 0,
			"WritesPerSecond": 0,
			"IsIndex": false,
			"ObjectType": "",
			"ParentTableName": null,
			"SizeInBytes": 8192
		},
		{
			"SchemaName": "test_views",
			"ObjectName": "abc_mview",
			"RowCount": 4,
			"ColumnCount": 2,
			"Reads": 7,
			"Writes": 7,
			"ReadsPerSecond": 0,
			"WritesPerSecond": 0,
			"IsIndex": false,
			"ObjectType": "",
			"ParentTableName": null,
			"SizeInBytes": 8192
		},
		{
			"SchemaName": "test_views",
			"ObjectName": "view_table1",
			"RowCount": 11,
			"ColumnCount": 6,
			"Reads": 72,
			"Writes": 11,
			"ReadsPerSecond": 0,
			"WritesPerSecond": 0,
			"IsIndex": false,
			"ObjectType": "",
			"ParentTableName": null,
			"SizeInBytes": 8192
		},
		{
			"SchemaName": "public",
			"ObjectName": "idx_box_data",
			"RowCount": null,
			"ColumnCount": 1,
			"Reads": 0,
			"Writes": 0,
			"ReadsPerSecond": 0,
			"WritesPerSecond": 0,
			"IsIndex": true,
			"ObjectType": "",
			"ParentTableName": "public.mixed_data_types_table1",
			"SizeInBytes": 8192
		},
		{
			"SchemaName": "public",
			"ObjectName": "idx_point_data",
			"RowCount": null,
			"ColumnCount": 1,
			"Reads": 0,
			"Writes": 0,
			"ReadsPerSecond": 0,
			"WritesPerSecond": 0,
			"IsIndex": true,
			"ObjectType": "",
			"ParentTableName": "public.mixed_data_types_table1",
			"SizeInBytes": 8192
		},
		{
			"SchemaName": "public",
			"ObjectName": "orders2_order_number_key",
			"RowCount": null,
			"ColumnCount": 1,
			"Reads": 0,
			"Writes": 0,
			"ReadsPerSecond": 0,
			"WritesPerSecond": 0,
			"IsIndex": true,
			"ObjectType": "",
			"ParentTableName": "public.orders2",
			"SizeInBytes": 8192
		},
		{
			"SchemaName": "public",
			"ObjectName": "idx_array",
			"RowCount": null,
			"ColumnCount": 1,
			"Reads": 0,
			"Writes": 0,
			"ReadsPerSecond": 0,
			"WritesPerSecond": 0,
			"IsIndex": true,
			"ObjectType": "",
			"ParentTableName": "public.documents",
			"SizeInBytes": 8192
		},
		{
			"SchemaName": "public",
			"ObjectName": "tsvector_idx",
			"RowCount": null,
			"ColumnCount": 2,
			"Reads": 0,
			"Writes": 0,
			"ReadsPerSecond": 0,
			"WritesPerSecond": 0,
			"IsIndex": true,
			"ObjectType": "",
			"ParentTableName": "public.documents",
			"SizeInBytes": 8192
		},
		{
			"SchemaName": "public",
			"ObjectName": "tsquery_idx",
			"RowCount": null,
			"ColumnCount": 1,
			"Reads": 0,
			"Writes": 0,
			"ReadsPerSecond": 0,
			"WritesPerSecond": 0,
			"IsIndex": true,
			"ObjectType": "",
			"ParentTableName": "public.ts_query_table",
			"SizeInBytes": 8192
		},
		{
			"SchemaName": "public",
			"ObjectName": "no_same_name_address",
			"RowCount": null,
			"ColumnCount": 2,
			"Reads": 0,
			"Writes": 0,
			"ReadsPerSecond": 0,
			"WritesPerSecond": 0,
			"IsIndex": true,
			"ObjectType": "",
			"ParentTableName": "public.test_exclude_basic",
			"SizeInBytes": 8192
		},
		{
			"SchemaName": "schema2",
			"ObjectName": "orders2_order_number_key",
			"RowCount": null,
			"ColumnCount": 1,
			"Reads": 0,
			"Writes": 0,
			"ReadsPerSecond": 0,
			"WritesPerSecond": 0,
			"IsIndex": true,
			"ObjectType": "",
			"ParentTableName": "schema2.orders2",
			"SizeInBytes": 8192
		},
		{
			"SchemaName": "public",
			"ObjectName": "idx_valid",
			"RowCount": null,
			"ColumnCount": 1,
			"Reads": 0,
			"Writes": 0,
			"ReadsPerSecond": 0,
			"WritesPerSecond": 0,
			"IsIndex": true,
			"ObjectType": "",
			"ParentTableName": "public.test_jsonb",
			"SizeInBytes": 8192
		},
		{
			"SchemaName": "public",
			"ObjectName": "idx_json2",
			"RowCount": null,
			"ColumnCount": 1,
			"Reads": 0,
			"Writes": 0,
			"ReadsPerSecond": 0,
			"WritesPerSecond": 0,
			"IsIndex": true,
			"ObjectType": "",
			"ParentTableName": "public.test_jsonb",
			"SizeInBytes": 8192
		},
		{
			"SchemaName": "public",
			"ObjectName": "idx_json",
			"RowCount": null,
			"ColumnCount": 1,
			"Reads": 0,
			"Writes": 0,
			"ReadsPerSecond": 0,
			"WritesPerSecond": 0,
			"IsIndex": true,
			"ObjectType": "",
			"ParentTableName": "public.test_jsonb",
			"SizeInBytes": 8192
		},
		{
			"SchemaName": "public",
			"ObjectName": "idx_inet1",
			"RowCount": null,
			"ColumnCount": 1,
			"Reads": 0,
			"Writes": 0,
			"ReadsPerSecond": 0,
			"WritesPerSecond": 0,
			"IsIndex": true,
			"ObjectType": "",
			"ParentTableName": "public.inet_type",
			"SizeInBytes": 8192
		},
		{
			"SchemaName": "public",
			"ObjectName": "idx_inet",
			"RowCount": null,
			"ColumnCount": 1,
			"Reads": 0,
			"Writes": 0,
			"ReadsPerSecond": 0,
			"WritesPerSecond": 0,
			"IsIndex": true,
			"ObjectType": "",
			"ParentTableName": "public.inet_type",
			"SizeInBytes": 8192
		},
		{
			"SchemaName": "public",
			"ObjectName": "idx_citext2",
			"RowCount": null,
			"ColumnCount": 1,
			"Reads": 0,
			"Writes": 0,
			"ReadsPerSecond": 0,
			"WritesPerSecond": 0,
			"IsIndex": true,
			"ObjectType": "",
			"ParentTableName": "public.citext_type",
			"SizeInBytes": 8192
		},
		{
			"SchemaName": "public",
			"ObjectName": "idx_citext1",
			"RowCount": null,
			"ColumnCount": 1,
			"Reads": 0,
			"Writes": 0,
			"ReadsPerSecond": 0,
			"WritesPerSecond": 0,
			"IsIndex": true,
			"ObjectType": "",
			"ParentTableName": "public.citext_type",
			"SizeInBytes": 8192
		},
		{
			"SchemaName": "public",
			"ObjectName": "idx_citext",
			"RowCount": null,
			"ColumnCount": 1,
			"Reads": 0,
			"Writes": 0,
			"ReadsPerSecond": 0,
			"WritesPerSecond": 0,
			"IsIndex": true,
			"ObjectType": "",
			"ParentTableName": "public.citext_type",
			"SizeInBytes": 8192
		},
		{
			"SchemaName": "public",
			"ObjectName": "idx7",
			"RowCount": null,
			"ColumnCount": 1,
			"Reads": 0,
			"Writes": 0,
			"ReadsPerSecond": 0,
			"WritesPerSecond": 0,
			"IsIndex": true,
			"ObjectType": "",
			"ParentTableName": "public.combined_tbl",
			"SizeInBytes": 8192
		},
		{
			"SchemaName": "public",
			"ObjectName": "idx6",
			"RowCount": null,
			"ColumnCount": 1,
			"Reads": 0,
			"Writes": 0,
			"ReadsPerSecond": 0,
			"WritesPerSecond": 0,
			"IsIndex": true,
			"ObjectType": "",
			"ParentTableName": "public.combined_tbl",
			"SizeInBytes": 8192
		},
		{
			"SchemaName": "public",
			"ObjectName": "idx5",
			"RowCount": null,
			"ColumnCount": 1,
			"Reads": 0,
			"Writes": 0,
			"ReadsPerSecond": 0,
			"WritesPerSecond": 0,
			"IsIndex": true,
			"ObjectType": "",
			"ParentTableName": "public.combined_tbl",
			"SizeInBytes": 8192
		},
		{
			"SchemaName": "public",
			"ObjectName": "idx4",
			"RowCount": null,
			"ColumnCount": 1,
			"Reads": 0,
			"Writes": 0,
			"ReadsPerSecond": 0,
			"WritesPerSecond": 0,
			"IsIndex": true,
			"ObjectType": "",
			"ParentTableName": "public.combined_tbl",
			"SizeInBytes": 8192
		},
		{
			"SchemaName": "public",
			"ObjectName": "idx3",
			"RowCount": null,
			"ColumnCount": 1,
			"Reads": 0,
			"Writes": 0,
			"ReadsPerSecond": 0,
			"WritesPerSecond": 0,
			"IsIndex": true,
			"ObjectType": "",
			"ParentTableName": "public.combined_tbl",
			"SizeInBytes": 8192
		},
		{
			"SchemaName": "public",
			"ObjectName": "idx2",
			"RowCount": null,
			"ColumnCount": 1,
			"Reads": 0,
			"Writes": 0,
			"ReadsPerSecond": 0,
			"WritesPerSecond": 0,
			"IsIndex": true,
			"ObjectType": "",
			"ParentTableName": "public.combined_tbl",
			"SizeInBytes": 8192
		},
		{
			"SchemaName": "public",
			"ObjectName": "idx1",
			"RowCount": null,
			"ColumnCount": 1,
			"Reads": 0,
			"Writes": 0,
			"ReadsPerSecond": 0,
			"WritesPerSecond": 0,
			"IsIndex": true,
			"ObjectType": "",
			"ParentTableName": "public.combined_tbl",
			"SizeInBytes": 8192
		},
		{
			"SchemaName": "schema2",
			"ObjectName": "idx_box_data",
			"RowCount": null,
			"ColumnCount": 1,
			"Reads": 0,
			"Writes": 0,
			"ReadsPerSecond": 0,
			"WritesPerSecond": 0,
			"IsIndex": true,
			"ObjectType": "",
			"ParentTableName": "schema2.mixed_data_types_table1",
			"SizeInBytes": 8192
		},
		{
			"SchemaName": "schema2",
			"ObjectName": "idx_box_data_spgist",
			"RowCount": null,
			"ColumnCount": 1,
			"Reads": 0,
			"Writes": 0,
			"ReadsPerSecond": 0,
			"WritesPerSecond": 0,
			"IsIndex": true,
			"ObjectType": "",
			"ParentTableName": "schema2.mixed_data_types_table1",
			"SizeInBytes": 24576
		},
		{
			"SchemaName": "public",
			"ObjectName": "idx_box_data_brin",
			"RowCount": null,
			"ColumnCount": 1,
			"Reads": 0,
			"Writes": 0,
			"ReadsPerSecond": 0,
			"WritesPerSecond": 0,
			"IsIndex": true,
			"ObjectType": "",
			"ParentTableName": "public.mixed_data_types_table1",
			"SizeInBytes": 24576
		},
		{
			"SchemaName": "schema2",
			"ObjectName": "idx_point_data",
			"RowCount": null,
			"ColumnCount": 1,
			"Reads": 0,
			"Writes": 0,
			"ReadsPerSecond": 0,
			"WritesPerSecond": 0,
			"IsIndex": true,
			"ObjectType": "",
			"ParentTableName": "schema2.mixed_data_types_table1",
			"SizeInBytes": 8192
		}
	],
	"Notes": null,
	"MigrationCaveats": [
		{
			"FeatureName": "Alter partitioned tables to add Primary Key",
			"Objects": [
				{
					"ObjectName": "public.sales_region",
					"SqlStatement": "ALTER TABLE ONLY public.sales_region\n    ADD CONSTRAINT sales_region_pkey PRIMARY KEY (id, region);"
				},
				{
					"ObjectName": "schema2.sales_region",
					"SqlStatement": "ALTER TABLE ONLY schema2.sales_region\n    ADD CONSTRAINT sales_region_pkey PRIMARY KEY (id, region);"
				}
			],
			"DocsLink": "https://docs.yugabyte.com/preview/yugabyte-voyager/known-issues/postgresql/#adding-primary-key-to-a-partitioned-table-results-in-an-error",
			"FeatureDescription": "After export schema, the ALTER table should be merged with CREATE table for partitioned tables as alter of partitioned tables to add primary key is not supported."
		},
		{
			"FeatureName": "Foreign tables",
			"Objects": [],
			"FeatureDescription": "During the export schema phase, SERVER and USER MAPPING objects are not exported. These should be manually created to make the foreign tables work."
		},
		{
			"FeatureName": "Policies",
			"Objects": [
				{
					"ObjectName": "policy_test_report ON public.test_xml_type",
					"SqlStatement": "CREATE POLICY policy_test_report ON public.test_xml_type TO test_policy USING (true);"
				},
				{
					"ObjectName": "policy_test_report ON schema2.test_xml_type",
					"SqlStatement": "CREATE POLICY policy_test_report ON schema2.test_xml_type TO test_policy USING (true);"
				}
			],
			"DocsLink": "https://docs.yugabyte.com/preview/yugabyte-voyager/known-issues/postgresql/#policies-on-users-in-source-require-manual-user-creation",
			"FeatureDescription": "There are some policies that are created for certain users/roles. During the export schema phase, USERs and GRANTs are not exported. Therefore, they will have to be manually created before running import schema."
		},
		{
			"FeatureName": "Unsupported Data Types for Live Migration",
			"Objects": [
				{
					"ObjectName": "public.mixed_data_types_table1.point_data (point)",
					"SqlStatement": ""
				},
				{
					"ObjectName": "public.mixed_data_types_table1.lseg_data (lseg)",
					"SqlStatement": ""
				},
				{
					"ObjectName": "public.mixed_data_types_table1.box_data (box)",
					"SqlStatement": ""
				},
				{
					"ObjectName": "public.mixed_data_types_table2.lseg_data (lseg)",
					"SqlStatement": ""
				},
				{
					"ObjectName": "public.mixed_data_types_table2.path_data (path)",
					"SqlStatement": ""
				},
				{
					"ObjectName": "schema2.mixed_data_types_table1.point_data (point)",
					"SqlStatement": ""
				},
				{
					"ObjectName": "schema2.mixed_data_types_table1.lseg_data (lseg)",
					"SqlStatement": ""
				},
				{
					"ObjectName": "schema2.mixed_data_types_table1.box_data (box)",
					"SqlStatement": ""
				},
				{
					"ObjectName": "schema2.mixed_data_types_table2.lseg_data (lseg)",
					"SqlStatement": ""
				},
				{
					"ObjectName": "schema2.mixed_data_types_table2.path_data (path)",
					"SqlStatement": ""
				}
			],
			"DocsLink":"https://docs.yugabyte.com/preview/yugabyte-voyager/known-issues/postgresql/#unsupported-datatypes-by-voyager-during-live-migration",
			"FeatureDescription": "There are some data types in the schema that are not supported by live migration of data. These columns will be excluded when exporting and importing data in live migration workflows."
		},
		{
			"FeatureName": "Unsupported Data Types for Live Migration with Fall-forward/Fallback",
			"Objects": [
				{
					"ObjectName": "public.combined_tbl.address (public.address_type)",
					"SqlStatement": ""
				},
				{
					"ObjectName": "public.documents.content_tsvector (tsvector)",
					"SqlStatement": ""
				},
				{
					"ObjectName": "public.documents.title_tsvector (tsvector)",
					"SqlStatement": ""
				},
				{
					"ObjectName": "public.combined_tbl.arr_enum (public.enum_kind[])",
					"SqlStatement": ""
				},
				{
					"ObjectName": "public.orders.item (public.item_details)",
					"SqlStatement": ""
				},
				{
					"ObjectName": "public.products.item (public.item_details)",
					"SqlStatement": ""
				},
				{
					"ObjectName": "public.ts_query_table.query (tsquery)",
					"SqlStatement": ""
				},
				{
					"ObjectName": "schema2.orders.item (schema2.item_details)",
					"SqlStatement": ""
				},
				{
					"ObjectName": "schema2.products.item (schema2.item_details)",
					"SqlStatement": ""
				}
			],
			"DocsLink": "https://docs.yugabyte.com/preview/yugabyte-voyager/known-issues/postgresql/#unsupported-datatypes-by-voyager-during-live-migration",
			"FeatureDescription": "There are some data types in the schema that are not supported by live migration with fall-forward/fall-back. These columns will be excluded when exporting and importing data in live migration workflows."
		}
	],
	"UnsupportedQueryConstructs": [
		{
			"ConstructType": "Advisory Locks",
			"Query": "SELECT pg_advisory_xact_lock($1,$2)",
			"DocsLink": "https://docs.yugabyte.com/preview/yugabyte-voyager/known-issues/postgresql/#advisory-locks"
		},
		{
			"ConstructType": "Advisory Locks",
			"Query": "SELECT pg_advisory_unlock($1,$2)",
			"DocsLink": "https://docs.yugabyte.com/preview/yugabyte-voyager/known-issues/postgresql/#advisory-locks"
		},
		{
			"ConstructType": "Advisory Locks",
			"Query": "SELECT pg_advisory_unlock_all()",
			"DocsLink": "https://docs.yugabyte.com/preview/yugabyte-voyager/known-issues/postgresql/#advisory-locks"
		},
		{
			"ConstructType": "Advisory Locks",
			"Query": "SELECT pg_advisory_lock($1,$2)",
			"DocsLink": "https://docs.yugabyte.com/preview/yugabyte-voyager/known-issues/postgresql/#advisory-locks"
		},
		{
			"ConstructType": "System Columns",
			"Query": "SELECT ctid, tableoid, xmin, xmax, cmin, cmax\nFROM employees2",
			"DocsLink": "https://docs.yugabyte.com/preview/yugabyte-voyager/known-issues/postgresql/#system-columns"
		},
		{
			"ConstructType": "XML Functions",
			"Query": "SELECT xmlparse(document $1) as xmldata",
			"DocsLink": "https://docs.yugabyte.com/preview/yugabyte-voyager/known-issues/postgresql/#xml-functions"
		},
		{
			"ConstructType": "XML Functions",
			"Query": "SELECT table_to_xml($1, $2, $3, $4)",
			"DocsLink": "https://docs.yugabyte.com/preview/yugabyte-voyager/known-issues/postgresql/#xml-functions"
		},
		{
			"ConstructType": "XML Functions",
			"Query": "SELECT xmlforest(first_name AS element1, last_name AS element2) FROM employees2",
			"DocsLink": "https://docs.yugabyte.com/preview/yugabyte-voyager/known-issues/postgresql/#xml-functions"
		},
		{
			"ConstructType": "XML Functions",
			"Query": "SELECT xmlelement(name root, xmlelement(name child, $1))",
			"DocsLink": "https://docs.yugabyte.com/preview/yugabyte-voyager/known-issues/postgresql/#xml-functions"
		},
		{
			"ConstructType": "XML Functions",
			"Query": "SELECT xml_is_well_formed($1)",
			"DocsLink": "https://docs.yugabyte.com/preview/yugabyte-voyager/known-issues/postgresql/#xml-functions"
		}
	]
}<|MERGE_RESOLUTION|>--- conflicted
+++ resolved
@@ -19,14 +19,9 @@
 			},
 			{
 				"ObjectType": "EXTENSION",
-<<<<<<< HEAD
-				"TotalCount": 3,
-				"ObjectNames": "citext, pg_stat_statements, pgcrypto"
-=======
 				"TotalCount": 2,
 				"InvalidCount": 0,
-				"ObjectNames": "citext, pgcrypto"
->>>>>>> 61a54a83
+				"ObjectNames": "citext, pgcrypto, pg_stat_statements"
 			},
 			{
 				"ObjectType": "TYPE",
