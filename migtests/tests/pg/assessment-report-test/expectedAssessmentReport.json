--- conflicted
+++ resolved
@@ -582,19 +582,21 @@
 		    "MinimumVersionsFixedIn": null
         },
 		{
-<<<<<<< HEAD
+			"FeatureName": "Large Object Functions",
+			"Objects": [
+				{
+					"ObjectName": "t_raster ON public.combined_tbl",
+					"SqlStatement": "CREATE TRIGGER t_raster BEFORE DELETE OR UPDATE ON public.combined_tbl FOR EACH ROW EXECUTE FUNCTION public.lo_manage('raster');"
+				}
+			],
+			"MinimumVersionsFixedIn": null
+		},
+		{
 			"FeatureName": "Regex Functions",
 			"Objects": [
 				{
 					"ObjectName": "public.ordersentry",
 					"SqlStatement": "CREATE TABLE public.ordersentry (\n    order_id integer NOT NULL,\n    customer_name text NOT NULL,\n    product_name text NOT NULL,\n    quantity integer NOT NULL,\n    price numeric(10,2) NOT NULL,\n    processed_at timestamp without time zone,\n    r integer DEFAULT regexp_count('This is an example. Another example. Example is a common word.'::text, 'example'::text)\n);"
-=======
-			"FeatureName": "Large Object Functions",
-			"Objects": [
-				{
-					"ObjectName": "t_raster ON public.combined_tbl",
-					"SqlStatement": "CREATE TRIGGER t_raster BEFORE DELETE OR UPDATE ON public.combined_tbl FOR EACH ROW EXECUTE FUNCTION public.lo_manage('raster');"
->>>>>>> ff8bf66d
 				}
 			],
 			"MinimumVersionsFixedIn": null
