#!/usr/bin/env python3

import yb
import common

def main():
	test_type_flags = common.valparser()

	migration_completed_checks_yb()
	global EXPECTED_ROW_COUNT_P1_SALES_REGION_PARTITIONS
	EXPECTED_ROW_COUNT_P1_SALES_REGION_PARTITIONS = {}

	change_expected_values_for_pg()

	if test_type_flags['ff_enabled'] == 'true':
		migration_completed_checks_ff()
	
	if test_type_flags['fb_enabled'] == 'true':
		migration_completed_checks_fb()

def migration_completed_checks_yb():
	for table_name, row_count in EXPECTED_ROW_COUNT_P1_SALES_REGION_PARTITIONS_YB.items():
		EXPECTED_ROW_COUNT_P1_SALES_REGION_PARTITIONS[table_name] = row_count
	print("Running tests on YB")
	yb.run_checks(migration_completed_checks)

def migration_completed_checks_ff():
	print("Running tests on PG source replica")
	yb.run_checks(migration_completed_checks, db_type="source_replica")

def migration_completed_checks_fb():
	print("Running tests on PG source")
	yb.run_checks(migration_completed_checks, db_type="source")

#=============================================================================

EXPECTED_ROW_COUNT = {
	"public.boston":       		334,
 	"public.cust_active":		750, 
  	"public.cust_arr_small":	500,
	"public.cust_arr_large":	250,
 	"public.cust_other":   		250,
	"public.cust_part11":  		272,
	"public.cust_part12":  		228,
	"public.cust_part21":  		125,
	"public.cust_part22":  		125,
	"public.customers": 		1000,
	"public.emp":        		1000,
 	"public.emp_0":        		324,
	"public.emp_1":        		333,
	"public.emp_2":        		343,
	"public.london":       		333,
 	"public.sales":        		1000,	
  	"public.sales_2019_q4":		333,
	"public.sales_2020_q1":		334,
	"public.sales_2020_q2":		333,
 	"public.sales_region":		1000,
  	"public.sydney": 			333,
	"p1.sales_region":			1000,
<<<<<<< HEAD
	"p2.boston":    			334,
	"p2.london":    			333,
	"p2.sydney":    			333,
=======
>>>>>>> 10634ad4
	"public.range_columns_partition_test": 6,
	"public.range_columns_partition_test_p0": 3,
	"public.range_columns_partition_test_p1": 3
}

# This is for the case when partitions are changed on target, for YB and PG this table is with different partition names

EXPECTED_ROW_COUNT_P1_SALES_REGION_PARTITIONS = {}

EXPECTED_ROW_COUNT_P1_SALES_REGION_PARTITIONS_YB = {
	"p2.boston_region":    			334,
	"p2.london_region":    			333,
	"p2.sydney_region":    			333,
}

EXPECTED_ROW_COUNT_P1_SALES_REGION_PARTITIONS_PG = {
	"p2.boston":    			334,
	"p2.london":    			333,
	"p2.sydney":    			333,
}

TABLE_NAME_TO_PARTITION_COUNT = {
	"public.sales_region": 3,
	"p1.sales_region": 3,
	"public.sales": 3,
	"public.range_columns_partition_test": 2,
	"public.emp": 3,
	"public.customers": 2
}


INSERT_QUERIES_INTO_TABLE_VERIFY_PARTITION = {
	"List" : {
		"query": "INSERT INTO sales_region  (id, amount, branch, region) VALUES (1001, 2000, 'Branch 1001','Sydney') ",
		"partition_table_name": "sydney",
		"schema_name": "public"
	},
	"List_partitions_in_different_schema" : {
		"query": "INSERT INTO p1.sales_region  (id, amount, branch, region) VALUES (1001, 2000, 'Branch 1001','Sydney') ",
		"partition_table_name": "sydney",
		"schema_name": "p2"
	},
	"Range" : {
		"query": "INSERT INTO sales(id, p_name, amount, sale_date) VALUES (1001, 'Person 1001', 5000, '2020-01-04 00:00:00')",
		"partition_table_name": "sales_2020_q1",
		"schema_name": "public"
	},
	"Range_Column" : {
		"query": "INSERT INTO range_columns_partition_test VALUES (5,3)",
		"partition_table_name": "range_columns_partition_test_p0",
		"schema_name": "public"
	},
	"Hash" : {
		"query": "INSERT INTO emp VALUES(1001, 'user_1001', 49)",
		"partition_table_name": "emp_1",
		"schema_name": "public"
	},
	"Multilevel" : {
		"query": "INSERT INTO customers (id, statuses, arr) VALUES(1001, 'RECURRING', 282)",
		"partition_table_name": "cust_part21",
		"schema_name": "public"
	}
}

def change_expected_values_for_pg():
	for table_name, row_count in EXPECTED_ROW_COUNT_P1_SALES_REGION_PARTITIONS_PG.items():
		EXPECTED_ROW_COUNT_P1_SALES_REGION_PARTITIONS[table_name] = row_count

	for _, query_and_partition_name in INSERT_QUERIES_INTO_TABLE_VERIFY_PARTITION.items():
		if query_and_partition_name['schema_name'] == 'p2':
			query_and_partition_name['partition_table_name'] = 'sydney'

def run_insert_query_and_chk_incr_cnt_of_partition_table(tgt, query, partition_table_name, schema_name):
	chk_error_returned = tgt.run_query_and_chk_error(query, None)
	print(f"error returned while insert ({query}) query - {chk_error_returned}")
	assert chk_error_returned == False

	count_partition_table = tgt.get_row_count(partition_table_name, schema_name)
	print(f"count returned for partition ({partition_table_name}) - {count_partition_table} ")
	full_partition_name_with_schema_name = f"{schema_name}.{partition_table_name}"
	if full_partition_name_with_schema_name in EXPECTED_ROW_COUNT:
		assert count_partition_table == EXPECTED_ROW_COUNT[full_partition_name_with_schema_name] + 1
	else:
		assert count_partition_table == EXPECTED_ROW_COUNT_P1_SALES_REGION_PARTITIONS[full_partition_name_with_schema_name] + 1

def migration_completed_checks(tgt):    
	table_list = tgt.get_table_names("public")
	print("table_list:", table_list)
	assert len(table_list) == 24
 
	table_list = tgt.get_table_names("p1")
	print("table_list:", table_list)
	assert len(table_list) == 1
 
	table_list = tgt.get_table_names("p2")
	print("table_list:", table_list)
	assert len(table_list) == 3

	for table_name, row_count in EXPECTED_ROW_COUNT.items():
		schema = table_name.split(".")[0]
		table = table_name.split(".")[1]
		got_row_count = tgt.get_row_count(table, schema)
		print(f"table_name: {table_name}, target row_count: {got_row_count}")
		assert row_count == got_row_count
  		
    	# check whether all the indexes on a table are valid
		print(f"checking all indexes valid on table: {table_name} are valid")
		assert tgt.invalid_index_present(table, schema) == False

	for table_name, row_count in EXPECTED_ROW_COUNT_P1_SALES_REGION_PARTITIONS.items():
		schema = table_name.split(".")[0]
		table = table_name.split(".")[1]
		got_row_count = tgt.get_row_count(table, schema)
		print(f"table_name: {table_name}, target row_count: {got_row_count}")
		assert row_count == got_row_count
  		
    	# check whether all the indexes on a table are valid
		print(f"checking all indexes valid on table: {table_name} are valid")
		assert tgt.invalid_index_present(table, schema) == False
		
	for parent_table, count_partitions in TABLE_NAME_TO_PARTITION_COUNT.items():
		schema = parent_table.split(".")[0]
		table = parent_table.split(".")[1]
		partitions_returned = tgt.fetch_partitions(table, schema)
		print(f"count of partitions on {parent_table} : {partitions_returned}")
		assert partitions_returned == count_partitions

	for type, query_and_partition_name in INSERT_QUERIES_INTO_TABLE_VERIFY_PARTITION.items():
		print(f"Running the check for Partition type - {type}")
		query = query_and_partition_name['query']
		partition_table_name = query_and_partition_name['partition_table_name']
		schema_name = query_and_partition_name['schema_name']
		run_insert_query_and_chk_incr_cnt_of_partition_table(tgt, query, partition_table_name, schema_name)

	

if __name__ == "__main__":
	main()<|MERGE_RESOLUTION|>--- conflicted
+++ resolved
@@ -57,12 +57,6 @@
  	"public.sales_region":		1000,
   	"public.sydney": 			333,
 	"p1.sales_region":			1000,
-<<<<<<< HEAD
-	"p2.boston":    			334,
-	"p2.london":    			333,
-	"p2.sydney":    			333,
-=======
->>>>>>> 10634ad4
 	"public.range_columns_partition_test": 6,
 	"public.range_columns_partition_test_p0": 3,
 	"public.range_columns_partition_test_p1": 3
