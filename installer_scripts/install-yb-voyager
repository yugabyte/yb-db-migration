#!/usr/bin/env bash

# This script installs yb-voyager in /usr/local/bin and all of its dependencies.
export LC_CTYPE=en_US.UTF-8
export LC_ALL=en_US.UTF-8

set -e
ARGS_MACOS=$*
ARGS_LINUX=$@

VERSION="latest"

# This needs to be changed to the latest debezium release tag
VOYAGER_RELEASE_TAG=${VOYAGER_RELEASE_TAG:-"v1.6.5"}
DEBEZIUM_VERSION=${DEBEZIUM_VERSION:-"2.3.3-1.6.5"}

# the hash corresponds to the yb-voyager/v1.6.5 tag
YB_VOYAGER_GIT_HASH="05e9d3db3dd3c8dfda1f4167ac552c736563872f" 


ONLY_PG="false"

trap on_exit EXIT

YUM="sudo yum install -y -q"


LOG_FILE=/tmp/install-yb-voyager.log

# commit hash in main branch after release 23.2
# issues #489 #492 #247 in ora2pg were fixed after this change
ORA2PG_VERSION=${ORA2PG_VERSION:-"f08d47a4e5c20ff7d348e535ed05ab571b4bb350"}

REPO_ROOT=$(git rev-parse --show-toplevel)

# debezium local installation envs
DEBEZIUM_LOCAL_VERSION="2.3.3"
DEBEZIUM_LOCAL_VERSION_1X="1.9.5"
DEBEZIUM_LOCAL_POM_FILE="pom.xml"
DEBEZIUM_LOCAL_POM_FILE_1X="195pom.xml"
DEBEZIUM_LOCAL_REF=${DEBEZIUM_LOCAL_REF:-"3a8a497a8403794d69ce2f781989ad12c4060131"}
DEBEZIUM_LOCAL_SERVER_REF=${DEBEZIUM_LOCAL_SERVER_REF:-"c4cad64f6d1869bcd15531c8f9cef98c651f86cc"}
DEBEZIUM_LOCAL_REF_1X=${DEBEZIUM_LOCAL_REF_1X:-"78ff67c054bec08bcad060968b24bfc9ba8b2112"}
DEBEZIUM_LOCAL_INSTALLATION_DESTINATION=${DEBEZIUM_LOCAL_INSTALLATION_DESTINATION:-"/opt/yb-voyager"}
DEBEZIUM_YUGABYTE_CONNECTOR_URL="https://github.com/yugabyte/debezium-connector-yugabytedb/releases/download/v1.9.5.y.33.2/debezium-connector-yugabytedb-1.9.5.y.33.2.jar"

# only rebuild voyager
REBUILD_VOYAGER_LOCAL="false"

# separate file for bashrc related settings
RC_FILE="$HOME/.yb-voyager.rc"
touch $RC_FILE
# just in case last execution of script stopped in between
source $RC_FILE


on_exit() {
	rc=$?
	set +x
	if [ $rc -eq 0 ]
	then
		echo "Done!"
	else
		echo "Script failed. Check log file ${LOG_FILE} ."
		if [[ ${ON_INSTALLER_ERROR_OUTPUT_LOG:-N} = "Y" ]]
		then
			sudo cat ${LOG_FILE}
		fi
	fi
}

#=============================================================================
# MAIN
#=============================================================================

main() {
	set -x

	os=$(uname -s)
	case ${os} in
		"Darwin")
			get_passed_options darwin
			macos_main
			exit $?
			;;
		"Linux")
			get_passed_options linux
			# Proceed to distribution check.
			;;
		*)
			echo "ERROR: unsupported os ${os}"
			exit 1
			;;
	esac

	# Linux
	dist=$(cat /etc/os-release | grep -w NAME | awk -F'=' '{print $2}' | tr -d '"')
	case ${dist} in
		"CentOS Linux")
			centos_main
			;;
		"AlmaLinux")
			sudo yum -qy module disable postgresql
			centos_main
			;;
		"Red Hat Enterprise Linux")
			sudo yum -qy module disable postgresql
			centos_main
			;;
		"Red Hat Enterprise Linux Server")
			centos_main
			;;
		"Ubuntu")
			ubuntu_main
			;;
		*)
			echo "ERROR: unsupported linux distribution: ${dist}"
			exit 1
			;;
	esac
}


centos_main() {
	check_binutils_version
	check_java
	if [ "${REBUILD_VOYAGER_LOCAL}" == "true" ]
	then
		rebuild_voyager_local
		return
	fi
	centos_check_base_repo_enabled
	output "Installing RPM dependencies."
	$YUM which wget git gcc make 1>&2
	$YUM https://download.postgresql.org/pub/repos/yum/reporpms/EL-7-x86_64/pgdg-redhat-repo-latest.noarch.rpm 1>&2 || true
	$YUM postgresql14 1>&2
	$YUM sqlite 1>&2
	create_pg_dump_args_file
<<<<<<< HEAD
	create_gather_metadata_and_stats_scripts_file
=======
	create_gather_assessment_data_dir
>>>>>>> 7d5a510d
	install_golang linux
	if [ $ONLY_PG == "false" ] ; then
		$YUM perl perl-DBI perl-App-cpanminus 1>&2
		$YUM mysql-devel 1>&2
		$YUM perl-ExtUtils-MakeMaker 1>&2
		centos_install_oracle_instant_clients
		update_yb_voyager_bashrc
		install_ora2pg
		create_base_ora2pg_conf_file
	fi
	install_debezium_server
	install_yb_voyager
	create_yb_session_vars_file
	update_bashrc

	set +x
}


ubuntu_main() {
	check_binutils_version
	check_java
	if [ "${REBUILD_VOYAGER_LOCAL}" == "true" ]
	then
		rebuild_voyager_local
		return
	fi
	output "Installing packages."
	sudo apt update 1>&2
	sudo apt-get -y install wget  1>&2
	sudo apt-get -y install sqlite3 1>&2

	install_golang linux
	ubuntu_install_postgres
	create_pg_dump_args_file
<<<<<<< HEAD
	create_gather_metadata_and_stats_scripts_file
=======
	create_gather_assessment_data_dir
>>>>>>> 7d5a510d
	if [ $ONLY_PG == "false" ] ; then
		sudo apt-get -y install perl  1>&2
		sudo apt-get -y install libdbi-perl 1>&2
		sudo apt-get -y install libaio1 1>&2
		sudo apt-get -y install cpanminus 1>&2
		sudo apt-get -y install libmysqlclient-dev 1>&2
		ubuntu_install_oracle_instant_clients
		update_yb_voyager_bashrc
		install_ora2pg
		create_base_ora2pg_conf_file
	fi
	install_debezium_server
	install_yb_voyager
	create_yb_session_vars_file
	update_bashrc

	set +x
}


macos_main() {
	output "=================================================="
	output "NOTE: From MacOS, yb-voyager can only migrate PostgreSQL databases."
	output "      Use a CentOS/Ubuntu machine to migrate from Oracle/MySQL. "
	output "=================================================="
	check_java
	if [ "${REBUILD_VOYAGER_LOCAL}" == "true" ]
	then
		rebuild_voyager_local
		return
	fi
	macos_install_brew
	macos_install_pg_dump
	create_pg_dump_args_file
<<<<<<< HEAD
	create_gather_metadata_and_stats_scripts_file
=======
	create_gather_assessment_data_dir
>>>>>>> 7d5a510d
	brew install wget
	brew install sqlite
	install_golang darwin
	install_debezium_server
	install_yb_voyager
	create_yb_session_vars_file
	update_bashrc
}

#=============================================================================
# COMMON
#=============================================================================

check_java() {
	if [ -z "$JAVA_HOME" ]; then
		JAVA_BINARY="java"
	else
		JAVA_BINARY="$JAVA_HOME/bin/java"
	fi

    MIN_REQUIRED_MAJOR_VERSION='11'
	JAVA_COMPLETE_VERSION=$(${JAVA_BINARY} -version 2>&1 | awk -F '"' '/version/ {print $2}')
    JAVA_MAJOR_VER=$(echo "${JAVA_COMPLETE_VERSION}" | awk -F. '{print $1}')

    if ([ -n "$JAVA_MAJOR_VER" ] && (( 10#${JAVA_MAJOR_VER} >= 10#${MIN_REQUIRED_MAJOR_VERSION} )) ) #integer compare of versions.
    then
        output "Found sufficient java version = ${JAVA_COMPLETE_VERSION}"
    else
        output "ERROR: Java not found or insuffiencient version ${JAVA_COMPLETE_VERSION}. Please install java>=${MIN_REQUIRED_MAJOR_VERSION}"
        exit 1;
    fi
}

install_debezium_server(){
	output "Installing debezium:${VERSION}."
	if [ "${VERSION}" == "latest" ]
	then
		install_debezium_server_latest_release
		return
	fi

	check_install_maven
	clean_debezium
	install_debezium_local ${DEBEZIUM_LOCAL_REF}
	install_debezium_server_local ${DEBEZIUM_LOCAL_SERVER_REF}
	install_debezium_server_voyager_plugin_local "2x"
	assemble_debezium_server_voyager_local "2x"

	install_debezium_local ${DEBEZIUM_LOCAL_REF_1X}
	install_debezium_server_voyager_plugin_local "1x"
	assemble_debezium_server_voyager_local "1x"
	install_yb_client_local
	package_debezium_server_local
}

install_debezium_server_latest_release() {
	output "Installing debezium:${DEBEZIUM_VERSION}"
	debezium_server_filename="debezium-server.tar.gz"
	# download
	wget -nv "https://github.com/yugabyte/yb-voyager/releases/download/yb-voyager/${VOYAGER_RELEASE_TAG}/${debezium_server_filename}"
	# delete contents of /opt/yb-voyager/debezium-server if exists. 
	# This is done to ensure that older version jars are not left behind in the lib dir.
	if [ -d /opt/yb-voyager/debezium-server ]
	then 
		sudo rm -Rf /opt/yb-voyager/debezium-server
	fi
	# extract to /opt/yb-voyager/debezium-server
	sudo mkdir -p /opt/yb-voyager
	sudo tar -xzf ${debezium_server_filename} -C /opt/yb-voyager 1>&2
	# cleanup
	rm ${debezium_server_filename}
}

check_install_maven() {
	MIN_REQUIRED_MAVEN_VERSION='3.8.4'
	MAVEN_VER=$(mvn -version 2>&1 | grep "Apache Maven" | awk '{print $3}')
	version_ok=$(version_satisfied "$MIN_REQUIRED_MAVEN_VERSION" "$MAVEN_VER")
	if [[ $version_ok -eq 1 ]]
	then 
		output "Found sufficient maven version = ${MAVEN_VER}"
	else
		output "Maven not found or not sufficient. Installing..."
		install_maven
	fi
}

install_maven() {
	# if dir already present, assuming it was installed in a previous run
	if [ ! -d "/opt/yb-voyager/yb-debezium-maven-3.8.4" ]
	then
		sudo mkdir -p /opt/yb-voyager
		MAVEN_URL="https://archive.apache.org/dist/maven/maven-3/3.8.4/binaries/apache-maven-3.8.4-bin.tar.gz"
		wget -nv ${MAVEN_URL} -O apache-maven-3.8.4-bin.tar.gz 1>&2
		tar -xzvf apache-maven-3.8.4-bin.tar.gz 1>&2
		sudo mv apache-maven-3.8.4 yb-debezium-maven-3.8.4
		sudo mv yb-debezium-maven-3.8.4 /opt/yb-voyager/
		rm apache-maven-3.8.4-bin.tar.gz
	fi
	export PATH=/opt/yb-voyager/yb-debezium-maven-3.8.4/bin:$PATH
}

clean_debezium(){
	rm -rf $REPO_ROOT/debezium-server-voyager/target
}

install_debezium_local() {
	output "Installing debezium..." "$1"
	# download
	wget -nv "https://github.com/yugabyte/debezium/archive/$1.tar.gz" -O debezium.tar.gz 1>&2
	tar -xzvf debezium.tar.gz 1>&2
	# build
	cd "debezium-$1"
	mvn -ntp clean install -Dquick  1>&2

	# cleanup
	cd ..
	rm -r "debezium-$1"
	rm debezium.tar.gz
}

install_debezium_server_local() {
	output "Installing debezium-server..." "$1"
	# download
	wget -nv "https://github.com/yugabyte/debezium-server/archive/$1.tar.gz" -O debezium-server.tar.gz 1>&2
	tar -xzvf debezium-server.tar.gz 1>&2
	# build
	cd "debezium-server-$1"
	mvn -ntp clean install -Dquick  1>&2

	# cleanup
	cd ..
	rm -r "debezium-server-$1"
	rm debezium-server.tar.gz
}

install_debezium_server_voyager_plugin_local() {
	output "Installing debezium-server voyager plugin..." "$1"
	if [ "$1" = "2x" ] 
	then
		pom=${DEBEZIUM_LOCAL_POM_FILE}
		dbzm_version=${DEBEZIUM_LOCAL_VERSION}
	else
		pom=${DEBEZIUM_LOCAL_POM_FILE_1X}
		dbzm_version=${DEBEZIUM_LOCAL_VERSION_1X}
	fi
	# build
	pushd $REPO_ROOT/debezium-server-voyager/debezium-server-voyagerexporter > /dev/null
	mvn -ntp clean install -Dquick -f ${pom}  1>&2

	popd > /dev/null
}

assemble_debezium_server_voyager_local() {
	output "Assembling debezium-server voyager..." "$1"
	if [ "$1" = "2x" ] 
	then
		pom=${DEBEZIUM_LOCAL_POM_FILE}
		dbzm_version=${DEBEZIUM_LOCAL_VERSION}
	else
		pom=${DEBEZIUM_LOCAL_POM_FILE_1X}
		dbzm_version=${DEBEZIUM_LOCAL_VERSION_1X}
	fi
	pushd $REPO_ROOT/debezium-server-voyager/debezium-server-voyager-dist > /dev/null
	mvn -ntp clean install -Dquick -f ${pom}  1>&2
	mvn -ntp package -Passembly -Dquick -f ${pom}  1>&2

	mkdir -p $REPO_ROOT/debezium-server-voyager/target
	cp "target/debezium-server-voyager-dist-${dbzm_version}.Final.tar.gz" $REPO_ROOT/debezium-server-voyager/target/

	popd > /dev/null
}

install_yb_client_local(){
	output "Installing yb client..."
	pushd $REPO_ROOT/debezium-server-voyager/yb-client-cdc-stream-wrapper > /dev/null
	mvn -ntp clean package  1>&2
	popd > /dev/null
}

package_debezium_server_local(){
	output "Packaging debezium server..."
	pushd $REPO_ROOT/debezium-server-voyager/target > /dev/null

	debezium_server_tar_file="debezium-server-voyager-dist-${DEBEZIUM_LOCAL_VERSION}.Final.tar.gz"
	tar -xvzf ${debezium_server_tar_file} 1>&2
	rm ${debezium_server_tar_file}

	# 1.9.5
	debezium_server_tar_file_1x="debezium-server-voyager-dist-${DEBEZIUM_LOCAL_VERSION_1X}.Final.tar.gz"
	tar -xvzf ${debezium_server_tar_file_1x} -C debezium-server/ 1>&2
	rm ${debezium_server_tar_file_1x}
	mv debezium-server/debezium-server debezium-server/debezium-server-1.9.5

	# debezium yugabyte connector
	wget -nv "${DEBEZIUM_YUGABYTE_CONNECTOR_URL}" -P debezium-server/debezium-server-1.9.5/lib 1>&2
	
	# yugabyte admin client
	mv ../yb-client-cdc-stream-wrapper/target/yb-client-cdc-stream-wrapper.jar debezium-server/debezium-server-1.9.5/
	
	output "Moving debezium-server to ${DEBEZIUM_LOCAL_INSTALLATION_DESTINATION}/debezium-server"
	# delete contents of DEBEZIUM_LOCAL_INSTALLATION_DESTINATION/debezium-server if exists. 
	# This is done to ensure that older version jars are not left behind in the lib dir.
	if [ -d "${DEBEZIUM_LOCAL_INSTALLATION_DESTINATION}/debezium-server" ]
	then 
		sudo rm -Rf "${DEBEZIUM_LOCAL_INSTALLATION_DESTINATION}/debezium-server"
	fi
	sudo mkdir -p "${DEBEZIUM_LOCAL_INSTALLATION_DESTINATION}"
	sudo mv debezium-server "${DEBEZIUM_LOCAL_INSTALLATION_DESTINATION}/"	
	popd > /dev/null
}

rebuild_debezium_server_voyager_plugin_local(){
	output "Rebuilding debezium server voyager plugin..."
	install_debezium_server_voyager_plugin_local "2x"
	pushd $REPO_ROOT > /dev/null
	sudo cp "debezium-server-voyager/debezium-server-voyagerexporter/target/debezium-server-voyagerexporter-${DEBEZIUM_LOCAL_VERSION}.Final.jar" "${DEBEZIUM_LOCAL_INSTALLATION_DESTINATION}/debezium-server/lib/"
	popd > /dev/null

	install_debezium_server_voyager_plugin_local "1x"
	pushd $REPO_ROOT > /dev/null
	sudo cp "debezium-server-voyager/debezium-server-voyagerexporter/target/debezium-server-voyagerexporter-${DEBEZIUM_LOCAL_VERSION_1X}.Final.jar" "${DEBEZIUM_LOCAL_INSTALLATION_DESTINATION}/debezium-server/debezium-server-1.9.5/lib/"
	popd > /dev/null

	install_yb_client_local
	pushd $REPO_ROOT > /dev/null
	sudo cp "debezium-server-voyager/yb-client-cdc-stream-wrapper/target/yb-client-cdc-stream-wrapper.jar" "${DEBEZIUM_LOCAL_INSTALLATION_DESTINATION}/debezium-server/debezium-server-1.9.5/"
	popd > /dev/null
}

rebuild_voyager_local() {
	VERSION="local"
	install_yb_voyager
	rebuild_debezium_server_voyager_plugin_local
}

get_passed_options() {
	if [ "$1" == "linux" ]
	then
		OPTS=$(getopt -o "lpv", --long install-from-local-source,only-pg-support,rebuild-voyager-local --name 'install-yb-voyager' -- $ARGS_LINUX)
	else
		OPTS=$(getopt  lpv  $ARGS_MACOS)
	fi

	eval set -- "$OPTS"

	while true; do
		case "$1" in
			-l | --install-from-local-source ) 
				VERSION="local"
				shift
				;;
			-p | --only-pg-support ) 
				ONLY_PG="true"; 
				shift 
				;;
			-v | --rebuild-voyager-local )
				REBUILD_VOYAGER_LOCAL="true";
				shift
				;;
			* ) 
				break 
				;;
		esac
	done
}

# https://stackoverflow.com/a/4025065
# 0 if equal, 1 if $1 > $2, 2 if $2 > $1
vercomp () {
    if [[ $1 == $2 ]]
    then
        echo 0; return;
    fi
    local IFS=.
    local i ver1=($1) ver2=($2)
    # fill empty fields in ver1 with zeros
    for ((i=${#ver1[@]}; i<${#ver2[@]}; i++))
    do
        ver1[i]=0
    done
    for ((i=0; i<${#ver1[@]}; i++))
    do
        if [[ -z ${ver2[i]} ]]
        then
            # fill empty fields in ver2 with zeros
            ver2[i]=0
        fi
        if ((10#${ver1[i]} > 10#${ver2[i]}))
        then
            echo 1; return;
        fi
        if ((10#${ver1[i]} < 10#${ver2[i]}))
        then
            echo 2; return;
        fi
    done
    echo 0; return;
}

# usage: version_satisfied <minimum_version_required> <actual_version>
version_satisfied() {
    res=$(vercomp $1 $2)
    case $res in
        0) echo 1; return;;
        1) echo 0; return;;
        2) echo 1; return;;
    esac
}

check_binutils_version() {
	output "Checking binutils version."
	min_required_version='2.25'

	# Example output of "ld -v" on CentOS/RHEL:
	# GNU ld version 2.30-113.el8
	# Example output of "ld -v" on Ubuntu:
	# GNU ld (GNU Binutils for Ubuntu) 2.38
	version=$(ld -v | awk '{print $NF}' | awk -F '-' '{print $1}')

	version_ok=$(version_satisfied "$min_required_version" "$version")
	if [[ $version_ok -eq 0 ]]
	then
		echo "ERROR: unsupported binutils version ${version}. Update to binutils version > ${min_required_version} ."
		exit 1
	fi
}

update_yb_voyager_bashrc() {
	output "Set environment variables in the $RC_FILE ."
	insert_into_rc_file 'export ORACLE_HOME=/usr/lib/oracle/21/client64'
	insert_into_rc_file 'export LD_LIBRARY_PATH=$ORACLE_HOME/lib:$LD_LIBRARY_PATH'
	insert_into_rc_file 'export PATH=$PATH:$ORACLE_HOME/bin'
	source $RC_FILE
}


install_yb_voyager() {
	output "Installing yb-voyager:${VERSION}."
	GO=${GO:-"go"}
	if [ "${VERSION}" == "latest" ]
	then
		$GO install github.com/yugabyte/yb-voyager/yb-voyager@${YB_VOYAGER_GIT_HASH}
		sudo mv -f $HOME/go/bin/yb-voyager /usr/local/bin
		return
	fi

	inside_repo=`git rev-parse --is-inside-work-tree 2> /dev/null || echo "false"`
	if [ "${inside_repo}" == "false" ]
	then
		output "Cannot install from local when executed from outside of yb-voyager repo."
		return 1
	fi

	pushd $REPO_ROOT > /dev/null
	pushd yb-voyager > /dev/null
	$GO install
	popd > /dev/null
	popd > /dev/null
	sudo mv -f $HOME/go/bin/yb-voyager /usr/local/bin
}


# Output a line to both STDOUT and STDERR. Use this function to output something to
# user as well as in the log file.
output() {
	set +x
	echo "$@"
	>&2 echo "$@"
	set -x
}


install_golang() {
	if [ -x ${GO} ]; then
		gov=`go version | { read _ _ v _; echo ${v#go}; }`
		version_ok=$(version_satisfied 1.20 "$gov")
		if [[ $version_ok -eq 1 ]]
		then
			output "Found golang=${gov}"
			return
		fi
	fi
	export GOROOT="/tmp/go"
	GO_VERSION="go1.20"
	GO="$GOROOT/bin/go"

	os=$1
	arch="$(uname -p)"
	if [ "${arch}" == "arm" ]
	then
		arch="arm64"
	else
		arch="amd64"
	fi

	file_name="${GO_VERSION}.${os}-${arch}.tar.gz"
	output "Installing golang os=${os} arch=${arch}."

	wget -nv https://golang.org/dl/${file_name} 1>&2
	rm -rf $GOROOT
	tar -C /tmp -xzf ${file_name} 1>&2
	rm ${file_name}
}


# Insert a line into the RC_FILE, if the line does not exist already.
insert_into_rc_file() {
	local line=$1
	grep -qxF "$line" $RC_FILE || echo $line >> $RC_FILE
}


ora2pg_license_acknowledgement() {
cat << EOT
	 ---------------------------------------------------------------------------------------------------------------
	|                                                        IMPORTANT                                              |
	| Ora2Pg is licensed under the GNU General Public License available at https://ora2pg.darold.net/license.html   |
	| By indicating "I Accept" through an affirming action, you indicate that you accept the terms                  |
	| of the GNU General Public License  Agreement and you also acknowledge that you have the authority,            |
	| on behalf of your company, to bind your company to such terms.                                                |
	| You may then download or install the file.                                                                    |
	 ---------------------------------------------------------------------------------------------------------------
EOT

	while true; do
	    echo -n "Do you Accept? (Y/N) "
	    read yn
	    case $yn in
		[Yy]* )
			break;;
		[Nn]* )
			exit;;
		* ) ;;
	    esac
	done
}


install_ora2pg() {
	if which ora2pg > /dev/null 2>&1
	then
		output "ora2pg is already installed. Updating to the latest version required to run yb-voyager."
	fi

	ora2pg_license_acknowledgement

	output "Installing perl DB drivers required for ora2pg."
	sudo cpanm DBD::mysql@4.051 Test::NoWarnings@1.04 DBD::Oracle@1.82 1>&2

	output "Installing ora2pg."
	wget -nv https://github.com/darold/ora2pg/archive/${ORA2PG_VERSION}.tar.gz 1>&2
	tar -xzf ${ORA2PG_VERSION}.tar.gz 1>&2
	cd ora2pg-${ORA2PG_VERSION}/
	perl Makefile.PL 1>&2
	make 1>&2
	sudo make install 1>&2
	cd ..
	rm -f ${ORA2PG_VERSION}.tar.gz
	output "ora2pg installed."
}


update_bashrc() {
	# Either ${HOME}/.bashrc or ${HOME}/.zshrc .
	rc_file_name="${HOME}/.$(basename $(echo $SHELL))rc"

	line="source $RC_FILE"
	if grep -qxF "$line" ${rc_file_name}
	then
		output "No need to update ${rc_file_name} again."
		return
	fi
	while true; do
		printf "\n*** File - $RC_FILE contents ***\n\n"
		cat $RC_FILE

		printf "\n\nAdd $RC_FILE to ${rc_file_name} file (Y/N)? "
		read yn
		case $yn in
		[Yy]* )
			grep -qxF "$line" ${rc_file_name} || echo $line >> ${rc_file_name}
			echo "execute: \"source ${rc_file_name}\" before continuing in same shell"
			break;;
		[Nn]* )
			echo "execute: \"source $RC_FILE\" before continuing to have paths set in current shell"
			break;;
		* ) ;;
		esac
	done
}

create_yb_session_vars_file() {
	vars_file_name="/etc/yb-voyager/ybSessionVariables.sql"
	sudo mkdir -p /etc/yb-voyager
	sudo touch $vars_file_name
}

create_base_ora2pg_conf_file() {
	conf_file_name="/etc/yb-voyager/base-ora2pg.conf"
	sudo mkdir -p /etc/yb-voyager
	if [ -f "$conf_file_name" ]
	then
		curr_date=$(date "+%Y.%m.%d-%H.%M.%S")
		backup_file_name="${conf_file_name}.${curr_date}"
		sudo mv ${conf_file_name} ${backup_file_name}
		output "Overwriting ${conf_file_name}. Existing contents are backed up in ${backup_file_name}"
	fi
	output "Installing the latest base-ora2pg.conf"

	if [ "${VERSION}" == "latest" ]
	then
		sudo wget -nv -O $conf_file_name https://github.com/yugabyte/yb-voyager/raw/$YB_VOYAGER_GIT_HASH/yb-voyager/src/srcdb/data/sample-ora2pg.conf
	else
		pushd $REPO_ROOT > /dev/null
		sudo cp ./yb-voyager/src/srcdb/data/sample-ora2pg.conf $conf_file_name
		popd > /dev/null
	fi 
}

create_pg_dump_args_file() {
	args_file_name="/etc/yb-voyager/pg_dump-args.ini"
	sudo mkdir -p /etc/yb-voyager
	if [ -f "$args_file_name" ]
	then
		curr_date=$(date "+%Y.%m.%d-%H.%M.%S")
		backup_file_name="${args_file_name}.${curr_date}"
		sudo mv ${args_file_name} ${backup_file_name}
		output "Overwriting ${args_file_name}. Existing contents are backed up in ${backup_file_name}"
	fi
	output "Installing the latest pg_dump-args.ini"

	if [ "${VERSION}" == "latest" ]
	then
		sudo wget -nv -O $args_file_name https://github.com/yugabyte/yb-voyager/raw/$YB_VOYAGER_GIT_HASH/yb-voyager/src/srcdb/data/pg_dump-args.ini
	else
		pushd $REPO_ROOT > /dev/null
		sudo cp ./yb-voyager/src/srcdb/data/pg_dump-args.ini $args_file_name
		popd > /dev/null
	fi	
}

<<<<<<< HEAD
create_gather_metadata_and_stats_scripts_file() {
	scripts_dir="/etc/yb-voyager/scripts"
	sudo mkdir -p $scripts_dir

	psql_script_file_name="yb-voyager-gather-metadata-and-stats.psql"
	psql_script_file_path="${scripts_dir}/${psql_script_file_name}"
	if [ -f "${psql_script_file_path}" ]
	then
		curr_date=$(date "+%Y.%m.%d-%H.%M.%S")
		backup_file_path="${psql_script_file_path}.${curr_date}"
		sudo mv ${psql_script_file_path} ${backup_file_path}
		output "Overwriting ${psql_script_file_path}. Existing contents are backed up in ${backup_file_path}"
	fi

	output "Installing the latest yb-voyager-gather-metadata-and-stats.psql"
	if [ "${VERSION}" == "latest" ]
	then
		sudo wget -nv -O $psql_script_file_name https://github.com/yugabyte/yb-voyager/raw/$YB_VOYAGER_GIT_HASH/yb-voyager/src/srcdb/data/${psql_script_file_name}
	else
		pushd $REPO_ROOT > /dev/null
		sudo cp ./yb-voyager/src/srcdb/data/${psql_script_file_name} $psql_script_file_path
=======
create_gather_assessment_data_dir() {	
	scripts_dir="/etc/yb-voyager"
	sudo mkdir -p $scripts_dir

	output "Installing the latest scripts for gathering assessment data"
	if [ "${VERSION}" == "latest" ]
	then
		# TODO: fix it, github does not link statically links the raw file contents
		sudo wget -nv -O /tmp/gather-assessment-data.tar.gz https://github.com/yugabyte/yb-voyager/raw/$YB_VOYAGER_GIT_HASH/yb-voyager/src/srcdb/data/gather-assessment-data
		sudo tar -xzf /tmp/gather-assessment-data.tar.gz -C $scripts_dir
	else
		pushd $REPO_ROOT > /dev/null
		sudo cp -r ./yb-voyager/src/srcdb/data/gather-assessment-data $scripts_dir
>>>>>>> 7d5a510d
		popd > /dev/null
	fi
}

#=============================================================================
# CENTOS
#=============================================================================

centos_check_base_repo_enabled() {

	output "Checking if base repo is enabled."

	if [[ -z "$(yum repolist enabled | grep base)" ]]
	then 
		echo "ERROR: base repo is not enabled. Enable the repo and retry."
		exit 1
	fi
}

centos_install_oracle_instant_clients() {
	output "Installing Oracle instant clients."
	OIC_URL="https://download.oracle.com/otn_software/linux/instantclient/215000"
	$YUM \
		${OIC_URL}/oracle-instantclient-tools-21.5.0.0.0-1.x86_64.rpm \
		${OIC_URL}/oracle-instantclient-basic-21.5.0.0.0-1.x86_64.rpm \
		${OIC_URL}/oracle-instantclient-devel-21.5.0.0.0-1.x86_64.rpm \
		${OIC_URL}/oracle-instantclient-jdbc-21.5.0.0.0-1.x86_64.rpm \
		${OIC_URL}/oracle-instantclient-sqlplus-21.5.0.0.0-1.x86_64.rpm 1>&2 || true
}


#=============================================================================
# UBUNTU
#=============================================================================

ubuntu_install_postgres() {
	output "Installing postgres."
	line="deb http://apt.postgresql.org/pub/repos/apt $(lsb_release -cs)-pgdg main"
	sudo grep -qxF "$line" /etc/apt/sources.list.d/pgdg.list || echo "$line" | sudo tee /etc/apt/sources.list.d/pgdg.list 1>&2
	wget -nv -O - https://www.postgresql.org/media/keys/ACCC4CF8.asc | sudo apt-key add -
	sudo apt-get update 1>&2
	sudo apt-get -y install postgresql-14 1>&2
	output "Postgres Installed."
}

ubuntu_install_oracle_instant_clients() {
	output "Installing Oracle Instant Clients."
	sudo apt-get -y install alien 1>&2
	ubuntu_install_oic oracle-instantclient-tools
	ubuntu_install_oic oracle-instantclient-basic
	ubuntu_install_oic oracle-instantclient-devel
	ubuntu_install_oic oracle-instantclient-jdbc
	ubuntu_install_oic oracle-instantclient-sqlplus
	output "Installed Oracle Instance Clients."
}

ubuntu_install_oic() {
	if dpkg -l | grep -q -w $1
	then
		echo "$1 is already installed."
	else
		rpm_name="$1-21.5.0.0.0-1.x86_64.rpm"
		wget -nv https://download.oracle.com/otn_software/linux/instantclient/215000/${rpm_name} 1>&2
		sudo alien -i ${rpm_name} 1>&2
		rm ${rpm_name}
	fi
}

#=============================================================================
# MacOS
#=============================================================================

macos_install_brew() {
	which brew > /dev/null 2>&1
	if [ $? -eq 0 ]
	then
		output "brew is already installed."
	else
		output "Installing brew."
		set +x  # Do not dump the brew install.sh into the log.
		/bin/bash -c "$(curl -fsSL https://raw.githubusercontent.com/Homebrew/install/HEAD/install.sh)"
		set -x
	fi
}

macos_install_pg_dump() {
	output "Installing pg_dump and pg_restore."
	brew install libpq
	insert_into_rc_file 'export PATH="/opt/homebrew/opt/libpq/bin:$PATH"'
}

#=============================================================================
# Start.
#=============================================================================

main 2>> $LOG_FILE
{ set +x; } 2> /dev/null<|MERGE_RESOLUTION|>--- conflicted
+++ resolved
@@ -136,11 +136,7 @@
 	$YUM postgresql14 1>&2
 	$YUM sqlite 1>&2
 	create_pg_dump_args_file
-<<<<<<< HEAD
-	create_gather_metadata_and_stats_scripts_file
-=======
 	create_gather_assessment_data_dir
->>>>>>> 7d5a510d
 	install_golang linux
 	if [ $ONLY_PG == "false" ] ; then
 		$YUM perl perl-DBI perl-App-cpanminus 1>&2
@@ -176,11 +172,7 @@
 	install_golang linux
 	ubuntu_install_postgres
 	create_pg_dump_args_file
-<<<<<<< HEAD
-	create_gather_metadata_and_stats_scripts_file
-=======
 	create_gather_assessment_data_dir
->>>>>>> 7d5a510d
 	if [ $ONLY_PG == "false" ] ; then
 		sudo apt-get -y install perl  1>&2
 		sudo apt-get -y install libdbi-perl 1>&2
@@ -215,11 +207,7 @@
 	macos_install_brew
 	macos_install_pg_dump
 	create_pg_dump_args_file
-<<<<<<< HEAD
-	create_gather_metadata_and_stats_scripts_file
-=======
 	create_gather_assessment_data_dir
->>>>>>> 7d5a510d
 	brew install wget
 	brew install sqlite
 	install_golang darwin
@@ -761,30 +749,7 @@
 	fi	
 }
 
-<<<<<<< HEAD
-create_gather_metadata_and_stats_scripts_file() {
-	scripts_dir="/etc/yb-voyager/scripts"
-	sudo mkdir -p $scripts_dir
-
-	psql_script_file_name="yb-voyager-gather-metadata-and-stats.psql"
-	psql_script_file_path="${scripts_dir}/${psql_script_file_name}"
-	if [ -f "${psql_script_file_path}" ]
-	then
-		curr_date=$(date "+%Y.%m.%d-%H.%M.%S")
-		backup_file_path="${psql_script_file_path}.${curr_date}"
-		sudo mv ${psql_script_file_path} ${backup_file_path}
-		output "Overwriting ${psql_script_file_path}. Existing contents are backed up in ${backup_file_path}"
-	fi
-
-	output "Installing the latest yb-voyager-gather-metadata-and-stats.psql"
-	if [ "${VERSION}" == "latest" ]
-	then
-		sudo wget -nv -O $psql_script_file_name https://github.com/yugabyte/yb-voyager/raw/$YB_VOYAGER_GIT_HASH/yb-voyager/src/srcdb/data/${psql_script_file_name}
-	else
-		pushd $REPO_ROOT > /dev/null
-		sudo cp ./yb-voyager/src/srcdb/data/${psql_script_file_name} $psql_script_file_path
-=======
-create_gather_assessment_data_dir() {	
+create_gather_assessment_data_dir() {
 	scripts_dir="/etc/yb-voyager"
 	sudo mkdir -p $scripts_dir
 
@@ -797,7 +762,6 @@
 	else
 		pushd $REPO_ROOT > /dev/null
 		sudo cp -r ./yb-voyager/src/srcdb/data/gather-assessment-data $scripts_dir
->>>>>>> 7d5a510d
 		popd > /dev/null
 	fi
 }
