/*
 * Copyright Debezium Authors.
 *
 * Licensed under the Apache Software License version 2.0, available at http://www.apache.org/licenses/LICENSE-2.0
 */
package io.debezium.server.ybexporter;

import java.net.URISyntaxException;
import java.sql.SQLException;
import java.util.HashMap;
import java.util.List;
import java.util.Map;
import java.util.concurrent.ConcurrentHashMap;

import org.eclipse.microprofile.config.Config;
import org.eclipse.microprofile.config.ConfigProvider;
import org.slf4j.Logger;
import org.slf4j.LoggerFactory;

import io.debezium.engine.ChangeEvent;
import io.debezium.engine.DebeziumEngine;
import io.debezium.relational.ddl.DdlParserListener.Event;
import io.debezium.server.BaseChangeConsumer;

import static io.debezium.server.ybexporter.SequenceObjectUpdater.initSequenceMaxpropertyName;

/**
 * Implementation of the consumer that exports the messages to file in a
 * Yugabyte-compatible form.
 */

public class YbExporterConsumer extends BaseChangeConsumer {
    private static final Logger LOGGER = LoggerFactory.getLogger(YbExporterConsumer.class);
    private static final String PROP_PREFIX = "debezium.sink.ybexporter.";
    private static final String SOURCE_DB_EXPORTER_ROLE = "source_db_exporter";
    private static final String TARGET_DB_EXPORTER_FF_ROLE = "target_db_exporter_ff";
    private static final String TARGET_DB_EXPORTER_FB_ROLE = "target_db_exporter_fb";
    String snapshotMode;
    String dataDir;
    String sourceType;
    String exporterRole;
    private Map<String, Table> tableMap = new HashMap<>();
    private RecordParser parser;
    private Map<Table, RecordWriter> snapshotWriters = new ConcurrentHashMap<>();
    private RecordWriter eventQueue;
    private ExportStatus exportStatus;
    private SequenceObjectUpdater sequenceObjectUpdater;
    private RecordTransformer recordTransformer;
    private EventCache eventCache;
    Thread flusherThread;
    boolean shutDown = false;

    public YbExporterConsumer(String dataDir) {
        this.dataDir = dataDir;
    }

    void connect() throws URISyntaxException {
        LOGGER.info("connect() called: dataDir = {}", dataDir);
        final Config config = ConfigProvider.getConfig();

        snapshotMode = config.getOptionalValue("debezium.source.snapshot.mode", String.class).orElse("");
        retrieveSourceType(config);
        exporterRole = config.getValue("debezium.sink.ybexporter.exporter.role", String.class);

        exportStatus = ExportStatus.getInstance(dataDir);
        exportStatus.setSourceType(sourceType);
        if (exportStatus.getMode() == null) {
            exportStatus.updateMode(getExportModeToStartWith(snapshotMode));
        }
        if (exportStatus.getMode().equals(ExportMode.STREAMING)) {
            handleSnapshotComplete();
        }
        parser = new KafkaConnectRecordParser(dataDir, sourceType, tableMap);
        String propertyVal = PROP_PREFIX + SequenceObjectUpdater.propertyName;
        String columnSequenceMapString = config.getOptionalValue(propertyVal, String.class).orElse(null);
<<<<<<< HEAD
        sequenceObjectUpdater = new SequenceObjectUpdater(dataDir, sourceType, columnSequenceMapString,
                exportStatus.getSequenceMaxMap());
=======
        String sequenceMaxMapString = config.getOptionalValue(PROP_PREFIX + SequenceObjectUpdater.initSequenceMaxpropertyName, String.class).orElse(null);
        sequenceObjectUpdater = new SequenceObjectUpdater(dataDir, sourceType, columnSequenceMapString, sequenceMaxMapString, exportStatus.getSequenceMaxMap());
>>>>>>> 05e44ee7
        recordTransformer = new DebeziumRecordTransformer();

        flusherThread = new Thread(this::flush);
        flusherThread.setDaemon(true);
        flusherThread.start();
    }

    private ExportMode getExportModeToStartWith(String snapshotMode) {
        if (snapshotMode.equals("never")) {
            return ExportMode.STREAMING;
        } else {
            return ExportMode.SNAPSHOT;
        }
    }

    void retrieveSourceType(Config config) {
        String sourceConnector = config.getValue("debezium.source.connector.class", String.class);
        switch (sourceConnector) {
            case "io.debezium.connector.postgresql.PostgresConnector":
                sourceType = "postgresql";
                break;
            case "io.debezium.connector.oracle.OracleConnector":
                sourceType = "oracle";
                break;
            case "io.debezium.connector.mysql.MySqlConnector":
                sourceType = "mysql";
                break;
            case "io.debezium.connector.yugabytedb.YugabyteDBConnector":
                sourceType = "yb";
                break;
            default:
                throw new RuntimeException("Invalid source type");
        }
    }

    void flush() {
        LOGGER.info("XXX Started flush thread.");
        String switchOperation;
        if (exporterRole.equals(SOURCE_DB_EXPORTER_ROLE)) {
            switchOperation = "cutover.target";
        } else if (exporterRole.equals(TARGET_DB_EXPORTER_FF_ROLE)) {
            switchOperation = "cutover.source_replica";
        } else if (exporterRole.equals(TARGET_DB_EXPORTER_FB_ROLE)) {
            switchOperation = "cutover.source";
        } else {
            throw new RuntimeException(String.format("invalid exportRole %s", exporterRole));
        }

        while (true) {
            for (RecordWriter writer : snapshotWriters.values()) {
                writer.flush();
                writer.sync();
            }
            // TODO: doing more than flushing files to disk. maybe move this call to another
            // thread?
            if (exportStatus != null) {
                exportStatus.flushToDisk();
            }

            checkForSwitchOperationAndHandle(switchOperation);
            checkForEndMigrationAndHandle();
            try {
                Thread.sleep(2000);
            } catch (InterruptedException e) {
                // Noop.
            }
        }
    }

    private void checkForSwitchOperationAndHandle(String operation) {
        try {
            if (!exportStatus.checkIfSwitchOperationRequested(operation)) {
                return;
            }
        } catch (SQLException e) {
            throw new RuntimeException(e);
        }

        LOGGER.info("Observed {} trigger present in metadb. Cutting over...", operation);
        Record switchOperationRecord = new Record();
        switchOperationRecord.op = operation;
        switchOperationRecord.t = new Table(null, null, null); // just to satisfy being a proper Record object.
        synchronized (eventQueue) { // need to synchronize with handleBatch
            eventQueue.writeRecord(switchOperationRecord);
            eventQueue.close();
            LOGGER.info("Wrote {} record to event queue", operation);

            exportStatus.flushToDisk();
            LOGGER.info("{} processing complete. Exiting...", operation);
            shutDown = true; // to ensure that no event gets written after switch operation.
        }
        System.exit(0);
    }

    private void checkForEndMigrationAndHandle() {
        try {
            if (!exportStatus.checkifEndMigrationRequested()) {
                return;
            }
        } catch (SQLException e) {
            throw new RuntimeException(e);
        }

        LOGGER.info("Observed request for end migration in metadb. Shutting down gracefully.");
        synchronized (eventQueue) { // need to synchronize with handleBatch
            eventQueue.close();

            exportStatus.flushToDisk();
            LOGGER.info("End migration processing complete. Exiting...");
            shutDown = true; // to ensure that no event gets written after switch operation.
        }
        System.exit(0);
    }

    public void handleBatch(List<ChangeEvent<Object, Object>> changeEvents,
            DebeziumEngine.RecordCommitter<ChangeEvent<Object, Object>> committer)
            throws InterruptedException {
        LOGGER.info("Processing batch with {} records", changeEvents.size());
        checkIfHelperThreadAlive();

        for (ChangeEvent<Object, Object> event : changeEvents) {
            Object objKey = event.key();
            Object objVal = event.value();

            // PARSE
            var r = parser.parseRecord(objKey, objVal, eventCache);
            if (!checkIfEventNeedsToBeWritten(r)) {
                committer.markProcessed(event);
                continue;
            }

            // LOGGER.info("Processing record {} => {}", r.getTableIdentifier(),
            // r.getValueFieldValues());
            checkIfSnapshotAlreadyComplete(r);
            recordTransformer.transformRecord(r);
            sequenceObjectUpdater.processRecord(r);

            // WRITE
            RecordWriter writer = getWriterForRecord(r);
            if (exportStatus.getMode().equals(ExportMode.STREAMING)) {
                // need to synchronize access with cutover/fall-forward thread
                synchronized (writer) {
                    if (shutDown) {
                        return;
                    }
                    writer.writeRecord(r);
                    // Add to cache
                    if (eventCache != null && sourceType.equals("oracle")) {
                        eventCache.addEventToCache(r.cacheMetadata);
                    }
                }
            } else {
                writer.writeRecord(r);
            }
            // Handle snapshot->cdc transition
            checkIfSnapshotComplete(r);
        }
        handleBatchComplete();
        LOGGER.debug("Fsynced batch with {} records", changeEvents.size());
        // committer.markProcessed(event) updates offsets in memory,
        // committer.MarkBatchFinished flushes those
        // offsets to disk. Offsets are also flushed to disk when debezium-server is
        // gracefully shutdown. (which can
        // happen multiple times during a migration).
        // To the scenario where events were marked as processed (and flushed to disk by
        // graceful shutdown),
        // but not fsynced and updated in metadb, it is important to mark the events as
        // processed only AFTER we fsync/
        // update metaDB.
        // TODO: optimize by only marking the last event as processed.
        for (ChangeEvent<Object, Object> event : changeEvents) {
            committer.markProcessed(event);
        }
        committer.markBatchFinished();
        LOGGER.debug("Committed batch complete with {} records", changeEvents.size());
        handleSnapshotOnlyComplete();
    }

    private boolean checkIfEventNeedsToBeWritten(Record r) {
        if (r.isUnsupported()) {
            LOGGER.debug("Skipping unsupported record {}", r);
            return false;
        }
        if (eventCache != null && sourceType.equals("oracle")) {
            if (eventCache.isEventInCache(r.cacheMetadata)) {
                LOGGER.info("Event already in cache. Skipping - {}", r.valueValues);
                return false;
            }
        }
        return true;
    }

    private RecordWriter getWriterForRecord(Record r) {
        if (exportStatus.getMode() == ExportMode.SNAPSHOT) {
            RecordWriter writer = snapshotWriters.get(r.t);
            if (writer == null) {
                writer = new TableSnapshotWriterCSV(dataDir, r.t, sourceType);
                snapshotWriters.put(r.t, writer);
            }
            return writer;
        } else {
            return eventQueue;
        }
    }

    /**
     * The last record we recieve will have the snapshot field='last'.
     * We interpret this to mean that snapshot phase is complete, and move on to
     * streaming phase
     */
    private void checkIfSnapshotComplete(Record r) {
        if ((r.snapshot != null) && (r.snapshot.equals("last"))) {
            handleSnapshotComplete();
        }
    }

    /**
     * In an edge case where the last table scanned by debezium in the snapshot
     * phase
     * has 0 rows, we do not get snapshot=last in the last record of the snapshot
     * phase.
     * This is because debezium expected there to be more records in the subsequent
     * table(s),
     * but the last table scanned ended up having 0 rows.
     *
     * To work around this, we check if we're still in snapshot phase, and if we get
     * a record with snapshot=null/false
     * (which is indicative of streaming phase), we transition to streaming phase.
     * Note that this method would have to be called before the record is written.
     * 
     * @param r
     */
    private void checkIfSnapshotAlreadyComplete(Record r) {
        if ((exportStatus.getMode() == ExportMode.SNAPSHOT) && (r.snapshot == null || r.snapshot.equals("false"))) {
            LOGGER.debug("Interpreting snapshot as complete since snapshot field of record is null");
            handleSnapshotComplete();
        }
    }

    private void handleSnapshotComplete() {
        closeSnapshotWriters();
        exportStatus.updateMode(ExportMode.STREAMING);
        exportStatus.flushToDisk();
        openCDCWriter();
        eventCache = new EventCache(dataDir);
    }

    private void handleSnapshotOnlyComplete() {
        if ((exportStatus.getMode() == ExportMode.STREAMING) && (snapshotMode.equals("initial_only"))) {
            LOGGER.info("Snapshot complete. Interrupting thread as snapshot mode = initial_only");
            exportStatus.flushToDisk();
            Thread.currentThread().interrupt();
        }
    }

    private void closeSnapshotWriters() {
        for (RecordWriter writer : snapshotWriters.values()) {
            writer.close();
        }
        snapshotWriters.clear();
    }

    private void handleBatchComplete() {
        flushSyncStreamingData();
    }

    /**
     * At the end of batch, we sync streaming data to storage.
     * This is inline with debezium behavior -
     * https://debezium.io/documentation/reference/stable/development/engine.html#_handling_failures
     * In case machine powers off before data is synced to storage, those events
     * will be received again upon restart
     * because debezium flushes its offsets information at the end of every batch.
     */
    private void flushSyncStreamingData() {
        if (exportStatus.getMode().equals(ExportMode.STREAMING)) {
            if (eventQueue != null) {
                eventQueue.flush();
                eventQueue.sync();
            }
        }
    }

    private void openCDCWriter() {
        final Config config = ConfigProvider.getConfig();
        Long queueSegmentMaxBytes = config.getOptionalValue(PROP_PREFIX + "queueSegmentMaxBytes", Long.class)
                .orElse(null);
        eventQueue = new EventQueue(dataDir, queueSegmentMaxBytes);
    }

    private void checkIfHelperThreadAlive() {
        if (!flusherThread.isAlive()) {
            // if the flusher thread dies, export status will stop being updated,
            // so interrupting main thread as well.
            throw new RuntimeException("Flusher Thread exited unexpectedly.");
        }
    }
}<|MERGE_RESOLUTION|>--- conflicted
+++ resolved
@@ -73,13 +73,11 @@
         parser = new KafkaConnectRecordParser(dataDir, sourceType, tableMap);
         String propertyVal = PROP_PREFIX + SequenceObjectUpdater.propertyName;
         String columnSequenceMapString = config.getOptionalValue(propertyVal, String.class).orElse(null);
-<<<<<<< HEAD
+        String sequenceMaxMapString = config
+                .getOptionalValue(PROP_PREFIX + SequenceObjectUpdater.initSequenceMaxpropertyName, String.class)
+                .orElse(null);
         sequenceObjectUpdater = new SequenceObjectUpdater(dataDir, sourceType, columnSequenceMapString,
-                exportStatus.getSequenceMaxMap());
-=======
-        String sequenceMaxMapString = config.getOptionalValue(PROP_PREFIX + SequenceObjectUpdater.initSequenceMaxpropertyName, String.class).orElse(null);
-        sequenceObjectUpdater = new SequenceObjectUpdater(dataDir, sourceType, columnSequenceMapString, sequenceMaxMapString, exportStatus.getSequenceMaxMap());
->>>>>>> 05e44ee7
+                sequenceMaxMapString, exportStatus.getSequenceMaxMap());
         recordTransformer = new DebeziumRecordTransformer();
 
         flusherThread = new Thread(this::flush);
