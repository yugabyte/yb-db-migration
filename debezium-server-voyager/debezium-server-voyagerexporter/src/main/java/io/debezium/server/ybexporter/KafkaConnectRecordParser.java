--- conflicted
+++ resolved
@@ -212,14 +212,6 @@
     protected void parseKeyFields(Struct key, Record r) {
         for (Field f : key.schema().fields()) {
             Object fieldValue;
-<<<<<<< HEAD
-            if (sourceType.equals("yb")) {
-                // values in the debezium connector are as follows:
-                // "val1" : {
-                // "value" : "value for val1 column",
-                // "set" : true
-                // }
-=======
             if (sourceType.equals("yb")){
                 /* 
                     values in the debezium connector are as follows:
@@ -228,7 +220,6 @@
                         "set" : true
                     }
                 */
->>>>>>> a8a40329
                 Struct valueAndSet = key.getStruct(f.name());
                 if (!valueAndSet.getBoolean("set")) {
                     continue;
@@ -283,13 +274,8 @@
                     // in case of deletes we are using before struct which contains only delta for yb
                     continue;
                 }
-<<<<<<< HEAD
-
-                if (!valueAndSet.getBoolean("set")) {
-=======
                 
                 if (!valueAndSet.getBoolean("set")){
->>>>>>> a8a40329
                     continue;
                 }
                 fieldValue = valueAndSet.getWithoutDefault("value");
@@ -306,4 +292,6 @@
             r.addValueField(f.name(), fieldValue);
         }
     }
-}+}
+
+
