name: Go

on:
  push:
    branches: ['main', '*.*-dev', '*.*.*-dev']
  pull_request:
    branches: [main]

jobs:

  test-issues-against-all-yb-versions:
    strategy:
      fail-fast: false
      matrix:
<<<<<<< HEAD
        version: [2.23.0.0-b710, 2.23.1.0-b220, 2024.1.0.0-b129, 2024.1.1.0-b137, 2024.1.2.0-b77, 2024.1.3.0-b105, 2024.1.3.1-b8, 2.20.8.0-b53, 2.18.9.0-b17]
=======
        version: [2.23.1.0-b220, 2024.1.3.1-b8, 2024.2.0.0-b145, 2.20.8.0-b53, 2.18.9.0-b17]
>>>>>>> 01e18677
    env:
      YB_VERSION: ${{ matrix.version }}
      YB_CONN_STR: "postgres://yugabyte:yugabyte@127.0.0.1:5433/yugabyte"

    runs-on: ubuntu-22.04
    steps:
    - uses: actions/checkout@v3

    - name: Set up Go
      uses: actions/setup-go@v3
      with:
        go-version: "1.23.1"

    - name: Setup YugabyteDB
      run: |
        # using s3 release instead of docker image to allow testing against un-released versions
        wget https://s3.us-west-2.amazonaws.com/releases.yugabyte.com/${YB_VERSION}/yugabyte-${YB_VERSION}-centos-x86_64.tar.gz
        mkdir -p yugabyte-${YB_VERSION}
        tar -xvzf yugabyte-${YB_VERSION}-centos-x86_64.tar.gz -C yugabyte-${YB_VERSION} --strip-components=1
        yugabyte-${YB_VERSION}/bin/yugabyted start --advertise_address 127.0.0.1
        sleep 20
    
    - name: Test YugabyteDB connection
      run: |
        psql "${YB_CONN_STR}" -c "SELECT version();"

    - name: Build
      run: |
        cd yb-voyager
        go build -v ./...
    
    - name: Test Issues Against YB Version
      run: |
        cd yb-voyager
        go test -v -run '^TestDDLIssuesInYBVersion$' ./...
        <|MERGE_RESOLUTION|>--- conflicted
+++ resolved
@@ -12,11 +12,7 @@
     strategy:
       fail-fast: false
       matrix:
-<<<<<<< HEAD
-        version: [2.23.0.0-b710, 2.23.1.0-b220, 2024.1.0.0-b129, 2024.1.1.0-b137, 2024.1.2.0-b77, 2024.1.3.0-b105, 2024.1.3.1-b8, 2.20.8.0-b53, 2.18.9.0-b17]
-=======
         version: [2.23.1.0-b220, 2024.1.3.1-b8, 2024.2.0.0-b145, 2.20.8.0-b53, 2.18.9.0-b17]
->>>>>>> 01e18677
     env:
       YB_VERSION: ${{ matrix.version }}
       YB_CONN_STR: "postgres://yugabyte:yugabyte@127.0.0.1:5433/yugabyte"
