--- conflicted
+++ resolved
@@ -191,7 +191,6 @@
 
       - name: "TEST: pg-live-migration-partitions-fall-forward"
         run: migtests/scripts/live-migration-fallf-run-test.sh pg/partitions
-<<<<<<< HEAD
         if: matrix.version != '2.16.7.0-b59' # Now pg/partitions's schema has PK as well so because of same issue with pg-partitions-with-indexes, skipping this test for v2.16.7.0-b59
       
       - name: "TEST: pg-case-sensitivity-reserved-words-offline"
@@ -206,7 +205,3 @@
       - name: "TEST: pg-case-sensitivity-reserved-words-live-fallf"
         run: migtests/scripts/live-migration-fallf-run-test.sh pg/case-sensitivity-reserved-words
 
-
-=======
-        if: matrix.version != '2.16.9.0-b67' # Now pg/partitions's schema has PK as well so because of same issue with pg-partitions-with-indexes, skipping this test for v2.16.9.0-b67 
->>>>>>> d50579ef
