name: "PG: Migration Tests"

on:
  push:
    branches: ['main']
  pull_request:
    branches: ['main']

jobs:
  run-pg-migration-tests:
    strategy:
      matrix:
<<<<<<< HEAD
        version: [2.21.0.0-b545, 2.18.7.0-b30, 2.20.2.2-b1]
=======
        version: [2.21.0.0-b545, 2.18.7.0-b30, 2.20.3.0-b68]
>>>>>>> 78ed726f
        BETA_FAST_DATA_EXPORT: [0, 1]
    env:
      BETA_FAST_DATA_EXPORT: ${{ matrix.BETA_FAST_DATA_EXPORT }}
    runs-on: ubuntu-latest
    services:
      postgres:
        image: postgres:13
        env:
          POSTGRES_PASSWORD: secret
        # Set health checks to wait until postgres has started
        options: >-
          --health-cmd pg_isready
          --health-interval 10s
          --health-timeout 5s
          --health-retries 5
        ports:
          # Maps tcp port 5432 on service container to the host
          - 5432:5432

    steps:
      - uses: actions/checkout@v3
      - uses: actions/setup-java@v3
        # https://github.com/actions/setup-java
        with:
          distribution: "temurin"
          java-version: "11"
          check-latest: true
      - name: Cache local Maven repository
        uses: actions/cache@v3
        with:
          path: ~/.m2/repository
          key: ${{ runner.os }}-maven-${{ hashFiles('**/pom.xml') }}
          restore-keys: |
            ${{ runner.os }}-maven-
      - name: "Enable postgres with wal_level as logical"
        run: |
          docker exec ${{ job.services.postgres.id }} sh -c "echo 'wal_level=logical' >> /var/lib/postgresql/data/postgresql.conf"
          docker restart ${{ job.services.postgres.id }}
          sleep 10
      #      if: matrix.BETA_FAST_DATA_EXPORT == 1
      - name: Install python3 and psycopg2
        run: |
          sudo apt install -y python3
          sudo apt install -y libpq-dev
          sudo pip3 install psycopg2

      - name: Run installer script to setup voyager
        run: |
          cd installer_scripts
          yes | ./install-yb-voyager --install-from-local-source --only-pg-support
        env:
          ON_INSTALLER_ERROR_OUTPUT_LOG: Y
          DEBEZIUM_VERSION: aneesh_ff-fb-remove
          DEBEZIUM_RELEASE_TAG: voyager-debezium

      - name: Test PostgreSQL Connection
        run: |
          psql "postgresql://postgres:secret@127.0.0.1:5432/postgres" -c "SELECT version();"

      - name: Create PostgreSQL user
        run: |
          ./migtests/scripts/postgresql/create_pg_user

      - name: Start YugabyteDB cluster
        run: |
          docker pull yugabytedb/yugabyte:${{ matrix.version }}
          VERSION=${{ matrix.version }} docker compose -f migtests/setup/yb-docker-compose.yaml up -d
          sleep 20

      - name: Test YugabyteDB connection
        run: |
          psql "postgresql://yugabyte:@127.0.0.1:5433/yugabyte" -c "SELECT version();"

      - name: Create YugabyteDB user
        run: |
          ./migtests/scripts/yugabytedb/create_yb_user

      - name: Enable yb-tserver-n1 and yb-master-n1 name resolution
        run: |
          echo "127.0.0.1	yb-tserver-n1" | sudo tee -a /etc/hosts
          echo "127.0.0.1 yb-master-n1" | sudo tee -a /etc/hosts
          psql "postgresql://yugabyte@yb-tserver-n1:5433/yugabyte" -c "SELECT version();"

      - name: "TEST: pg-table-list-flags-test (table-list and exclude-table-list)"
        run: migtests/scripts/run-test.sh pg/table-list-flags-tests

      - name: "TEST: pg-table-list-file-path-test (table-list-file-path and exclude-table-list-file-path)"
        run: migtests/scripts/run-test.sh pg/table-list-flags-tests env-file-path-flags.sh

      - name: "TEST: pg-case-sensitivity-single-table"
        run: migtests/scripts/run-test-export-data.sh pg/case-sensitivity-single-table

      - name: "TEST: pg-dvdrental"
        run: migtests/scripts/run-test.sh pg/dvdrental

      - name: "TEST: pg-datatypes"
        run: migtests/scripts/run-test.sh pg/datatypes

      - name: "TEST: pg-constraints"
        run: migtests/scripts/run-test.sh pg/constraints

      - name: "TEST: pg-sequences"
        run: migtests/scripts/run-test.sh pg/sequences

      - name: "TEST: pg-indexes"
        run: migtests/scripts/run-test.sh pg/indexes

      - name: "TEST: pg-partitions"
        run: migtests/scripts/run-test.sh pg/partitions 


      - name: "TEST: pg-partitions with (table-list)"
        run: EXPORT_TABLE_LIST='customers,sales,emp,p2.boston,p2.london,p2.sydney,range_columns_partition_test,sales_region,test_partitions_sequences' migtests/scripts/run-test.sh pg/partitions 

      # Broken for v2.15 and v2.16: https://github.com/yugabyte/yugabyte-db/issues/14529
      # Fixed in 2.17.1.0-b368
      - name: "TEST: pg-partitions-with-indexes"
        run: migtests/scripts/run-test.sh pg/partitions-with-indexes

      - name: "TEST: pg-views-and-rules"
        run: migtests/scripts/run-test.sh pg/views-and-rules

      - name: "TEST: pg-misc-objects-1 (Types, case-sensitive-table-name, Domain)"
        run: migtests/scripts/run-test.sh pg/misc-objects-1

      - name: "TEST: pg-misc-objects-2 (Aggregates, Procedures, triggers, functions, extensions, inline comments)"
        run: migtests/scripts/run-test.sh pg/misc-objects-2

      - name: "TEST: pg-dependent-ddls"
        run: migtests/scripts/run-test.sh pg/dependent-ddls

      - name: "TEST: pg-multiple-schemas"
        run: migtests/scripts/run-test.sh pg/multiple-schemas

      - name: "Set up gcp environment"
        env:
          GCS_CLIENT_ID: ${{ secrets.PGUPTA_GCS_CLIENT_ID }}
          GCS_CLIENT_SECRET: ${{ secrets.PGUPTA_GCS_CLIENT_SECRET }}
          GCS_REFRESH_TOKEN: ${{ secrets.PGUPTA_GCS_REFRESH_TOKEN }}
        run: migtests/scripts/gcs/create_gcs_credentials_file

      - name: "TEST: import-data-file"
        env:
          AWS_ACCESS_KEY_ID: ${{ secrets.RAHULB_S3_ACCESS_KEY_ID }}
          AWS_SECRET_ACCESS_KEY: ${{ secrets.RAHULB_S3_SECRET_ACCESS_KEY }}
        run: migtests/tests/import-file/run-import-file-test

      - name: "TEST: analyze-schema"
        run: migtests/tests/analyze-schema/run-analyze-schema-test

      - name: "TEST: pg-codependent-schemas"
        run: migtests/scripts/run-test.sh pg/codependent-schemas

      - name: "TEST: pg-sample-schema-emp"
        run: migtests/scripts/run-test.sh pg/sample-employee

      - name: "TEST: pg-hasura-ecommerce"
        run: migtests/scripts/run-test.sh pg/hasura-ecommerce

      - name: "TEST: pg-basic-non-public-live-migration-test"
        run: migtests/scripts/live-migration-run-test.sh pg/basic-non-public-live-test

      # case sensitive table names are not yet supported in live migration, to restricting test only to a few tables.
      - name: "TEST: pg-live-migration-multiple-schemas"
        run: EXPORT_TABLE_LIST="ext_test,tt,audit,recipients,session_log,schema2.ext_test,schema2.tt,schema2.audit,schema2.recipients,schema2.session_log" migtests/scripts/live-migration-run-test.sh  pg/multiple-schemas


      - name: "TEST: pg-basic-public-fall-forward-test"
        run: migtests/scripts/live-migration-fallf-run-test.sh pg/basic-public-live-test

      
      - name: "TEST: pg-basic-non-public-fall-back-test"
        run: migtests/scripts/live-migration-fallb-run-test.sh pg/basic-non-public-live-test


      - name: "TEST: pg-live-migration-partitions-fall-forward"
        run: migtests/scripts/live-migration-fallf-run-test.sh pg/partitions

      
      - name: "TEST: pg-case-sensitivity-reserved-words-offline"
        run: migtests/scripts/run-test.sh pg/case-sensitivity-reserved-words

      <|MERGE_RESOLUTION|>--- conflicted
+++ resolved
@@ -10,11 +10,7 @@
   run-pg-migration-tests:
     strategy:
       matrix:
-<<<<<<< HEAD
-        version: [2.21.0.0-b545, 2.18.7.0-b30, 2.20.2.2-b1]
-=======
         version: [2.21.0.0-b545, 2.18.7.0-b30, 2.20.3.0-b68]
->>>>>>> 78ed726f
         BETA_FAST_DATA_EXPORT: [0, 1]
     env:
       BETA_FAST_DATA_EXPORT: ${{ matrix.BETA_FAST_DATA_EXPORT }}
