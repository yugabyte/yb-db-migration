--- conflicted
+++ resolved
@@ -10,12 +10,8 @@
   run-pg-migration-tests:
     strategy:
       matrix:
-<<<<<<< HEAD
-        version: [2.14.7.0-b51,2.17.1.0-b439,2.16.2.0-b41]
+        version: [2.14.8.0-b17,2.17.2.0-b216,2.16.3.0-b43]
         use_debezium: [0, 1]
-=======
-        version: [2.14.8.0-b17,2.17.2.0-b216,2.16.3.0-b43]
->>>>>>> adce122e
     runs-on: ubuntu-latest
     services:
       postgres:
@@ -119,13 +115,8 @@
     # Broken for v2.15 and v2.16: https://github.com/yugabyte/yugabyte-db/issues/14529
     # Fixed in 2.17.1.0-b368
     - name: "TEST: pg-partitions-with-index"
-<<<<<<< HEAD
       run: migtests/scripts/run-test.sh pg/partitions-with-indexes ${{ matrix.use_debezium }}
-      if: matrix.version != '2.16.2.0-b41' && matrix.use_debezium == 0
-=======
-      run: migtests/scripts/run-test.sh pg/partitions-with-indexes
-      if: matrix.version != '2.16.3.0-b43'
->>>>>>> adce122e
+      if: matrix.version != '2.16.3.0-b43' && matrix.use_debezium == 0
 
     - name: "TEST: pg-views-and-rules"
       run: migtests/scripts/run-test.sh pg/views-and-rules ${{ matrix.use_debezium }}
