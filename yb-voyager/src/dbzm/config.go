--- conflicted
+++ resolved
@@ -22,22 +22,14 @@
 	Username string
 	Password string
 
-<<<<<<< HEAD
 	DatabaseName                string
 	SchemaNames                 string
 	TableList                   []string
 	ColumnSequenceMap           []string
 	ColumnList                  []string
-	SnapshotMode                string
 	Uri                         string
 	TNSAdmin                    string
 	OracleJDBCWalletLocationSet bool
-=======
-	DatabaseName      string
-	SchemaNames       string
-	TableList         []string
-	ColumnSequenceMap []string
-	ColumnList        []string
 
 	SSLMode               string
 	SSLCertPath           string
@@ -49,7 +41,6 @@
 	SSLTrustStorePassword string
 
 	SnapshotMode string
->>>>>>> e47cebaa
 }
 
 var baseConfigTemplate = `
@@ -95,15 +86,6 @@
 debezium.source.postgres_to_yb_converter.type=io.debezium.server.ybexporter.PostgresToYbValueConverter
 `
 
-<<<<<<< HEAD
-var postgresConfigTemplate = baseConfigTemplate +
-	baseSrcConfigTemplate +
-	postgresSrcConfigTemplate +
-	baseSinkConfigTemplate
-
-var oracleSrcConfigTemplate = `
-debezium.source.database.url=%s
-=======
 var postgresSSLConfigTemplate = `
 debezium.source.database.sslmode=%s
 debezium.source.database.sslcert=%s
@@ -112,8 +94,13 @@
 debezium.source.database.sslrootcert=%s
 `
 
-var oracleSrcConfigTemplate = baseSrcConfigTemplate + `
->>>>>>> e47cebaa
+var postgresConfigTemplate = baseConfigTemplate +
+	baseSrcConfigTemplate +
+	postgresSrcConfigTemplate +
+	baseSinkConfigTemplate
+
+var oracleSrcConfigTemplate = `
+debezium.source.database.url=%s
 debezium.source.connector.class=io.debezium.connector.oracle.OracleConnector
 debezium.source.database.dbname=PLACEHOLDER
 #debezium.source.database.pdb.name=ORCLPDB1
@@ -143,12 +130,11 @@
 debezium.source.include.schema.changes=false
 `
 
-<<<<<<< HEAD
 var mysqlConfigTemplate = baseConfigTemplate +
 	baseSrcConfigTemplate +
 	mysqlSrcConfigTemplate +
 	baseSinkConfigTemplate
-=======
+
 var mysqlSSLConfigTemplate = `
 debezium.source.database.ssl.mode=%s
 `
@@ -162,7 +148,6 @@
 debezium.source.database.ssl.truststore=%s
 debezium.source.database.ssl.truststore.password=%s
 `
->>>>>>> e47cebaa
 
 func (c *Config) String() string {
 	dataDir := filepath.Join(c.ExportDir, "data")
@@ -180,20 +165,16 @@
 
 			c.Host, c.Port,
 			c.DatabaseName,
-<<<<<<< HEAD
 			schemaNames,
-=======
-			schemaNames)
+
+			dataDir,
+			strings.Join(c.ColumnSequenceMap, ","))
 		sslConf := fmt.Sprintf(postgresSSLConfigTemplate,
 			c.SSLMode,
 			c.SSLCertPath,
 			c.SSLKey,
 			c.SSLRootCert)
 		conf = conf + sslConf
->>>>>>> e47cebaa
-
-			dataDir,
-			strings.Join(c.ColumnSequenceMap, ","))
 
 	case "oracle":
 		conf = fmt.Sprintf(oracleConfigTemplate,
@@ -222,13 +203,10 @@
 			c.Host, c.Port,
 			c.DatabaseName,
 			getDatabaseServerID(),
-<<<<<<< HEAD
 			filepath.Join(c.ExportDir, "data", "schema_history.json"),
 
 			dataDir,
 			strings.Join(c.ColumnSequenceMap, ","))
-=======
-			filepath.Join(c.ExportDir, "data", "schema_history.json"))
 		sslConf := fmt.Sprintf(mysqlSSLConfigTemplate, c.SSLMode)
 		if c.SSLKeyStore != "" {
 			sslConf += fmt.Sprintf(mysqlSSLKeyStoreConfigTemplate,
@@ -240,9 +218,7 @@
 				c.SSLTrustStore,
 				c.SSLTrustStorePassword)
 		}
-
 		conf = conf + sslConf
->>>>>>> e47cebaa
 	default:
 		panic(fmt.Sprintf("unknown source db type %s", c.SourceDBType))
 	}
