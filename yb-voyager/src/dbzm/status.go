/*
Copyright (c) YugabyteDB, Inc.

Licensed under the Apache License, Version 2.0 (the "License");
you may not use this file except in compliance with the License.
You may obtain a copy of the License at

	http://www.apache.org/licenses/LICENSE-2.0

Unless required by applicable law or agreed to in writing, software
distributed under the License is distributed on an "AS IS" BASIS,
WITHOUT WARRANTIES OR CONDITIONS OF ANY KIND, either express or implied.
See the License for the specific language governing permissions and
limitations under the License.
*/
package dbzm

import (
	"encoding/json"
	"fmt"
	"os"
	"path/filepath"

	"github.com/samber/lo"
	"github.com/yugabyte/yb-voyager/yb-voyager/src/utils"
)

const (
	MODE_SNAPSHOT  = "SNAPSHOT"
	MODE_STREAMING = "STREAMING"
)

type TableExportStatus struct {
	Sno                      int    `json:"sno"`
	DatabaseName             string `json:"database_name"`
	SchemaName               string `json:"schema_name"`
	TableName                string `json:"table_name"`
	FileName                 string `json:"file_name"`
	ExportedRowCountSnapshot int64  `json:"exported_row_count_snapshot"`
}

type ExportStatus struct {
	Mode      string              `json:"mode"`
	Tables    []TableExportStatus `json:"tables"`
	Sequences map[string]int64    `json:"sequences"`
}

func (status *ExportStatus) SnapshotExportIsComplete() bool {
	// When streaming mode is active, we assume that the snapshot export is complete.
	return status.Mode == MODE_STREAMING
}

func ReadExportStatus(statusFilePath string) (*ExportStatus, error) {
	file, err := os.Open(statusFilePath)
	if err != nil {
		if os.IsNotExist(err) {
			return nil, nil
		}
		return nil, fmt.Errorf("failed to open file %s: %v", statusFilePath, err)
	}
	defer file.Close()

	var status ExportStatus
	err = json.NewDecoder(file).Decode(&status)
	if err != nil {
		return nil, fmt.Errorf("failed to decode export status file %s: %v", statusFilePath, err)
	}
	return &status, nil
}

func IsLiveMigrationInSnapshotMode(exportDir string) bool {
	statusFilePath := filepath.Join(exportDir, "data", "export_status.json")
	status, err := ReadExportStatus(statusFilePath)
	if err != nil {
		utils.ErrExit("Failed to read export status file %s: %v", statusFilePath, err)
	}
	return status != nil && status.Mode == MODE_SNAPSHOT
}

func IsMigrationInStreamingMode(exportDir string) bool {
	statusFilePath := filepath.Join(exportDir, "data", "export_status.json")
	status, err := ReadExportStatus(statusFilePath)
	if err != nil {
		utils.ErrExit("Failed to read export status file %s: %v", statusFilePath, err)
	}
	return status != nil && status.Mode == MODE_STREAMING
}

// get table with largest sno
func (status *ExportStatus) GetTableWithLargestSno() *TableExportStatus {
	var table *TableExportStatus
	for i := range status.Tables {
		if table == nil || status.Tables[i].Sno > table.Sno {
			table = &status.Tables[i]
		}
	}
	return table
}

func (status *ExportStatus) InProgressTableSno() int {
	if status.SnapshotExportIsComplete() || status.GetTableWithLargestSno() == nil {
		return -1
	}

	return status.GetTableWithLargestSno().Sno
}

func (status *ExportStatus) GetQualifiedTableName(tableSno int) string {
	var schemaOrDb, tableName string
	for i := range status.Tables {
		if status.Tables[i].Sno == tableSno {
			schemaOrDb = status.Tables[i].SchemaName
			if schemaOrDb == "" {
				schemaOrDb = status.Tables[i].DatabaseName
			}
			tableName = status.Tables[i].TableName
			break
		}
	}

	return fmt.Sprintf("%s.%s", schemaOrDb, tableName)
}

func (status *ExportStatus) GetTableExportedRowCount(tableSno int) int64 {
	for i := range status.Tables {
		if status.Tables[i].Sno == tableSno {
			return status.Tables[i].ExportedRowCountSnapshot
		}
	}
	panic("table sno not found in export status")
}

<<<<<<< HEAD
func (status *ExportStatus) GetTableStatusByTableName(tableName, schemaName string) *TableExportStatus { //until this PR https://github.com/yugabyte/yb-voyager/pull/1164 is not merged
	for i := range status.Tables { 
		if status.Tables[i].TableName == tableName && status.Tables[i].SchemaName == schemaName {
			return &status.Tables[i]
		}
=======
func (status *ExportStatus) GetTableExportStatus(tableName, schemaName string) *TableExportStatus {
	result, found := lo.Find(status.Tables, func(tableStatus TableExportStatus) bool {
		return tableStatus.TableName == tableName && tableStatus.SchemaName == schemaName
	})
	if found {
		return &result
>>>>>>> 5bb9d244
	}
	return nil
}<|MERGE_RESOLUTION|>--- conflicted
+++ resolved
@@ -130,20 +130,12 @@
 	panic("table sno not found in export status")
 }
 
-<<<<<<< HEAD
-func (status *ExportStatus) GetTableStatusByTableName(tableName, schemaName string) *TableExportStatus { //until this PR https://github.com/yugabyte/yb-voyager/pull/1164 is not merged
-	for i := range status.Tables { 
-		if status.Tables[i].TableName == tableName && status.Tables[i].SchemaName == schemaName {
-			return &status.Tables[i]
-		}
-=======
 func (status *ExportStatus) GetTableExportStatus(tableName, schemaName string) *TableExportStatus {
 	result, found := lo.Find(status.Tables, func(tableStatus TableExportStatus) bool {
 		return tableStatus.TableName == tableName && tableStatus.SchemaName == schemaName
 	})
 	if found {
 		return &result
->>>>>>> 5bb9d244
 	}
 	return nil
 }