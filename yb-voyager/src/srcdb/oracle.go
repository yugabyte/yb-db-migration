--- conflicted
+++ resolved
@@ -257,7 +257,10 @@
 	return fmt.Sprintf("%s_%s_seq", tableName, columnName)
 }
 
-<<<<<<< HEAD
+func (ora *Oracle) IsTablePartition(table *sqlname.SourceName) bool {
+	panic("not implemented")
+}
+
 func (ora *Oracle) GetTableColumns(tableName *sqlname.SourceName) ([]string, []string, []string) {
 	var columns, datatypes, datatypes_owner []string
 	query := fmt.Sprintf("SELECT COLUMN_NAME, DATA_TYPE, DATA_TYPE_OWNER FROM ALL_TAB_COLUMNS WHERE OWNER = '%s' AND TABLE_NAME = '%s'", tableName.SchemaName.Unquoted, tableName.ObjectName.Unquoted)
@@ -312,8 +315,3 @@
 		
 	return tableColumnMap, unsupportedColumnNames
 }
-=======
-func (ora *Oracle) IsTablePartition(table *sqlname.SourceName) bool {
-	panic("not implemented")
-}
->>>>>>> 4c106115
