--- conflicted
+++ resolved
@@ -106,234 +106,6 @@
 	}
 }
 
-<<<<<<< HEAD
-func createTLSConf(source *Source) tls.Config {
-	rootCertPool := x509.NewCertPool()
-	if source.SSLRootCert != "" {
-		pem, err := os.ReadFile(source.SSLRootCert)
-		if err != nil {
-			utils.ErrExit("error in reading SSL Root Certificate: %v", err)
-		}
-
-		if ok := rootCertPool.AppendCertsFromPEM(pem); !ok {
-			utils.ErrExit("Failed to append PEM.")
-		}
-	} else {
-		utils.ErrExit("Root Certificate Needed for verify-ca and verify-full SSL Modes")
-	}
-	clientCert := make([]tls.Certificate, 0, 1)
-
-	if source.SSLCertPath != "" && source.SSLKey != "" {
-		certs, err := tls.LoadX509KeyPair(source.SSLCertPath, source.SSLKey)
-		if err != nil {
-			utils.ErrExit("error in reading and parsing SSL KeyPair: %v", err)
-		}
-
-		clientCert = append(clientCert, certs)
-	}
-
-	if source.SSLMode == "verify-ca" {
-		return tls.Config{
-			RootCAs:            rootCertPool,
-			Certificates:       clientCert,
-			InsecureSkipVerify: true,
-		}
-	} else { //if verify-full
-
-		return tls.Config{
-			RootCAs:            rootCertPool,
-			Certificates:       clientCert,
-			InsecureSkipVerify: false,
-			ServerName:         source.Host,
-		}
-	}
-}
-
-func generateSSLQueryStringIfNotExists(s *Source) string {
-
-	if s.Uri == "" {
-		SSLQueryString := ""
-		if s.SSLQueryString == "" {
-
-			if s.SSLMode == "disable" || s.SSLMode == "allow" || s.SSLMode == "prefer" || s.SSLMode == "require" || s.SSLMode == "verify-ca" || s.SSLMode == "verify-full" {
-				SSLQueryString = "sslmode=" + s.SSLMode
-				if s.SSLMode == "require" || s.SSLMode == "verify-ca" || s.SSLMode == "verify-full" {
-					SSLQueryString = fmt.Sprintf("sslmode=%s", s.SSLMode)
-					if s.SSLCertPath != "" {
-						SSLQueryString += "&sslcert=" + s.SSLCertPath
-					}
-					if s.SSLKey != "" {
-						SSLQueryString += "&sslkey=" + s.SSLKey
-					}
-					if s.SSLRootCert != "" {
-						SSLQueryString += "&sslrootcert=" + s.SSLRootCert
-					}
-					if s.SSLCRL != "" {
-						SSLQueryString += "&sslcrl=" + s.SSLCRL
-					}
-				}
-			} else {
-				utils.ErrExit("Invalid sslmode: %q", s.SSLMode)
-			}
-		} else {
-			SSLQueryString = s.SSLQueryString
-		}
-		return SSLQueryString
-	} else {
-		return ""
-	}
-}
-
-//go:embed data/sample-ora2pg.conf
-var Ora2pgConfigFile string
-
-type Ora2pgConfig struct {
-	OracleDSN        string
-	OracleUser       string
-	OracleHome       string
-	Schema           string
-	ParallelTables   string
-	UseOrafce        string
-	DisablePartition string
-	DisableComment   string
-	Allow            string
-	ModifyStruct     string
-}
-
-type PgDumpArgs struct {
-	Schema             string
-	SchemaTempFilePath string
-	ExtensionPattern   string
-	TablesListPattern  string
-	DataDirPath        string
-	DataFormat         string
-	ParallelJobs       string
-	NoComments         string
-
-	// default values from template file will be taken
-	SchemaOnly           string
-	NoOwner              string
-	NoPrivileges         string
-	NoTablespaces        string
-	LoadViaPartitionRoot string
-	DataOnly             string
-	NoBlobs              string
-}
-
-func (source *Source) getDefaultOra2pgConfig() *Ora2pgConfig {
-	conf := &Ora2pgConfig{}
-	conf.OracleDSN = source.getSourceDSN()
-	conf.OracleUser = source.User
-	conf.ParallelTables = strconv.Itoa(source.NumConnections)
-	conf.DisablePartition = "0"
-
-	conf.OracleHome = source.GetOracleHome()
-	if source.Schema != "" {
-		conf.Schema = source.Schema
-	} else {
-		conf.Schema = source.User
-	}
-	if source.UseOrafce {
-		conf.UseOrafce = "1"
-	} else {
-		conf.UseOrafce = "0"
-	}
-	if source.CommentsOnObjects {
-		conf.DisableComment = "0"
-	} else {
-		conf.DisableComment = "1"
-	}
-	return conf
-}
-
-func (source *Source) PopulateOra2pgConfigFile(configFilePath string, conf *Ora2pgConfig) {
-	baseConfigFilePath := filepath.Join("/", "etc", "yb-voyager", "base-ora2pg.conf")
-	if utils.FileOrFolderExists(baseConfigFilePath) {
-		BaseOra2pgConfigFile, err := os.ReadFile(baseConfigFilePath)
-		if err != nil {
-			utils.ErrExit("Error while reading base ora2pg configuration file: %v", err)
-		}
-		Ora2pgConfigFile = string(BaseOra2pgConfigFile)
-	}
-
-	tmpl, err := template.New("ora2pg").Parse(Ora2pgConfigFile)
-	if err != nil {
-		utils.ErrExit("Error while parsing ora2pg configuration file: %v", err)
-	}
-
-	var output bytes.Buffer
-	err = tmpl.Execute(&output, conf)
-	if err != nil {
-		utils.ErrExit("Error while preparing ora2pg configuration file: %v", err)
-	}
-
-	err = os.WriteFile(configFilePath, output.Bytes(), 0644)
-	if err != nil {
-		utils.ErrExit("unable to update config file %q: %v\n", configFilePath, err)
-	}
-}
-
-func (source *Source) getSourceDSN() string {
-	var sourceDSN string
-
-	if source.DBType == "oracle" {
-		if source.DBName != "" {
-			sourceDSN = fmt.Sprintf("dbi:Oracle:host=%s;service_name=%s;port=%d", source.Host, source.DBName, source.Port)
-		} else if source.DBSid != "" {
-			sourceDSN = fmt.Sprintf("dbi:Oracle:host=%s;sid=%s;port=%d", source.Host, source.DBSid, source.Port)
-		} else {
-			sourceDSN = fmt.Sprintf("dbi:Oracle:%s", source.TNSAlias) //this option is ideal for ssl connectivity, provide in documentation if needed
-		}
-	} else if source.DBType == "mysql" {
-		parseSSLString(source)
-		sourceDSN = fmt.Sprintf("dbi:mysql:host=%s;database=%s;port=%d", source.Host, source.DBName, source.Port)
-		sourceDSN = source.extrapolateDSNfromSSLParams(sourceDSN)
-	} else {
-		utils.ErrExit("Invalid Source DB Type.")
-	}
-
-	log.Infof("Source DSN used for export: %s", sourceDSN)
-	return sourceDSN
-}
-
-func (source *Source) extrapolateDSNfromSSLParams(DSN string) string {
-	switch source.SSLMode {
-	case "disable":
-		DSN += ";mysql_ssl=0;mysql_ssl_optional=0"
-	case "prefer":
-		DSN += ";mysql_ssl_optional=1"
-	case "require":
-		DSN += ";mysql_ssl=1"
-	case "verify-ca":
-		DSN += ";mysql_ssl=1"
-		if source.SSLRootCert != "" {
-			DSN += fmt.Sprintf(";mysql_ssl_ca_file=%s", source.SSLRootCert)
-		} else {
-			utils.ErrExit("Root authority certificate needed for verify-ca mode.")
-		}
-	case "verify-full":
-		DSN += ";mysql_ssl=1"
-		if source.SSLRootCert != "" {
-			DSN += fmt.Sprintf(";mysql_ssl_ca_file=%s;mysql_ssl_verify_server_cert=1", source.SSLRootCert)
-		} else {
-			utils.ErrExit("Root authority certificate needed for verify-full mode.")
-		}
-	default:
-		utils.ErrExit("Incorrect sslmode provided. Please provide a correct value for sslmode and try again.")
-	}
-
-	if source.SSLCertPath != "" {
-		DSN += fmt.Sprintf(";mysql_ssl_client_cert=%s", source.SSLCertPath)
-	}
-	if source.SSLKey != "" {
-		DSN += fmt.Sprintf(";mysql_ssl_client_key=%s", source.SSLKey)
-	}
-
-	return DSN
-}
-
-=======
->>>>>>> 8bb3acde
 func (source *Source) PrepareSSLParamsForDebezium(exportDir string) error {
 	switch source.DBType {
 	case "postgresql":
