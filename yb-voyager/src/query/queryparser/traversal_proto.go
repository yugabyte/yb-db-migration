--- conflicted
+++ resolved
@@ -51,19 +51,13 @@
 	PG_QUERY_JSON_OBJECT_CONSTRUCTOR_NODE    = "pg_query.JsonObjectConstructor"
 	PG_QUERY_JSON_TABLE_NODE                 = "pg_query.JsonTable"
 	PG_QUERY_JSON_IS_PREDICATE_NODE          = "pg_query.JsonIsPredicate"
-<<<<<<< HEAD
 	PG_QUERY_VIEW_STMT_NODE                  = "pg_query.ViewStmt"
 	PG_QUERY_COPY_STMT_NODE                  = "pg_query.CopyStmt"
 
 	PG_QUERY_DEFINE_STMT_NODE = "pg_query.DefineStmt"
 	PG_QUERY_MERGE_STMT_NODE  = "pg_query.MergeStmt"
 	PG_QUERY_CONSTRAINT_NODE  = "pg_query.Constraint"
-=======
-	PG_QUERY_VIEWSTMT_NODE                   = "pg_query.ViewStmt"
-	PG_QUERY_COPYSTSMT_NODE                  = "pg_query.CopyStmt"
-	PG_QUERY_CONSTRAINT_NODE                 = "pg_query.Constraint"
-	PG_QUERY_INDEXSTMT_NODE                  = "pg_query.IndexStmt"
->>>>>>> b9e614dd
+	PG_QUERY_INDEX_STMT_NODE  = "pg_query.IndexStmt"
 )
 
 // function type for processing nodes during traversal
