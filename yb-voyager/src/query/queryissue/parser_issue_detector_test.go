//go:build unit

/*
Copyright (c) YugabyteDB, Inc.

Licensed under the Apache License, Version 2.0 (the "License");
you may not use this file except in compliance with the License.
You may obtain a copy of the License at

	http://www.apache.org/licenses/LICENSE-2.0

Unless required by applicable law or agreed to in writing, software
distributed under the License is distributed on an "AS IS" BASIS,
WITHOUT WARRANTIES OR CONDITIONS OF ANY KIND, either express or implied.
See the License for the specific language governing permissions and
limitations under the License.
*/
package queryissue

import (
	"fmt"
	"slices"
	"testing"

	"github.com/google/go-cmp/cmp"
	"github.com/samber/lo"
	"github.com/stretchr/testify/assert"
	testutils "github.com/yugabyte/yb-voyager/yb-voyager/test/utils"

	"github.com/yugabyte/yb-voyager/yb-voyager/src/ybversion"
)

const (
	stmt1 = `CREATE OR REPLACE FUNCTION list_high_earners(threshold NUMERIC) RETURNS public.emp1.salary%TYPE AS $$
DECLARE
    emp_name employees.name%TYPE;
    emp_salary employees.salary%TYPE;
BEGIN
    FOR emp_name, emp_salary IN 
        SELECT name, salary FROM employees WHERE salary > threshold
    LOOP
        RAISE NOTICE 'Employee: %, Salary: %', emp_name, emp_salary;
    END LOOP;
	EXECUTE 'ALTER TABLE employees CLUSTER ON idx;';
	PERFORM pg_advisory_unlock(sender_id);
	PERFORM pg_advisory_unlock(receiver_id);

	 -- Conditional logic
	IF balance >= withdrawal THEN
		RAISE NOTICE 'Sufficient balance, processing withdrawal.';
		-- Add the amount to the receiver's account
		UPDATE accounts SET balance = balance + amount WHERE account_id = receiver;
	ELSIF balance > 0 AND balance < withdrawal THEN
		RAISE NOTICE 'Insufficient balance, consider reducing the amount.';
		-- Add the amount to the receiver's account
		UPDATE accounts SET balance = balance + amount WHERE account_id = receiver;
	ELSE
		-- Add the amount to the receiver's account
		UPDATE accounts SET balance = balance + amount WHERE account_id = receiver;
		RAISE NOTICE 'No funds available.';
	END IF;

    SELECT id, xpath('/person/name/text()', data) AS name FROM test_xml_type;

    SELECT * FROM employees e WHERE e.xmax = (SELECT MAX(xmax) FROM employees WHERE department = e.department);
	RETURN emp_salary;

END;
$$ LANGUAGE plpgsql;`
	stmt2 = `CREATE OR REPLACE FUNCTION process_order(orderid orders.id%TYPE) RETURNS VOID AS $$
DECLARE
    lock_acquired BOOLEAN;
BEGIN
    lock_acquired := pg_try_advisory_lock(orderid); -- not able to report this as it is an assignment statement TODO: fix when support this 

    IF NOT lock_acquired THEN
        RAISE EXCEPTION 'Order % already being processed by another session', orderid;
    END IF;

    UPDATE orders
    SET processed_at = NOW()
    WHERE orders.order_id = orderid;

    RAISE NOTICE 'Order % processed successfully', orderid;

	EXECUTE 'ALTER TABLE ONLY public.example ADD CONSTRAINT example_email_key UNIQUE (email) WITH (fillfactor=70)';

	EXECUTE 'CREATE UNLOGGED TABLE tbl_unlog (id int, val text);';

	EXECUTE 'CREATE INDEX idx_example ON example_table USING gin(name, name1);';

	EXECUTE 'CREATE INDEX idx_example ON schema1.example_table USING gist(name);';

    PERFORM pg_advisory_unlock(orderid);
END;
$$ LANGUAGE plpgsql;`
	stmt3 = `CREATE INDEX abc ON public.example USING btree (new_id) WITH (fillfactor='70');`
	stmt4 = `ALTER TABLE public.example DISABLE RULE example_rule;`
	stmt5 = `ALTER TABLE abc ADD CONSTRAINT cnstr_id UNIQUE (id) DEFERRABLE;`
	stmt6 = `SELECT id, first_name FROM employees WHERE pg_try_advisory_lock(600) IS TRUE AND salary > 700;`
	stmt7 = `SELECT xmin, COUNT(*) FROM employees GROUP BY xmin HAVING COUNT(*) > 1;`
	stmt8 = `SELECT  id, xml_column, xpath('/root/element/@attribute', xml_column) as xpath_resuls FROM xml_documents;`
	stmt9 = `CREATE TABLE order_details (
    detail_id integer NOT NULL,
    quantity integer,
    price_per_unit numeric,
    amount numeric GENERATED ALWAYS AS (((quantity)::numeric * price_per_unit)) STORED
);`
	stmt10 = `CREATE TABLE test_non_pk_multi_column_list (
	id numeric NOT NULL PRIMARY KEY,
	country_code varchar(3),
	record_type varchar(5),
	descriptions varchar(50)
) PARTITION BY LIST (country_code, record_type) ;`

	stmt11 = `CREATE TABLE "Test"(
	id int, 
	room_id int, 
	time_range trange,
	roomid int,
	timerange tsrange, 
	EXCLUDE USING gist (room_id WITH =, time_range WITH &&),
	CONSTRAINT no_time_overlap_constr EXCLUDE USING gist (roomid WITH =, timerange WITH &&)
);`
	stmt12 = `CREATE TABLE test_dt (id int, d daterange);`
	stmt13 = `CREATE INDEX idx_on_daterange on test_dt (d);`
	stmt14 = `CREATE MATERIALIZED VIEW public.sample_data_view AS
 SELECT sample_data.id,
    sample_data.name,
    sample_data.description,
    XMLFOREST(sample_data.name AS name, sample_data.description AS description) AS xml_data,
    pg_try_advisory_lock((sample_data.id)::bigint) AS lock_acquired,
    sample_data.ctid AS row_ctid,
    sample_data.xmin AS xmin_value
   FROM public.sample_data
  WITH NO DATA;`
	stmt15 = `CREATE VIEW public.orders_view AS
 SELECT orders.order_id,
    orders.customer_name,
    orders.product_name,
    orders.quantity,
    orders.price,
    XMLELEMENT(NAME "OrderDetails", XMLELEMENT(NAME "Customer", orders.customer_name), XMLELEMENT(NAME "Product", orders.product_name), XMLELEMENT(NAME "Quantity", orders.quantity), XMLELEMENT(NAME "TotalPrice", (orders.price * (orders.quantity)::numeric))) AS order_xml,
    XMLCONCAT(XMLELEMENT(NAME "Customer", orders.customer_name), XMLELEMENT(NAME "Product", orders.product_name)) AS summary_xml,
    pg_try_advisory_lock((hashtext((orders.customer_name || orders.product_name)))::bigint) AS lock_acquired,
    orders.ctid AS row_ctid,
    orders.xmin AS transaction_id
   FROM public.orders
   WITH LOCAL CHECK OPTION;`
	stmt16 = `CREATE TABLE public.xml_data_example (
    id SERIAL PRIMARY KEY,
    name VARCHAR(255),
	d daterange Unique,
    description XML DEFAULT xmlparse(document '<product><name>Default Product</name><price>100.00</price><category>Electronics</category></product>'),
    created_at TIMESTAMPTZ DEFAULT CURRENT_TIMESTAMP
) PARTITION BY LIST(id, name);`
	stmt17 = `ALTER TABLE invoices
ADD CONSTRAINT valid_invoice_structure
CHECK (xpath_exists('/invoice/customer', data));`
	stmt18 = `CREATE INDEX idx_invoices on invoices (xpath('/invoice/customer/text()', data));`
	stmt19 = `create table test_lo_default (id int, raster lo DEFAULT lo_import('3242'));`
	stmt20 = `CREATE VIEW public.view_explicit_security_invoker
	WITH (security_invoker = true) AS
	SELECT employee_id, first_name
	FROM public.employees;`
)

func modifiedIssuesforPLPGSQL(issues []QueryIssue, objType string, objName string) []QueryIssue {
	return lo.Map(issues, func(i QueryIssue, _ int) QueryIssue {
		i.ObjectType = objType
		i.ObjectName = objName
		return i
	})
}
func TestAllIssues(t *testing.T) {
	requiredDDLs := []string{stmt12}
	parserIssueDetector := NewParserIssueDetector()
	stmtsWithExpectedIssues := map[string][]QueryIssue{
		stmt1: []QueryIssue{
			NewPercentTypeSyntaxIssue("FUNCTION", "list_high_earners", "public.emp1.salary%TYPE"),
			NewPercentTypeSyntaxIssue("FUNCTION", "list_high_earners", "employees.name%TYPE"),
			NewPercentTypeSyntaxIssue("FUNCTION", "list_high_earners", "employees.salary%TYPE"),
			NewClusterONIssue("TABLE", "employees", "ALTER TABLE employees CLUSTER ON idx;"),
			NewAdvisoryLocksIssue("DML_QUERY", "", "SELECT pg_advisory_unlock(sender_id);"),
			NewAdvisoryLocksIssue("DML_QUERY", "", "SELECT pg_advisory_unlock(receiver_id);"),
			NewXmlFunctionsIssue("DML_QUERY", "", "SELECT id, xpath('/person/name/text()', data) AS name FROM test_xml_type;"),
			NewSystemColumnsIssue("DML_QUERY", "", "SELECT * FROM employees e WHERE e.xmax = (SELECT MAX(xmax) FROM employees WHERE department = e.department);"),
		},
		stmt2: []QueryIssue{
			NewPercentTypeSyntaxIssue("FUNCTION", "process_order", "orders.id%TYPE"),
			NewStorageParameterIssue("TABLE", "public.example", "ALTER TABLE ONLY public.example ADD CONSTRAINT example_email_key UNIQUE (email) WITH (fillfactor=70);"),
			NewMultiColumnGinIndexIssue("INDEX", "idx_example ON example_table", "CREATE INDEX idx_example ON example_table USING gin(name, name1);"),
			NewUnsupportedIndexMethodIssue("INDEX", "idx_example ON schema1.example_table", "CREATE INDEX idx_example ON schema1.example_table USING gist(name);", "gist"),
			NewAdvisoryLocksIssue("DML_QUERY", "", "SELECT pg_advisory_unlock(orderid);"),
		},
		stmt3: []QueryIssue{
			NewStorageParameterIssue("INDEX", "abc ON public.example", stmt3),
		},
		stmt4: []QueryIssue{
			NewDisableRuleIssue("TABLE", "public.example", stmt4, "example_rule"),
		},
		stmt5: []QueryIssue{
			NewDeferrableConstraintIssue("TABLE", "abc", stmt5, "cnstr_id"),
		},
		stmt6: []QueryIssue{
			NewAdvisoryLocksIssue("DML_QUERY", "", stmt6),
		},
		stmt7: []QueryIssue{
			NewSystemColumnsIssue("DML_QUERY", "", stmt7),
		},
		stmt8: []QueryIssue{
			NewXmlFunctionsIssue("DML_QUERY", "", stmt8),
		},
		stmt9: []QueryIssue{
			NewGeneratedColumnsIssue("TABLE", "order_details", stmt9, []string{"amount"}),
		},
		stmt10: []QueryIssue{
			NewMultiColumnListPartition("TABLE", "test_non_pk_multi_column_list", stmt10),
			NewInsufficientColumnInPKForPartition("TABLE", "test_non_pk_multi_column_list", stmt10, []string{"country_code", "record_type"}),
		},
		stmt11: []QueryIssue{
			NewExclusionConstraintIssue("TABLE", "Test", stmt11, "Test_room_id_time_range_excl"),
			NewExclusionConstraintIssue("TABLE", "Test", stmt11, "no_time_overlap_constr"),
		},
		stmt13: []QueryIssue{
			NewIndexOnComplexDatatypesIssue("INDEX", "idx_on_daterange ON test_dt", stmt13, "daterange"),
		},
	}

	//Should modify it in similar way we do it actual code as the particular DDL issue in plpgsql can have different Details map on the basis of objectType
	stmtsWithExpectedIssues[stmt1] = modifiedIssuesforPLPGSQL(stmtsWithExpectedIssues[stmt1], "FUNCTION", "list_high_earners")

	stmtsWithExpectedIssues[stmt2] = modifiedIssuesforPLPGSQL(stmtsWithExpectedIssues[stmt2], "FUNCTION", "process_order")

	for _, stmt := range requiredDDLs {
		err := parserIssueDetector.ParseRequiredDDLs(stmt)
		assert.NoError(t, err, "Error parsing required ddl: %s", stmt)
	}
	for stmt, expectedIssues := range stmtsWithExpectedIssues {
		issues, err := parserIssueDetector.GetAllIssues(stmt, ybversion.LatestStable)
		assert.NoError(t, err, "Error detecting issues for statement: %s", stmt)

		assert.Equal(t, len(expectedIssues), len(issues), "Mismatch in issue count for statement: %s", stmt)
		for _, expectedIssue := range expectedIssues {
			found := slices.ContainsFunc(issues, func(queryIssue QueryIssue) bool {
				return cmp.Equal(expectedIssue, queryIssue)
			})
			assert.True(t, found, "Expected issue not found: %v in statement: %s", expectedIssue, stmt)
		}
	}

}

func TestDDLIssues(t *testing.T) {
	requiredDDLs := []string{stmt16}
	parserIssueDetector := NewParserIssueDetector()
	stmtsWithExpectedIssues := map[string][]QueryIssue{
		stmt14: []QueryIssue{
			NewAdvisoryLocksIssue("MVIEW", "public.sample_data_view", stmt14),
			NewSystemColumnsIssue("MVIEW", "public.sample_data_view", stmt14),
			NewXmlFunctionsIssue("MVIEW", "public.sample_data_view", stmt14),
		},
		stmt15: []QueryIssue{
			NewAdvisoryLocksIssue("VIEW", "public.orders_view", stmt15),
			NewSystemColumnsIssue("VIEW", "public.orders_view", stmt15),
			NewXmlFunctionsIssue("VIEW", "public.orders_view", stmt15),
			//TODO: Add CHECK OPTION issue when we move it from regex to parser logic
		},
		stmt16: []QueryIssue{
			NewXmlFunctionsIssue("TABLE", "public.xml_data_example", stmt16),
			NewPrimaryOrUniqueConsOnUnsupportedIndexTypesIssue("TABLE", "public.xml_data_example", stmt16, "daterange", "xml_data_example_d_key"),
			NewMultiColumnListPartition("TABLE", "public.xml_data_example", stmt16),
			NewInsufficientColumnInPKForPartition("TABLE", "public.xml_data_example", stmt16, []string{"name"}),
			NewXMLDatatypeIssue("TABLE", "public.xml_data_example", stmt16, "description"),
		},
		stmt17: []QueryIssue{
			NewXmlFunctionsIssue("TABLE", "invoices", stmt17),
		},
		stmt18: []QueryIssue{
			NewXmlFunctionsIssue("INDEX", "idx_invoices ON invoices", stmt18),
		},
		stmt19: []QueryIssue{
			NewLODatatypeIssue("TABLE", "test_lo_default", stmt19, "raster"),
			NewLOFuntionsIssue("TABLE", "test_lo_default", stmt19, []string{"lo_import"}),
		},
		stmt20: []QueryIssue{
			NewSecurityInvokerViewIssue("VIEW", "public.view_explicit_security_invoker", stmt20),
		},
	}
	for _, stmt := range requiredDDLs {
		err := parserIssueDetector.ParseRequiredDDLs(stmt)
		assert.NoError(t, err, "Error parsing required ddl: %s", stmt)
	}
	for stmt, expectedIssues := range stmtsWithExpectedIssues {
		issues, err := parserIssueDetector.GetDDLIssues(stmt, ybversion.LatestStable)
		assert.NoError(t, err, "Error detecting issues for statement: %s", stmt)

		assert.Equal(t, len(expectedIssues), len(issues), "Mismatch in issue count for statement: %s", stmt)
		for _, expectedIssue := range expectedIssues {
			found := slices.ContainsFunc(issues, func(queryIssue QueryIssue) bool {
				return cmp.Equal(expectedIssue, queryIssue)
			})
			assert.True(t, found, "Expected issue not found: %v in statement: %s", expectedIssue, stmt)
		}
	}
}

func TestUnloggedTableIssueReportedInOlderVersion(t *testing.T) {
	stmt := "CREATE UNLOGGED TABLE tbl_unlog (id int, val text);"
	parserIssueDetector := NewParserIssueDetector()

	// Not reported by default
	issues, err := parserIssueDetector.GetDDLIssues(stmt, ybversion.LatestStable)
	testutils.FatalIfError(t, err)
	assert.Equal(t, 0, len(issues))

	// older version should report the issue
	issues, err = parserIssueDetector.GetDDLIssues(stmt, ybversion.V2024_1_0_0)
	testutils.FatalIfError(t, err)
	assert.Equal(t, 1, len(issues))
	assert.True(t, cmp.Equal(issues[0], NewUnloggedTableIssue("TABLE", "tbl_unlog", stmt)))
}

func TestLargeObjectIssues(t *testing.T) {
	sqls := []string{
		`CREATE OR REPLACE FUNCTION manage_large_object(loid OID) RETURNS VOID AS $$
BEGIN
    IF loid IS NOT NULL THEN
        -- Unlink the large object to free up storage
        PERFORM lo_unlink(loid);
    END IF;
END;
$$ LANGUAGE plpgsql;`,
		`CREATE OR REPLACE FUNCTION import_file_to_table(file_path TEXT, doc_title TEXT)
RETURNS VOID AS $$
DECLARE
    loid OID;
BEGIN
    -- Import the file and get the large object OID
    loid := lo_import(file_path); -- NOT DETECTED 

    -- Insert the file metadata and OID into the table
    INSERT INTO documents (title, content_oid) VALUES (doc_title, lo_import(file_path));

    RAISE NOTICE 'File imported with OID % and linked to title %', loid, doc_title;
END;
$$ LANGUAGE plpgsql;
`,
		`CREATE OR REPLACE FUNCTION export_large_object(doc_title TEXT, file_path TEXT)
RETURNS VOID AS $$
DECLARE
    loid OID;
BEGIN
    -- Retrieve the OID of the large object associated with the given title
    SELECT content_oid INTO loid FROM documents WHERE title = doc_title;

    -- Check if the large object exists
    IF loid IS NULL THEN
        RAISE EXCEPTION 'No large object found for title %', doc_title;
    END IF;

    -- Export the large object to the specified file
    PERFORM lo_export(loid, file_path);

    RAISE NOTICE 'Large object with OID % exported to %', loid, file_path;
END;
$$ LANGUAGE plpgsql;
`,
		`CREATE OR REPLACE PROCEDURE read_large_object(doc_title TEXT)
AS $$
DECLARE
    loid OID;
    fd INTEGER;
    buffer BYTEA;
    content TEXT;
BEGIN
    -- Retrieve the OID of the large object associated with the given title
    SELECT content_oid INTO loid FROM documents WHERE title = doc_title;

    -- Check if the large object exists
    IF loid IS NULL THEN
        RAISE EXCEPTION 'No large object found for title %', doc_title;
    END IF;

    -- Open the large object for reading
    fd := lo_open(loid, 262144); -- 262144 = INV_READ

    -- Read data from the large object
    buffer := lo_get(fd);
    content := convert_from(buffer, 'UTF8');

    -- Close the large object
    PERFORM lo_close(fd);

END;
$$ LANGUAGE plpgsql;
`,
		`CREATE OR REPLACE FUNCTION write_to_large_object(doc_title TEXT, new_data TEXT)
RETURNS VOID AS $$
DECLARE
    loid OID;
    fd INTEGER;
BEGIN
    -- Create the table if it doesn't already exist
    EXECUTE 'CREATE TABLE IF NOT EXISTS test_large_objects(id INT, raster lo DEFAULT lo_import(3242));';

    -- Retrieve the OID of the large object associated with the given title
    SELECT content_oid INTO loid FROM documents WHERE title = doc_title;

    -- Check if the large object exists
    IF loid IS NULL THEN
        RAISE EXCEPTION 'No large object found for title %', doc_title;
    END IF;

    -- Open the large object for writing
    fd := lo_open(loid, 524288); -- 524288 = INV_WRITE

    -- Write new data to the large object
    PERFORM lo_put(fd, convert_to(new_data, 'UTF8'));

    -- Close the large object
    PERFORM lo_close(fd);

    RAISE NOTICE 'Data written to large object with OID %', loid;
END;
$$ LANGUAGE plpgsql;
`,
		`CREATE TRIGGER t_raster BEFORE UPDATE OR DELETE ON image
    FOR EACH ROW EXECUTE FUNCTION lo_manage(raster);`,
	}

	expectedSQLsWithIssues := map[string][]QueryIssue{
		sqls[0]: []QueryIssue{
			NewLOFuntionsIssue("DML_QUERY", "", "SELECT lo_unlink(loid);", []string{"lo_unlink"}),
		},
		sqls[1]: []QueryIssue{
			NewLOFuntionsIssue("DML_QUERY", "", "INSERT INTO documents (title, content_oid) VALUES (doc_title, lo_import(file_path));", []string{"lo_import"}),
		},
		sqls[2]: []QueryIssue{
			NewLOFuntionsIssue("DML_QUERY", "", "SELECT lo_export(loid, file_path);", []string{"lo_export"}),
		},
		sqls[3]: []QueryIssue{
			NewLOFuntionsIssue("DML_QUERY", "", "SELECT lo_close(fd);", []string{"lo_close"}),
		},
		sqls[4]: []QueryIssue{
			NewLOFuntionsIssue("DML_QUERY", "", "SELECT lo_put(fd, convert_to(new_data, 'UTF8'));", []string{"lo_put"}),
			NewLOFuntionsIssue("DML_QUERY", "", "SELECT lo_close(fd);", []string{"lo_close"}),
			NewLODatatypeIssue("TABLE", "test_large_objects", "CREATE TABLE IF NOT EXISTS test_large_objects(id INT, raster lo DEFAULT lo_import(3242));", "raster"),
			NewLOFuntionsIssue("TABLE", "test_large_objects", "CREATE TABLE IF NOT EXISTS test_large_objects(id INT, raster lo DEFAULT lo_import(3242));", []string{"lo_import"}),
		},
		sqls[5]: []QueryIssue{
			NewLOFuntionsIssue("TRIGGER", "t_raster ON image", sqls[5], []string{"lo_manage"}),
		},
	}
	expectedSQLsWithIssues[sqls[0]] = modifiedIssuesforPLPGSQL(expectedSQLsWithIssues[sqls[0]], "FUNCTION", "manage_large_object")
	expectedSQLsWithIssues[sqls[1]] = modifiedIssuesforPLPGSQL(expectedSQLsWithIssues[sqls[1]], "FUNCTION", "import_file_to_table")
	expectedSQLsWithIssues[sqls[2]] = modifiedIssuesforPLPGSQL(expectedSQLsWithIssues[sqls[2]], "FUNCTION", "export_large_object")
	expectedSQLsWithIssues[sqls[3]] = modifiedIssuesforPLPGSQL(expectedSQLsWithIssues[sqls[3]], "PROCEDURE", "read_large_object")
	expectedSQLsWithIssues[sqls[4]] = modifiedIssuesforPLPGSQL(expectedSQLsWithIssues[sqls[4]], "FUNCTION", "write_to_large_object")

	parserIssueDetector := NewParserIssueDetector()

	for stmt, expectedIssues := range expectedSQLsWithIssues {
		issues, err := parserIssueDetector.GetAllIssues(stmt, ybversion.LatestStable)
		fmt.Printf("%v", issues)

		assert.NoError(t, err, "Error detecting issues for statement: %s", stmt)
		assert.Equal(t, len(expectedIssues), len(issues), "Mismatch in issue count for statement: %s", stmt)
		for _, expectedIssue := range expectedIssues {
			found := slices.ContainsFunc(issues, func(queryIssue QueryIssue) bool {
				return cmp.Equal(expectedIssue, queryIssue)
			})
			assert.True(t, found, "Expected issue not found: %v in statement: %s", expectedIssue, stmt)
		}
	}
}

// currently, both FuncCallDetector and XmlExprDetector can detect XMLFunctionsIssue
// statement below has both XML functions and XML expressions.
// but we want to only return one XMLFunctionsIssue from parserIssueDetector.getDMLIssues
// and there is some workaround in place to avoid returning multiple issues in .genericIssues method
func TestSingleXMLIssueIsDetected(t *testing.T) {
	stmt := `
	SELECT e.id, x.employee_xml
		FROM employees e
		JOIN (
			SELECT xmlelement(name "employee", xmlattributes(e.id AS "id"), e.name) AS employee_xml
			FROM employees e
		) x ON x.employee_xml IS NOT NULL
		WHERE xmlexists('//employee[name="John Doe"]' PASSING BY REF x.employee_xml);`

	parserIssueDetector := NewParserIssueDetector()
	issues, err := parserIssueDetector.getDMLIssues(stmt)
	testutils.FatalIfError(t, err)
	assert.Equal(t, 1, len(issues))
}

func TestJsonUnsupportedFeatures(t *testing.T) {
	sqls := []string{
		`SELECT department, JSON_ARRAYAGG(name) AS employees_json
	FROM employees
	GROUP BY department;`,
		`INSERT INTO movies (details)
VALUES (
    JSON_OBJECT('title' VALUE 'Dune', 'director' VALUE 'Denis Villeneuve', 'year' VALUE 2021)
);`,
		`SELECT json_objectagg(k VALUE v) AS json_result
	FROM (VALUES ('a', 1), ('b', 2), ('c', 3)) AS t(k, v);`,
		`SELECT JSON_OBJECT(
  'movie' VALUE JSON_OBJECT('code' VALUE 'P123', 'title' VALUE 'Jaws'),
  'director' VALUE 'Steven Spielberg'
) AS nested_json_object;`,
		`select JSON_ARRAYAGG('[1, "2", null]');`,
		`SELECT JSON_OBJECT(
    'code' VALUE 'P123',
    'title' VALUE 'Jaws',
    'price' VALUE 19.99,
    'available' VALUE TRUE
) AS json_obj;`,
		`SELECT id, JSON_QUERY(details, '$.author') AS author
FROM books;`,
		`SELECT jt.* FROM
 my_films,
 JSON_TABLE (js, '$.favorites[*]' COLUMNS (
   id FOR ORDINALITY,
   kind text PATH '$.kind',
   title text PATH '$.films[*].title' WITH WRAPPER,
   director text PATH '$.films[*].director' WITH WRAPPER)) AS jt;`,
		`SELECT jt.* FROM
 my_films,
 JSON_TABLE (js, $1 COLUMNS (
   id FOR ORDINALITY,
   kind text PATH '$.kind',
   title text PATH '$.films[*].title' WITH WRAPPER,
   director text PATH '$.films[*].director' WITH WRAPPER)) AS jt;`,
		`SELECT id, details
FROM books
WHERE JSON_EXISTS(details, '$.author');`,
		`SELECT id, JSON_QUERY(details, '$.author') AS author
FROM books;`,
		`SELECT 
    id, 
    JSON_VALUE(details, '$.title') AS title,
    JSON_VALUE(details, '$.price')::NUMERIC AS price
FROM books;`,
		`SELECT id, JSON_VALUE(details, '$.title') AS title
FROM books
WHERE JSON_EXISTS(details, '$.price ? (@ > $price)' PASSING 30 AS price);`,
<<<<<<< HEAD
		`SELECT js, js IS JSON "json?", js IS JSON SCALAR "scalar?", js IS JSON OBJECT "object?", js IS JSON ARRAY "array?" 
FROM (VALUES ('123'), ('"abc"'), ('{"a": "b"}'), ('[1,2]'),('abc')) foo(js);`,
		`SELECT js,
  js IS JSON OBJECT "object?",
  js IS JSON ARRAY "array?",
  js IS JSON ARRAY WITH UNIQUE KEYS "array w. UK?",
  js IS JSON ARRAY WITHOUT UNIQUE KEYS "array w/o UK?"
FROM (VALUES ('[{"a":"1"},
 {"b":"2","b":"3"}]')) foo(js);`,
		`SELECT js,
  js IS JSON OBJECT "object?"
  FROM (VALUES ('[{"a":"1"},
 {"b":"2","b":"3"}]')) foo(js); `,
=======
>>>>>>> fa542b75
		`CREATE MATERIALIZED VIEW public.test_jsonb_view AS
SELECT 
    id,
    data->>'name' AS name,
    JSON_VALUE(data, '$.age' RETURNING INTEGER) AS age,
    JSON_EXISTS(data, '$.skills[*] ? (@ == "JSON")') AS knows_json,
    jt.skill
FROM public.test_jsonb,
JSON_TABLE(data, '$.skills[*]' 
    COLUMNS (
        skill TEXT PATH '$'
    )
) AS jt;`,
		`SELECT JSON_ARRAY($1, 12, TRUE, $2) AS json_array;`,
	}
	sqlsWithExpectedIssues := map[string][]QueryIssue{
		sqls[0]: []QueryIssue{
			NewJsonConstructorFunctionIssue(DML_QUERY_OBJECT_TYPE, "", sqls[0], []string{JSON_ARRAYAGG}),
		},
		sqls[1]: []QueryIssue{
			NewJsonConstructorFunctionIssue(DML_QUERY_OBJECT_TYPE, "", sqls[1], []string{JSON_OBJECT}),
		},
		sqls[2]: []QueryIssue{
			NewJsonConstructorFunctionIssue(DML_QUERY_OBJECT_TYPE, "", sqls[2], []string{JSON_OBJECTAGG}),
		},
		sqls[3]: []QueryIssue{
			NewJsonConstructorFunctionIssue(DML_QUERY_OBJECT_TYPE, "", sqls[3], []string{JSON_OBJECT}),
		},
		sqls[4]: []QueryIssue{
			NewJsonConstructorFunctionIssue(DML_QUERY_OBJECT_TYPE, "", sqls[4], []string{JSON_ARRAYAGG}),
		},
		sqls[5]: []QueryIssue{
			NewJsonConstructorFunctionIssue(DML_QUERY_OBJECT_TYPE, "", sqls[5], []string{JSON_OBJECT}),
		},
		sqls[6]: []QueryIssue{
			NewJsonQueryFunctionIssue(DML_QUERY_OBJECT_TYPE, "", sqls[6], []string{JSON_QUERY}),
		},
		sqls[7]: []QueryIssue{
			NewJsonQueryFunctionIssue(DML_QUERY_OBJECT_TYPE, "", sqls[7], []string{JSON_TABLE}),
		},
		// sqls[8]: []QueryIssue{
		// 	NewJsonQueryFunctionIssue(DML_QUERY_OBJECT_TYPE, "", sqls[8]),
		//NOT REPORTED YET because of PARSER failing if JSON_TABLE has a parameterized values $1, $2 ...
		//https://github.com/pganalyze/pg_query_go/issues/127
		// },
		sqls[9]: []QueryIssue{
			NewJsonQueryFunctionIssue(DML_QUERY_OBJECT_TYPE, "", sqls[9], []string{JSON_EXISTS}),
		},
		sqls[10]: []QueryIssue{
			NewJsonQueryFunctionIssue(DML_QUERY_OBJECT_TYPE, "", sqls[10], []string{JSON_QUERY}),
		},
		sqls[11]: []QueryIssue{
			NewJsonQueryFunctionIssue(DML_QUERY_OBJECT_TYPE, "", sqls[11], []string{JSON_VALUE}),
		},
		sqls[12]: []QueryIssue{
			NewJsonQueryFunctionIssue(DML_QUERY_OBJECT_TYPE, "", sqls[12], []string{JSON_VALUE, JSON_EXISTS}),
		},
		sqls[13]: []QueryIssue{
			NewJsonPredicateIssue(DML_QUERY_OBJECT_TYPE, "", sqls[13]),
		},
		sqls[14]: []QueryIssue{
			NewJsonPredicateIssue(DML_QUERY_OBJECT_TYPE, "", sqls[14]),
		},
		sqls[15]: []QueryIssue{
			NewJsonPredicateIssue(DML_QUERY_OBJECT_TYPE, "", sqls[15]),
		},
		sqls[16]: []QueryIssue{
			NewJsonQueryFunctionIssue("MVIEW", "public.test_jsonb_view", sqls[16], []string{JSON_VALUE, JSON_EXISTS, JSON_TABLE}),
		},
		sqls[17]: []QueryIssue{
			NewJsonConstructorFunctionIssue(DML_QUERY_OBJECT_TYPE, "", sqls[17], []string{JSON_ARRAY}),
		},
	}
	parserIssueDetector := NewParserIssueDetector()
	for stmt, expectedIssues := range sqlsWithExpectedIssues {
		issues, err := parserIssueDetector.GetAllIssues(stmt, ybversion.LatestStable)
		assert.NoError(t, err, "Error detecting issues for statement: %s", stmt)
		assert.Equal(t, len(expectedIssues), len(issues), "Mismatch in issue count for statement: %s", stmt)
		for _, expectedIssue := range expectedIssues {
			found := slices.ContainsFunc(issues, func(queryIssue QueryIssue) bool {
				return cmp.Equal(expectedIssue, queryIssue)
			})
			assert.True(t, found, "Expected issue not found: %v in statement: %s", expectedIssue, stmt)
		}
	}
}

func TestAggregateFunctions(t *testing.T) {
	sqls := []string{
		`SELECT
		department,
		any_value(employee_name) AS any_employee
	FROM employees
	GROUP BY department;`,
		`SELECT range_intersect_agg(multi_event_range) AS intersection_of_multiranges
FROM multiranges;`,
		`SELECT range_agg(multi_event_range) AS union_of_multiranges
FROM multiranges;`,
		`SELECT range_intersect_agg(event_range) AS intersection_of_ranges
FROM events;`,
		`SELECT range_agg(event_range) AS union_of_ranges
FROM events;`,
		`CREATE OR REPLACE FUNCTION aggregate_ranges()
RETURNS INT4MULTIRANGE AS $$
DECLARE
    aggregated_range INT4MULTIRANGE;
BEGIN
    SELECT range_agg(range_value) INTO aggregated_range FROM ranges;
	SELECT
		department,
		any_value(employee_name) AS any_employee
	FROM employees
	GROUP BY department;
    RETURN aggregated_range;
END;
$$ LANGUAGE plpgsql;`,
	}
	aggregateSqls := map[string][]QueryIssue{
		sqls[0]: []QueryIssue{
			NewAggregationFunctionIssue(DML_QUERY_OBJECT_TYPE, "", sqls[0], []string{"any_value"}),
		},
		sqls[1]: []QueryIssue{
			NewAggregationFunctionIssue(DML_QUERY_OBJECT_TYPE, "", sqls[1], []string{"range_intersect_agg"}),
		},
		sqls[2]: []QueryIssue{
			NewAggregationFunctionIssue(DML_QUERY_OBJECT_TYPE, "", sqls[2], []string{"range_agg"}),
		},
		sqls[3]: []QueryIssue{
			NewAggregationFunctionIssue(DML_QUERY_OBJECT_TYPE, "", sqls[3], []string{"range_intersect_agg"}),
		},
		sqls[4]: []QueryIssue{
			NewAggregationFunctionIssue(DML_QUERY_OBJECT_TYPE, "", sqls[4], []string{"range_agg"}),
		},
		sqls[5]: []QueryIssue{
			NewAggregationFunctionIssue(DML_QUERY_OBJECT_TYPE, "", "SELECT range_agg(range_value)                       FROM ranges;", []string{"range_agg"}),
			NewAggregationFunctionIssue(DML_QUERY_OBJECT_TYPE, "", sqls[0], []string{"any_value"}),
		},
	}
	aggregateSqls[sqls[5]] = modifiedIssuesforPLPGSQL(aggregateSqls[sqls[5]], "FUNCTION", "aggregate_ranges")

	parserIssueDetector := NewParserIssueDetector()
	for stmt, expectedIssues := range aggregateSqls {
		issues, err := parserIssueDetector.GetAllIssues(stmt, ybversion.LatestStable)
		assert.NoError(t, err, "Error detecting issues for statement: %s", stmt)
		assert.Equal(t, len(expectedIssues), len(issues), "Mismatch in issue count for statement: %s", stmt)
		for _, expectedIssue := range expectedIssues {
			found := slices.ContainsFunc(issues, func(queryIssue QueryIssue) bool {
				return cmp.Equal(expectedIssue, queryIssue)
			})
			assert.True(t, found, "Expected issue not found: %v in statement: %s", expectedIssue, stmt)
		}
	}
}
func TestRegexFunctionsIssue(t *testing.T) {
	dmlStmts := []string{
		`SELECT regexp_count('This is an example. Another example. Example is a common word.', 'example')`,
		`SELECT regexp_instr('This is an example. Another example. Example is a common word.', 'example')`,
		`SELECT regexp_like('This is an example. Another example. Example is a common word.', 'example')`,
		`SELECT regexp_count('abc','abc'), regexp_instr('abc','abc'), regexp_like('abc','abc')`,
	}

	ddlStmts := []string{
		`CREATE TABLE x (id INT PRIMARY KEY, id2 INT DEFAULT regexp_count('This is an example. Another example. Example is a common word.', 'example'))`,
	}

	parserIssueDetector := NewParserIssueDetector()

	for _, stmt := range dmlStmts {
		issues, err := parserIssueDetector.getDMLIssues(stmt)
		testutils.FatalIfError(t, err)
		assert.Equal(t, 1, len(issues))
		assert.Equal(t, NewRegexFunctionsIssue(DML_QUERY_OBJECT_TYPE, "", stmt), issues[0])
	}

	for _, stmt := range ddlStmts {
		issues, err := parserIssueDetector.getDDLIssues(stmt)
		testutils.FatalIfError(t, err)
		assert.Equal(t, 1, len(issues))
		assert.Equal(t, NewRegexFunctionsIssue(TABLE_OBJECT_TYPE, "x", stmt), issues[0])
	}

}

func TestFetchWithTiesInSelect(t *testing.T) {

	stmt1 := `
	SELECT * FROM employees
		ORDER BY salary DESC
		FETCH FIRST 2 ROWS WITH TIES;`

	// subquery
	stmt2 := `SELECT *
	FROM (
		SELECT * FROM employees
		ORDER BY salary DESC
		FETCH FIRST 2 ROWS WITH TIES
	) AS top_employees;`

	stmt3 := `CREATE VIEW top_employees_view AS
		SELECT *
		FROM (
			SELECT * FROM employees
			ORDER BY salary DESC
			FETCH FIRST 2 ROWS WITH TIES
		) AS top_employees;`

	expectedIssues := map[string][]QueryIssue{
		stmt1: []QueryIssue{NewFetchWithTiesIssue("DML_QUERY", "", stmt1)},
		stmt2: []QueryIssue{NewFetchWithTiesIssue("DML_QUERY", "", stmt2)},
	}
	expectedDDLIssues := map[string][]QueryIssue{
		stmt3: []QueryIssue{NewFetchWithTiesIssue("VIEW", "top_employees_view", stmt3)},
	}

	parserIssueDetector := NewParserIssueDetector()

	for stmt, expectedIssues := range expectedIssues {
		issues, err := parserIssueDetector.GetDMLIssues(stmt, ybversion.LatestStable)

		assert.NoError(t, err, "Error detecting issues for statement: %s", stmt)

		assert.Equal(t, len(expectedIssues), len(issues), "Mismatch in issue count for statement: %s", stmt)
		for _, expectedIssue := range expectedIssues {
			found := slices.ContainsFunc(issues, func(queryIssue QueryIssue) bool {
				return cmp.Equal(expectedIssue, queryIssue)
			})
			assert.True(t, found, "Expected issue not found: %v in statement: %s", expectedIssue, stmt)
		}
	}

	for stmt, expectedIssues := range expectedDDLIssues {
		issues, err := parserIssueDetector.GetDDLIssues(stmt, ybversion.LatestStable)

		assert.NoError(t, err, "Error detecting issues for statement: %s", stmt)

		assert.Equal(t, len(expectedIssues), len(issues), "Mismatch in issue count for statement: %s", stmt)
		for _, expectedIssue := range expectedIssues {
			found := slices.ContainsFunc(issues, func(queryIssue QueryIssue) bool {
				return cmp.Equal(expectedIssue, queryIssue)
			})
			assert.True(t, found, "Expected issue not found: %v in statement: %s", expectedIssue, stmt)
		}
	}
}

func TestCopyUnsupportedConstructIssuesDetected(t *testing.T) {
	expectedIssues := map[string][]QueryIssue{
		`COPY my_table FROM '/path/to/data.csv' WHERE col1 > 100;`:                {NewCopyFromWhereIssue("DML_QUERY", "", `COPY my_table FROM '/path/to/data.csv' WHERE col1 > 100;`)},
		`COPY my_table(col1, col2) FROM '/path/to/data.csv' WHERE col2 = 'test';`: {NewCopyFromWhereIssue("DML_QUERY", "", `COPY my_table(col1, col2) FROM '/path/to/data.csv' WHERE col2 = 'test';`)},
		`COPY my_table FROM '/path/to/data.csv' WHERE TRUE;`:                      {NewCopyFromWhereIssue("DML_QUERY", "", `COPY my_table FROM '/path/to/data.csv' WHERE TRUE;`)},
		`COPY employees (id, name, age)
		FROM STDIN WITH (FORMAT csv)
		WHERE age > 30;`: {NewCopyFromWhereIssue("DML_QUERY", "", `COPY employees (id, name, age)
		FROM STDIN WITH (FORMAT csv)
		WHERE age > 30;`)},

		`COPY table_name (name, age) FROM '/path/to/data.csv' WITH (FORMAT csv, HEADER true, ON_ERROR IGNORE);`: {NewCopyOnErrorIssue("DML_QUERY", "", `COPY table_name (name, age) FROM '/path/to/data.csv' WITH (FORMAT csv, HEADER true, ON_ERROR IGNORE);`)},
		`COPY table_name (name, age) FROM '/path/to/data.csv' WITH (FORMAT csv, HEADER true, ON_ERROR STOP);`:   {NewCopyOnErrorIssue("DML_QUERY", "", `COPY table_name (name, age) FROM '/path/to/data.csv' WITH (FORMAT csv, HEADER true, ON_ERROR STOP);`)},

		`COPY table_name (name, age) FROM '/path/to/data.csv' WITH (FORMAT csv, HEADER true, ON_ERROR IGNORE) WHERE age > 18;`:     {NewCopyFromWhereIssue("DML_QUERY", "", `COPY table_name (name, age) FROM '/path/to/data.csv' WITH (FORMAT csv, HEADER true, ON_ERROR IGNORE) WHERE age > 18;`), NewCopyOnErrorIssue("DML_QUERY", "", `COPY table_name (name, age) FROM '/path/to/data.csv' WITH (FORMAT csv, HEADER true, ON_ERROR IGNORE) WHERE age > 18;`)},
		`COPY table_name (name, age) FROM '/path/to/data.csv' WITH (FORMAT csv, HEADER true, ON_ERROR STOP) WHERE name = 'Alice';`: {NewCopyFromWhereIssue("DML_QUERY", "", `COPY table_name (name, age) FROM '/path/to/data.csv' WITH (FORMAT csv, HEADER true, ON_ERROR STOP) WHERE name = 'Alice';`), NewCopyOnErrorIssue("DML_QUERY", "", `COPY table_name (name, age) FROM '/path/to/data.csv' WITH (FORMAT csv, HEADER true, ON_ERROR STOP) WHERE name = 'Alice';`)},

		`COPY my_table FROM '/path/to/data.csv' WITH (FORMAT csv);`:                          {},
		`COPY my_table FROM '/path/to/data.csv' WITH (FORMAT text);`:                         {},
		`COPY my_table FROM '/path/to/data.csv';`:                                            {},
		`COPY my_table FROM '/path/to/data.csv' WITH (DELIMITER ',');`:                       {},
		`COPY my_table(col1, col2) FROM '/path/to/data.csv' WITH (FORMAT csv, HEADER true);`: {},
	}

	parserIssueDetector := NewParserIssueDetector()

	for stmt, expectedIssues := range expectedIssues {
		issues, err := parserIssueDetector.getDMLIssues(stmt)
		testutils.FatalIfError(t, err)
		assert.Equal(t, len(expectedIssues), len(issues))

		for _, expectedIssue := range expectedIssues {
			found := slices.ContainsFunc(issues, func(queryIssue QueryIssue) bool {
				return cmp.Equal(expectedIssue, queryIssue)
			})
			assert.True(t, found, "Expected issue not found: %v in statement: %s", expectedIssue, stmt)
		}
	}
}<|MERGE_RESOLUTION|>--- conflicted
+++ resolved
@@ -25,9 +25,9 @@
 	"github.com/google/go-cmp/cmp"
 	"github.com/samber/lo"
 	"github.com/stretchr/testify/assert"
+
+	"github.com/yugabyte/yb-voyager/yb-voyager/src/ybversion"
 	testutils "github.com/yugabyte/yb-voyager/yb-voyager/test/utils"
-
-	"github.com/yugabyte/yb-voyager/yb-voyager/src/ybversion"
 )
 
 const (
@@ -546,7 +546,6 @@
 		`SELECT id, JSON_VALUE(details, '$.title') AS title
 FROM books
 WHERE JSON_EXISTS(details, '$.price ? (@ > $price)' PASSING 30 AS price);`,
-<<<<<<< HEAD
 		`SELECT js, js IS JSON "json?", js IS JSON SCALAR "scalar?", js IS JSON OBJECT "object?", js IS JSON ARRAY "array?" 
 FROM (VALUES ('123'), ('"abc"'), ('{"a": "b"}'), ('[1,2]'),('abc')) foo(js);`,
 		`SELECT js,
@@ -560,8 +559,6 @@
   js IS JSON OBJECT "object?"
   FROM (VALUES ('[{"a":"1"},
  {"b":"2","b":"3"}]')) foo(js); `,
-=======
->>>>>>> fa542b75
 		`CREATE MATERIALIZED VIEW public.test_jsonb_view AS
 SELECT 
     id,
