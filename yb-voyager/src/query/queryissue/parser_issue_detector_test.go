//go:build unit

/*
Copyright (c) YugabyteDB, Inc.

Licensed under the Apache License, Version 2.0 (the "License");
you may not use this file except in compliance with the License.
You may obtain a copy of the License at

	http://www.apache.org/licenses/LICENSE-2.0

Unless required by applicable law or agreed to in writing, software
distributed under the License is distributed on an "AS IS" BASIS,
WITHOUT WARRANTIES OR CONDITIONS OF ANY KIND, either express or implied.
See the License for the specific language governing permissions and
limitations under the License.
*/
package queryissue

import (
	"fmt"
	"slices"
	"testing"

	"github.com/google/go-cmp/cmp"
	"github.com/samber/lo"
	"github.com/stretchr/testify/assert"

	"github.com/yugabyte/yb-voyager/yb-voyager/src/ybversion"
	testutils "github.com/yugabyte/yb-voyager/yb-voyager/test/utils"
)

const (
	stmt1 = `CREATE OR REPLACE FUNCTION list_high_earners(threshold NUMERIC) RETURNS public.emp1.salary%TYPE AS $$
DECLARE
    emp_name employees.name%TYPE;
    emp_salary employees.salary%TYPE;
BEGIN
    FOR emp_name, emp_salary IN 
        SELECT name, salary FROM employees WHERE salary > threshold
    LOOP
        RAISE NOTICE 'Employee: %, Salary: %', emp_name, emp_salary;
    END LOOP;
	EXECUTE 'ALTER TABLE employees CLUSTER ON idx;';
	PERFORM pg_advisory_unlock(sender_id);
	PERFORM pg_advisory_unlock(receiver_id);

	 -- Conditional logic
	IF balance >= withdrawal THEN
		RAISE NOTICE 'Sufficient balance, processing withdrawal.';
		-- Add the amount to the receiver's account
		UPDATE accounts SET balance = balance + amount WHERE account_id = receiver;
	ELSIF balance > 0 AND balance < withdrawal THEN
		RAISE NOTICE 'Insufficient balance, consider reducing the amount.';
		-- Add the amount to the receiver's account
		UPDATE accounts SET balance = balance + amount WHERE account_id = receiver;
	ELSE
		-- Add the amount to the receiver's account
		UPDATE accounts SET balance = balance + amount WHERE account_id = receiver;
		RAISE NOTICE 'No funds available.';
	END IF;

    SELECT id, xpath('/person/name/text()', data) AS name FROM test_xml_type;

    SELECT * FROM employees e WHERE e.xmax = (SELECT MAX(xmax) FROM employees WHERE department = e.department);
	RETURN emp_salary;

END;
$$ LANGUAGE plpgsql;`
	stmt2 = `CREATE OR REPLACE FUNCTION process_order(orderid orders.id%TYPE) RETURNS VOID AS $$
DECLARE
    lock_acquired BOOLEAN;
BEGIN
    lock_acquired := pg_try_advisory_lock(orderid); -- not able to report this as it is an assignment statement TODO: fix when support this 

    IF NOT lock_acquired THEN
        RAISE EXCEPTION 'Order % already being processed by another session', orderid;
    END IF;

    UPDATE orders
    SET processed_at = NOW()
    WHERE orders.order_id = orderid;

    RAISE NOTICE 'Order % processed successfully', orderid;

	EXECUTE 'ALTER TABLE ONLY public.example ADD CONSTRAINT example_email_key UNIQUE (email) WITH (fillfactor=70)';

	EXECUTE 'CREATE UNLOGGED TABLE tbl_unlog (id int, val text);';

	EXECUTE 'CREATE INDEX idx_example ON example_table USING gin(name, name1);';

	EXECUTE 'CREATE INDEX idx_example ON schema1.example_table USING gist(name);';

    PERFORM pg_advisory_unlock(orderid);
END;
$$ LANGUAGE plpgsql;`
	stmt3 = `CREATE INDEX abc ON public.example USING btree (new_id) WITH (fillfactor='70');`
	stmt4 = `ALTER TABLE public.example DISABLE RULE example_rule;`
	stmt5 = `ALTER TABLE abc ADD CONSTRAINT cnstr_id UNIQUE (id) DEFERRABLE;`
	stmt6 = `SELECT id, first_name FROM employees WHERE pg_try_advisory_lock(600) IS TRUE AND salary > 700;`
	stmt7 = `SELECT xmin, COUNT(*) FROM employees GROUP BY xmin HAVING COUNT(*) > 1;`
	stmt8 = `SELECT  id, xml_column, xpath('/root/element/@attribute', xml_column) as xpath_resuls FROM xml_documents;`
	stmt9 = `CREATE TABLE order_details (
    detail_id integer NOT NULL,
    quantity integer,
    price_per_unit numeric,
    amount numeric GENERATED ALWAYS AS (((quantity)::numeric * price_per_unit)) STORED
);`
	stmt10 = `CREATE TABLE test_non_pk_multi_column_list (
	id numeric NOT NULL PRIMARY KEY,
	country_code varchar(3),
	record_type varchar(5),
	descriptions varchar(50)
) PARTITION BY LIST (country_code, record_type) ;`

	stmt11 = `CREATE TABLE "Test"(
	id int, 
	room_id int, 
	time_range trange,
	roomid int,
	timerange tsrange, 
	EXCLUDE USING gist (room_id WITH =, time_range WITH &&),
	CONSTRAINT no_time_overlap_constr EXCLUDE USING gist (roomid WITH =, timerange WITH &&)
);`
	stmt12 = `CREATE TABLE test_dt (id int, d daterange);`
	stmt13 = `CREATE INDEX idx_on_daterange on test_dt (d);`
	stmt14 = `CREATE MATERIALIZED VIEW public.sample_data_view AS
 SELECT sample_data.id,
    sample_data.name,
    sample_data.description,
    XMLFOREST(sample_data.name AS name, sample_data.description AS description) AS xml_data,
    pg_try_advisory_lock((sample_data.id)::bigint) AS lock_acquired,
    sample_data.ctid AS row_ctid,
    sample_data.xmin AS xmin_value
   FROM public.sample_data
  WITH NO DATA;`
	stmt15 = `CREATE VIEW public.orders_view AS
 SELECT orders.order_id,
    orders.customer_name,
    orders.product_name,
    orders.quantity,
    orders.price,
    XMLELEMENT(NAME "OrderDetails", XMLELEMENT(NAME "Customer", orders.customer_name), XMLELEMENT(NAME "Product", orders.product_name), XMLELEMENT(NAME "Quantity", orders.quantity), XMLELEMENT(NAME "TotalPrice", (orders.price * (orders.quantity)::numeric))) AS order_xml,
    XMLCONCAT(XMLELEMENT(NAME "Customer", orders.customer_name), XMLELEMENT(NAME "Product", orders.product_name)) AS summary_xml,
    pg_try_advisory_lock((hashtext((orders.customer_name || orders.product_name)))::bigint) AS lock_acquired,
    orders.ctid AS row_ctid,
    orders.xmin AS transaction_id
   FROM public.orders
   WITH LOCAL CHECK OPTION;`
	stmt16 = `CREATE TABLE public.xml_data_example (
    id SERIAL PRIMARY KEY,
    name VARCHAR(255),
	d daterange Unique,
    description XML DEFAULT xmlparse(document '<product><name>Default Product</name><price>100.00</price><category>Electronics</category></product>'),
    created_at TIMESTAMPTZ DEFAULT CURRENT_TIMESTAMP
) PARTITION BY LIST(id, name);`
	stmt17 = `ALTER TABLE invoices
ADD CONSTRAINT valid_invoice_structure
CHECK (xpath_exists('/invoice/customer', data));`
	stmt18 = `CREATE INDEX idx_invoices on invoices (xpath('/invoice/customer/text()', data));`
	stmt19 = `create table test_lo_default (id int, raster lo DEFAULT lo_import('3242'));`
	stmt20 = `CREATE VIEW public.view_explicit_security_invoker
	WITH (security_invoker = true) AS
	SELECT employee_id, first_name
	FROM public.employees;`
<<<<<<< HEAD
	stmt21 = `CREATE COLLATION case_insensitive (provider = icu, locale = 'und-u-ks-level2', deterministic = false);`
	stmt22 = `CREATE COLLATION new_schema.ignore_accents (provider = icu, locale = 'und-u-ks-level1-kc-true', deterministic = false);`
	stmt23 = `CREATE COLLATION upperfirst (provider = icu, locale = 'en-u-kf-upper', deterministic = true);`
	stmt24 = `CREATE COLLATION special (provider = icu, locale = 'en-u-kf-upper-kr-grek-latn');`
=======
	stmt21 = `CREATE TABLE public.products (
    id INTEGER PRIMARY KEY,
    product_name VARCHAR(100),
    serial_number TEXT,
    UNIQUE NULLS NOT DISTINCT (product_name, serial_number)
	);`
	stmt22 = `ALTER TABLE public.products ADD CONSTRAINT unique_product_name UNIQUE NULLS NOT DISTINCT (product_name);`
	stmt23 = `CREATE UNIQUE INDEX unique_email_idx ON users (email) NULLS NOT DISTINCT;`
>>>>>>> b9e614dd
)

func modifiedIssuesforPLPGSQL(issues []QueryIssue, objType string, objName string) []QueryIssue {
	return lo.Map(issues, func(i QueryIssue, _ int) QueryIssue {
		i.ObjectType = objType
		i.ObjectName = objName
		return i
	})
}
func TestAllIssues(t *testing.T) {
	requiredDDLs := []string{stmt12}
	parserIssueDetector := NewParserIssueDetector()
	stmtsWithExpectedIssues := map[string][]QueryIssue{
		stmt1: []QueryIssue{
			NewPercentTypeSyntaxIssue("FUNCTION", "list_high_earners", "public.emp1.salary%TYPE"),
			NewPercentTypeSyntaxIssue("FUNCTION", "list_high_earners", "employees.name%TYPE"),
			NewPercentTypeSyntaxIssue("FUNCTION", "list_high_earners", "employees.salary%TYPE"),
			NewClusterONIssue("TABLE", "employees", "ALTER TABLE employees CLUSTER ON idx;"),
			NewAdvisoryLocksIssue("DML_QUERY", "", "SELECT pg_advisory_unlock(sender_id);"),
			NewAdvisoryLocksIssue("DML_QUERY", "", "SELECT pg_advisory_unlock(receiver_id);"),
			NewXmlFunctionsIssue("DML_QUERY", "", "SELECT id, xpath('/person/name/text()', data) AS name FROM test_xml_type;"),
			NewSystemColumnsIssue("DML_QUERY", "", "SELECT * FROM employees e WHERE e.xmax = (SELECT MAX(xmax) FROM employees WHERE department = e.department);"),
		},
		stmt2: []QueryIssue{
			NewPercentTypeSyntaxIssue("FUNCTION", "process_order", "orders.id%TYPE"),
			NewStorageParameterIssue("TABLE", "public.example", "ALTER TABLE ONLY public.example ADD CONSTRAINT example_email_key UNIQUE (email) WITH (fillfactor=70);"),
			NewMultiColumnGinIndexIssue("INDEX", "idx_example ON example_table", "CREATE INDEX idx_example ON example_table USING gin(name, name1);"),
			NewUnsupportedIndexMethodIssue("INDEX", "idx_example ON schema1.example_table", "CREATE INDEX idx_example ON schema1.example_table USING gist(name);", "gist"),
			NewAdvisoryLocksIssue("DML_QUERY", "", "SELECT pg_advisory_unlock(orderid);"),
		},
		stmt3: []QueryIssue{
			NewStorageParameterIssue("INDEX", "abc ON public.example", stmt3),
		},
		stmt4: []QueryIssue{
			NewAlterTableDisableRuleIssue("TABLE", "public.example", stmt4, "example_rule"),
		},
		stmt5: []QueryIssue{
			NewDeferrableConstraintIssue("TABLE", "abc", stmt5, "cnstr_id"),
		},
		stmt6: []QueryIssue{
			NewAdvisoryLocksIssue("DML_QUERY", "", stmt6),
		},
		stmt7: []QueryIssue{
			NewSystemColumnsIssue("DML_QUERY", "", stmt7),
		},
		stmt8: []QueryIssue{
			NewXmlFunctionsIssue("DML_QUERY", "", stmt8),
		},
		stmt9: []QueryIssue{
			NewGeneratedColumnsIssue("TABLE", "order_details", stmt9, []string{"amount"}),
		},
		stmt10: []QueryIssue{
			NewMultiColumnListPartition("TABLE", "test_non_pk_multi_column_list", stmt10),
			NewInsufficientColumnInPKForPartition("TABLE", "test_non_pk_multi_column_list", stmt10, []string{"country_code", "record_type"}),
		},
		stmt11: []QueryIssue{
			NewExclusionConstraintIssue("TABLE", "Test", stmt11, "Test_room_id_time_range_excl"),
			NewExclusionConstraintIssue("TABLE", "Test", stmt11, "no_time_overlap_constr"),
		},
		stmt13: []QueryIssue{
			NewIndexOnComplexDatatypesIssue("INDEX", "idx_on_daterange ON test_dt", stmt13, "daterange"),
		},
	}

	//Should modify it in similar way we do it actual code as the particular DDL issue in plpgsql can have different Details map on the basis of objectType
	stmtsWithExpectedIssues[stmt1] = modifiedIssuesforPLPGSQL(stmtsWithExpectedIssues[stmt1], "FUNCTION", "list_high_earners")

	stmtsWithExpectedIssues[stmt2] = modifiedIssuesforPLPGSQL(stmtsWithExpectedIssues[stmt2], "FUNCTION", "process_order")

	for _, stmt := range requiredDDLs {
		err := parserIssueDetector.ParseRequiredDDLs(stmt)
		assert.NoError(t, err, "Error parsing required ddl: %s", stmt)
	}
	for stmt, expectedIssues := range stmtsWithExpectedIssues {
		issues, err := parserIssueDetector.GetAllIssues(stmt, ybversion.LatestStable)
		assert.NoError(t, err, "Error detecting issues for statement: %s", stmt)

		assert.Equal(t, len(expectedIssues), len(issues), "Mismatch in issue count for statement: %s", stmt)
		for _, expectedIssue := range expectedIssues {
			found := slices.ContainsFunc(issues, func(queryIssue QueryIssue) bool {
				return cmp.Equal(expectedIssue, queryIssue)
			})
			assert.True(t, found, "Expected issue not found: %v in statement: %s", expectedIssue, stmt)
		}
	}

}

func TestDDLIssues(t *testing.T) {
	requiredDDLs := []string{stmt16}
	parserIssueDetector := NewParserIssueDetector()
	stmtsWithExpectedIssues := map[string][]QueryIssue{
		stmt14: []QueryIssue{
			NewAdvisoryLocksIssue("MVIEW", "public.sample_data_view", stmt14),
			NewSystemColumnsIssue("MVIEW", "public.sample_data_view", stmt14),
			NewXmlFunctionsIssue("MVIEW", "public.sample_data_view", stmt14),
		},
		stmt15: []QueryIssue{
			NewAdvisoryLocksIssue("VIEW", "public.orders_view", stmt15),
			NewSystemColumnsIssue("VIEW", "public.orders_view", stmt15),
			NewXmlFunctionsIssue("VIEW", "public.orders_view", stmt15),
			//TODO: Add CHECK OPTION issue when we move it from regex to parser logic
		},
		stmt16: []QueryIssue{
			NewXmlFunctionsIssue("TABLE", "public.xml_data_example", stmt16),
			NewPrimaryOrUniqueConsOnUnsupportedIndexTypesIssue("TABLE", "public.xml_data_example", stmt16, "daterange", "xml_data_example_d_key"),
			NewMultiColumnListPartition("TABLE", "public.xml_data_example", stmt16),
			NewInsufficientColumnInPKForPartition("TABLE", "public.xml_data_example", stmt16, []string{"name"}),
			NewXMLDatatypeIssue("TABLE", "public.xml_data_example", stmt16, "description"),
		},
		stmt17: []QueryIssue{
			NewXmlFunctionsIssue("TABLE", "invoices", stmt17),
		},
		stmt18: []QueryIssue{
			NewXmlFunctionsIssue("INDEX", "idx_invoices ON invoices", stmt18),
		},
		stmt19: []QueryIssue{
			NewLODatatypeIssue("TABLE", "test_lo_default", stmt19, "raster"),
			NewLOFuntionsIssue("TABLE", "test_lo_default", stmt19, []string{"lo_import"}),
		},
		stmt20: []QueryIssue{
			NewSecurityInvokerViewIssue("VIEW", "public.view_explicit_security_invoker", stmt20),
		},
		stmt21: []QueryIssue{
<<<<<<< HEAD
			NewDeterministicOptionCollationIssue("COLLATION", "case_insensitive", stmt21),
		},
		stmt22: []QueryIssue{
			NewDeterministicOptionCollationIssue("COLLATION", "new_schema.ignore_accents", stmt22),
		},
		stmt23: []QueryIssue{
			NewDeterministicOptionCollationIssue("COLLATION", "upperfirst", stmt23),
		},
		stmt24: []QueryIssue{},
=======
			NewUniqueNullsNotDistinctIssue("TABLE", "public.products", stmt21),
		},
		stmt22: []QueryIssue{
			NewUniqueNullsNotDistinctIssue("TABLE", "public.products", stmt22),
		},
		stmt23: []QueryIssue{
			NewUniqueNullsNotDistinctIssue("INDEX", "unique_email_idx ON users", stmt23),
		},
>>>>>>> b9e614dd
	}
	for _, stmt := range requiredDDLs {
		err := parserIssueDetector.ParseRequiredDDLs(stmt)
		assert.NoError(t, err, "Error parsing required ddl: %s", stmt)
	}
	for stmt, expectedIssues := range stmtsWithExpectedIssues {
		issues, err := parserIssueDetector.GetDDLIssues(stmt, ybversion.LatestStable)
		assert.NoError(t, err, "Error detecting issues for statement: %s", stmt)

		assert.Equal(t, len(expectedIssues), len(issues), "Mismatch in issue count for statement: %s", stmt)
		for _, expectedIssue := range expectedIssues {
			found := slices.ContainsFunc(issues, func(queryIssue QueryIssue) bool {
				return cmp.Equal(expectedIssue, queryIssue)
			})
			assert.True(t, found, "Expected issue not found: %v in statement: %s. \nFound: %v", expectedIssue, stmt, issues)
		}
	}
}

func TestUnloggedTableIssueReportedInOlderVersion(t *testing.T) {
	stmt := "CREATE UNLOGGED TABLE tbl_unlog (id int, val text);"
	parserIssueDetector := NewParserIssueDetector()

	// Not reported by default
	issues, err := parserIssueDetector.GetDDLIssues(stmt, ybversion.LatestStable)
	testutils.FatalIfError(t, err)
	assert.Equal(t, 0, len(issues))

	// older version should report the issue
	issues, err = parserIssueDetector.GetDDLIssues(stmt, ybversion.V2024_1_0_0)
	testutils.FatalIfError(t, err)
	assert.Equal(t, 1, len(issues))
	assert.True(t, cmp.Equal(issues[0], NewUnloggedTableIssue("TABLE", "tbl_unlog", stmt)))
}

func TestLargeObjectIssues(t *testing.T) {
	sqls := []string{
		`CREATE OR REPLACE FUNCTION manage_large_object(loid OID) RETURNS VOID AS $$
BEGIN
    IF loid IS NOT NULL THEN
        -- Unlink the large object to free up storage
        PERFORM lo_unlink(loid);
    END IF;
END;
$$ LANGUAGE plpgsql;`,
		`CREATE OR REPLACE FUNCTION import_file_to_table(file_path TEXT, doc_title TEXT)
RETURNS VOID AS $$
DECLARE
    loid OID;
BEGIN
    -- Import the file and get the large object OID
    loid := lo_import(file_path); -- NOT DETECTED 

    -- Insert the file metadata and OID into the table
    INSERT INTO documents (title, content_oid) VALUES (doc_title, lo_import(file_path));

    RAISE NOTICE 'File imported with OID % and linked to title %', loid, doc_title;
END;
$$ LANGUAGE plpgsql;
`,
		`CREATE OR REPLACE FUNCTION export_large_object(doc_title TEXT, file_path TEXT)
RETURNS VOID AS $$
DECLARE
    loid OID;
BEGIN
    -- Retrieve the OID of the large object associated with the given title
    SELECT content_oid INTO loid FROM documents WHERE title = doc_title;

    -- Check if the large object exists
    IF loid IS NULL THEN
        RAISE EXCEPTION 'No large object found for title %', doc_title;
    END IF;

    -- Export the large object to the specified file
    PERFORM lo_export(loid, file_path);

    RAISE NOTICE 'Large object with OID % exported to %', loid, file_path;
END;
$$ LANGUAGE plpgsql;
`,
		`CREATE OR REPLACE PROCEDURE read_large_object(doc_title TEXT)
AS $$
DECLARE
    loid OID;
    fd INTEGER;
    buffer BYTEA;
    content TEXT;
BEGIN
    -- Retrieve the OID of the large object associated with the given title
    SELECT content_oid INTO loid FROM documents WHERE title = doc_title;

    -- Check if the large object exists
    IF loid IS NULL THEN
        RAISE EXCEPTION 'No large object found for title %', doc_title;
    END IF;

    -- Open the large object for reading
    fd := lo_open(loid, 262144); -- 262144 = INV_READ

    -- Read data from the large object
    buffer := lo_get(fd);
    content := convert_from(buffer, 'UTF8');

    -- Close the large object
    PERFORM lo_close(fd);

END;
$$ LANGUAGE plpgsql;
`,
		`CREATE OR REPLACE FUNCTION write_to_large_object(doc_title TEXT, new_data TEXT)
RETURNS VOID AS $$
DECLARE
    loid OID;
    fd INTEGER;
BEGIN
    -- Create the table if it doesn't already exist
    EXECUTE 'CREATE TABLE IF NOT EXISTS test_large_objects(id INT, raster lo DEFAULT lo_import(3242));';

    -- Retrieve the OID of the large object associated with the given title
    SELECT content_oid INTO loid FROM documents WHERE title = doc_title;

    -- Check if the large object exists
    IF loid IS NULL THEN
        RAISE EXCEPTION 'No large object found for title %', doc_title;
    END IF;

    -- Open the large object for writing
    fd := lo_open(loid, 524288); -- 524288 = INV_WRITE

    -- Write new data to the large object
    PERFORM lo_put(fd, convert_to(new_data, 'UTF8'));

    -- Close the large object
    PERFORM lo_close(fd);

    RAISE NOTICE 'Data written to large object with OID %', loid;
END;
$$ LANGUAGE plpgsql;
`,
		`CREATE TRIGGER t_raster BEFORE UPDATE OR DELETE ON image
    FOR EACH ROW EXECUTE FUNCTION lo_manage(raster);`,
	}

	expectedSQLsWithIssues := map[string][]QueryIssue{
		sqls[0]: []QueryIssue{
			NewLOFuntionsIssue("DML_QUERY", "", "SELECT lo_unlink(loid);", []string{"lo_unlink"}),
		},
		sqls[1]: []QueryIssue{
			NewLOFuntionsIssue("DML_QUERY", "", "INSERT INTO documents (title, content_oid) VALUES (doc_title, lo_import(file_path));", []string{"lo_import"}),
		},
		sqls[2]: []QueryIssue{
			NewLOFuntionsIssue("DML_QUERY", "", "SELECT lo_export(loid, file_path);", []string{"lo_export"}),
		},
		sqls[3]: []QueryIssue{
			NewLOFuntionsIssue("DML_QUERY", "", "SELECT lo_close(fd);", []string{"lo_close"}),
		},
		sqls[4]: []QueryIssue{
			NewLOFuntionsIssue("DML_QUERY", "", "SELECT lo_put(fd, convert_to(new_data, 'UTF8'));", []string{"lo_put"}),
			NewLOFuntionsIssue("DML_QUERY", "", "SELECT lo_close(fd);", []string{"lo_close"}),
			NewLODatatypeIssue("TABLE", "test_large_objects", "CREATE TABLE IF NOT EXISTS test_large_objects(id INT, raster lo DEFAULT lo_import(3242));", "raster"),
			NewLOFuntionsIssue("TABLE", "test_large_objects", "CREATE TABLE IF NOT EXISTS test_large_objects(id INT, raster lo DEFAULT lo_import(3242));", []string{"lo_import"}),
		},
		sqls[5]: []QueryIssue{
			NewLOFuntionsIssue("TRIGGER", "t_raster ON image", sqls[5], []string{"lo_manage"}),
		},
	}
	expectedSQLsWithIssues[sqls[0]] = modifiedIssuesforPLPGSQL(expectedSQLsWithIssues[sqls[0]], "FUNCTION", "manage_large_object")
	expectedSQLsWithIssues[sqls[1]] = modifiedIssuesforPLPGSQL(expectedSQLsWithIssues[sqls[1]], "FUNCTION", "import_file_to_table")
	expectedSQLsWithIssues[sqls[2]] = modifiedIssuesforPLPGSQL(expectedSQLsWithIssues[sqls[2]], "FUNCTION", "export_large_object")
	expectedSQLsWithIssues[sqls[3]] = modifiedIssuesforPLPGSQL(expectedSQLsWithIssues[sqls[3]], "PROCEDURE", "read_large_object")
	expectedSQLsWithIssues[sqls[4]] = modifiedIssuesforPLPGSQL(expectedSQLsWithIssues[sqls[4]], "FUNCTION", "write_to_large_object")

	parserIssueDetector := NewParserIssueDetector()

	for stmt, expectedIssues := range expectedSQLsWithIssues {
		issues, err := parserIssueDetector.GetAllIssues(stmt, ybversion.LatestStable)
		fmt.Printf("%v", issues)

		assert.NoError(t, err, "Error detecting issues for statement: %s", stmt)
		assert.Equal(t, len(expectedIssues), len(issues), "Mismatch in issue count for statement: %s", stmt)
		for _, expectedIssue := range expectedIssues {
			found := slices.ContainsFunc(issues, func(queryIssue QueryIssue) bool {
				return cmp.Equal(expectedIssue, queryIssue)
			})
			assert.True(t, found, "Expected issue not found: %v in statement: %s", expectedIssue, stmt)
		}
	}
}

// currently, both FuncCallDetector and XmlExprDetector can detect XMLFunctionsIssue
// statement below has both XML functions and XML expressions.
// but we want to only return one XMLFunctionsIssue from parserIssueDetector.getDMLIssues
// and there is some workaround in place to avoid returning multiple issues in .genericIssues method
func TestSingleXMLIssueIsDetected(t *testing.T) {
	stmt := `
	SELECT e.id, x.employee_xml
		FROM employees e
		JOIN (
			SELECT xmlelement(name "employee", xmlattributes(e.id AS "id"), e.name) AS employee_xml
			FROM employees e
		) x ON x.employee_xml IS NOT NULL
		WHERE xmlexists('//employee[name="John Doe"]' PASSING BY REF x.employee_xml);`

	parserIssueDetector := NewParserIssueDetector()
	issues, err := parserIssueDetector.getDMLIssues(stmt)
	testutils.FatalIfError(t, err)
	assert.Equal(t, 1, len(issues))
}

func TestJsonUnsupportedFeatures(t *testing.T) {
	sqls := []string{
		`SELECT department, JSON_ARRAYAGG(name) AS employees_json
	FROM employees
	GROUP BY department;`,
		`INSERT INTO movies (details)
VALUES (
    JSON_OBJECT('title' VALUE 'Dune', 'director' VALUE 'Denis Villeneuve', 'year' VALUE 2021)
);`,
		`SELECT json_objectagg(k VALUE v) AS json_result
	FROM (VALUES ('a', 1), ('b', 2), ('c', 3)) AS t(k, v);`,
		`SELECT JSON_OBJECT(
  'movie' VALUE JSON_OBJECT('code' VALUE 'P123', 'title' VALUE 'Jaws'),
  'director' VALUE 'Steven Spielberg'
) AS nested_json_object;`,
		`select JSON_ARRAYAGG('[1, "2", null]');`,
		`SELECT JSON_OBJECT(
    'code' VALUE 'P123',
    'title' VALUE 'Jaws',
    'price' VALUE 19.99,
    'available' VALUE TRUE
) AS json_obj;`,
		`SELECT id, JSON_QUERY(details, '$.author') AS author
FROM books;`,
		`SELECT jt.* FROM
 my_films,
 JSON_TABLE (js, '$.favorites[*]' COLUMNS (
   id FOR ORDINALITY,
   kind text PATH '$.kind',
   title text PATH '$.films[*].title' WITH WRAPPER,
   director text PATH '$.films[*].director' WITH WRAPPER)) AS jt;`,
		`SELECT jt.* FROM
 my_films,
 JSON_TABLE (js, $1 COLUMNS (
   id FOR ORDINALITY,
   kind text PATH '$.kind',
   title text PATH '$.films[*].title' WITH WRAPPER,
   director text PATH '$.films[*].director' WITH WRAPPER)) AS jt;`,
		`SELECT id, details
FROM books
WHERE JSON_EXISTS(details, '$.author');`,
		`SELECT id, JSON_QUERY(details, '$.author') AS author
FROM books;`,
		`SELECT 
    id, 
    JSON_VALUE(details, '$.title') AS title,
    JSON_VALUE(details, '$.price')::NUMERIC AS price
FROM books;`,
		`SELECT id, JSON_VALUE(details, '$.title') AS title
FROM books
WHERE JSON_EXISTS(details, '$.price ? (@ > $price)' PASSING 30 AS price);`,
		`SELECT js, js IS JSON "json?", js IS JSON SCALAR "scalar?", js IS JSON OBJECT "object?", js IS JSON ARRAY "array?" 
FROM (VALUES ('123'), ('"abc"'), ('{"a": "b"}'), ('[1,2]'),('abc')) foo(js);`,
		`SELECT js,
  js IS JSON OBJECT "object?",
  js IS JSON ARRAY "array?",
  js IS JSON ARRAY WITH UNIQUE KEYS "array w. UK?",
  js IS JSON ARRAY WITHOUT UNIQUE KEYS "array w/o UK?"
FROM (VALUES ('[{"a":"1"},
 {"b":"2","b":"3"}]')) foo(js);`,
		`SELECT js,
  js IS JSON OBJECT "object?"
  FROM (VALUES ('[{"a":"1"},
 {"b":"2","b":"3"}]')) foo(js); `,
		`CREATE MATERIALIZED VIEW public.test_jsonb_view AS
SELECT 
    id,
    data->>'name' AS name,
    JSON_VALUE(data, '$.age' RETURNING INTEGER) AS age,
    JSON_EXISTS(data, '$.skills[*] ? (@ == "JSON")') AS knows_json,
    jt.skill
FROM public.test_jsonb,
JSON_TABLE(data, '$.skills[*]' 
    COLUMNS (
        skill TEXT PATH '$'
    )
) AS jt;`,
		`SELECT JSON_ARRAY($1, 12, TRUE, $2) AS json_array;`,
		`CREATE TABLE sales.json_data (
    id int PRIMARY KEY,
    array_column TEXT CHECK (array_column IS JSON ARRAY),
    unique_keys_column TEXT CHECK (unique_keys_column IS JSON WITH UNIQUE KEYS)
);`,
	}
	sqlsWithExpectedIssues := map[string][]QueryIssue{
		sqls[0]: []QueryIssue{
			NewJsonConstructorFunctionIssue(DML_QUERY_OBJECT_TYPE, "", sqls[0], []string{JSON_ARRAYAGG}),
		},
		sqls[1]: []QueryIssue{
			NewJsonConstructorFunctionIssue(DML_QUERY_OBJECT_TYPE, "", sqls[1], []string{JSON_OBJECT}),
		},
		sqls[2]: []QueryIssue{
			NewJsonConstructorFunctionIssue(DML_QUERY_OBJECT_TYPE, "", sqls[2], []string{JSON_OBJECTAGG}),
		},
		sqls[3]: []QueryIssue{
			NewJsonConstructorFunctionIssue(DML_QUERY_OBJECT_TYPE, "", sqls[3], []string{JSON_OBJECT}),
		},
		sqls[4]: []QueryIssue{
			NewJsonConstructorFunctionIssue(DML_QUERY_OBJECT_TYPE, "", sqls[4], []string{JSON_ARRAYAGG}),
		},
		sqls[5]: []QueryIssue{
			NewJsonConstructorFunctionIssue(DML_QUERY_OBJECT_TYPE, "", sqls[5], []string{JSON_OBJECT}),
		},
		sqls[6]: []QueryIssue{
			NewJsonQueryFunctionIssue(DML_QUERY_OBJECT_TYPE, "", sqls[6], []string{JSON_QUERY}),
		},
		sqls[7]: []QueryIssue{
			NewJsonQueryFunctionIssue(DML_QUERY_OBJECT_TYPE, "", sqls[7], []string{JSON_TABLE}),
		},
		// sqls[8]: []QueryIssue{
		// 	NewJsonQueryFunctionIssue(DML_QUERY_OBJECT_TYPE, "", sqls[8]),
		//NOT REPORTED YET because of PARSER failing if JSON_TABLE has a parameterized values $1, $2 ...
		//https://github.com/pganalyze/pg_query_go/issues/127
		// },
		sqls[9]: []QueryIssue{
			NewJsonQueryFunctionIssue(DML_QUERY_OBJECT_TYPE, "", sqls[9], []string{JSON_EXISTS}),
		},
		sqls[10]: []QueryIssue{
			NewJsonQueryFunctionIssue(DML_QUERY_OBJECT_TYPE, "", sqls[10], []string{JSON_QUERY}),
		},
		sqls[11]: []QueryIssue{
			NewJsonQueryFunctionIssue(DML_QUERY_OBJECT_TYPE, "", sqls[11], []string{JSON_VALUE}),
		},
		sqls[12]: []QueryIssue{
			NewJsonQueryFunctionIssue(DML_QUERY_OBJECT_TYPE, "", sqls[12], []string{JSON_VALUE, JSON_EXISTS}),
		},
		sqls[13]: []QueryIssue{
			NewJsonPredicateIssue(DML_QUERY_OBJECT_TYPE, "", sqls[13]),
		},
		sqls[14]: []QueryIssue{
			NewJsonPredicateIssue(DML_QUERY_OBJECT_TYPE, "", sqls[14]),
		},
		sqls[15]: []QueryIssue{
			NewJsonPredicateIssue(DML_QUERY_OBJECT_TYPE, "", sqls[15]),
		},
		sqls[16]: []QueryIssue{
			NewJsonQueryFunctionIssue("MVIEW", "public.test_jsonb_view", sqls[16], []string{JSON_VALUE, JSON_EXISTS, JSON_TABLE}),
		},
		sqls[17]: []QueryIssue{
			NewJsonConstructorFunctionIssue(DML_QUERY_OBJECT_TYPE, "", sqls[17], []string{JSON_ARRAY}),
		},
		sqls[18]: []QueryIssue{
			NewJsonPredicateIssue("TABLE", "sales.json_data", sqls[18]),
		},
	}
	parserIssueDetector := NewParserIssueDetector()
	for stmt, expectedIssues := range sqlsWithExpectedIssues {
		issues, err := parserIssueDetector.GetAllIssues(stmt, ybversion.LatestStable)
		assert.NoError(t, err, "Error detecting issues for statement: %s", stmt)
		assert.Equal(t, len(expectedIssues), len(issues), "Mismatch in issue count for statement: %s", stmt)
		for _, expectedIssue := range expectedIssues {
			found := slices.ContainsFunc(issues, func(queryIssue QueryIssue) bool {
				return cmp.Equal(expectedIssue, queryIssue)
			})
			assert.True(t, found, "Expected issue not found: %v in statement: %s", expectedIssue, stmt)
		}
	}
}

func TestJsonbSubscriptingIssue(t *testing.T) {
	ddlSqls := []string{
		`CREATE TABLE test_jsonb1 (                                                                                                                                                                         
    id SERIAL PRIMARY KEY,
    data JSONB
);`,
		`CREATE TABLE users (
    id SERIAL PRIMARY KEY,
    name TEXT,
    email TEXT,
    active BOOLEAN
);`,
		`CREATE TABLE test_json_chk (
    id int,
    data1 jsonb,
    CHECK (data1['key']<>'')
);`,
		`CREATE OR REPLACE FUNCTION get_user_info(user_id INT)
RETURNS JSONB AS $$
BEGIN
    RETURN (
        SELECT jsonb_build_object(
            'id', id,
            'name', name,
            'email', email,
            'active', active
        )
        FROM users
        WHERE id = user_id
    );
END;
$$ LANGUAGE plpgsql;`,
	}
	sqls := []string{

		`CREATE TABLE test_json_chk (
    id int,
    data1 jsonb,
    CHECK (data1['key']<>'')
);`,
		`SELECT 
    data->>'name' AS name, 
    data['scores'][1] AS second_score
FROM test_jsonb1;`,
		`SELECT ('[{"key": "value1"}, {"key": "value2"}]'::jsonb)[1]['key'] AS object_in_array; `,
		`SELECT (JSON_OBJECT(
  'movie' VALUE JSON_OBJECT('code' VALUE 'P123', 'title' VALUE 'Jaws'),
  'director' VALUE 'Steven Spielberg'
)::JSONB)['movie'] AS nested_json_object;`,
		`SELECT (jsonb_build_object('name', 'PostgreSQL', 'version', 14, 'open_source', TRUE))['name'] AS json_obj;`,
		`SELECT ('{"key": "value1"}'::jsonb || '{"key": "value2"}'::jsonb)['key'] AS object_in_array;`,
		`SELECT ('{"key": "value1"}'::jsonb || '{"key": "value2"}')['key'] AS object_in_array;`,
		`SELECT (data || '{"new_key": "new_value"}' )['name'] FROM test_jsonb;`,
		`SELECT (jsonb_build_object('name', 'PostgreSQL', 'version', 14, 'open_source', TRUE))['name'] AS json_obj;`,
		`SELECT (jsonb_build_object('name', 'PostgreSQL', 'version', 14, 'open_source', TRUE) || '{"key": "value2"}')['name'] AS json_obj;`,
		`SELECT (ROW('Alice', 'Smith', 25))['0'] ;`,
		`SELECT (get_user_info(2))['name'] AS user_info;`,
	}

	stmtsWithExpectedIssues := map[string][]QueryIssue{
		sqls[0]: []QueryIssue{
			NewJsonbSubscriptingIssue(TABLE_OBJECT_TYPE, "test_json_chk", sqls[0]),
		},
		sqls[1]: []QueryIssue{
			NewJsonbSubscriptingIssue(DML_QUERY_OBJECT_TYPE, "", sqls[1]),
		},
		sqls[2]: []QueryIssue{
			NewJsonbSubscriptingIssue(DML_QUERY_OBJECT_TYPE, "", sqls[2]),
		},
		sqls[3]: []QueryIssue{
			NewJsonbSubscriptingIssue(DML_QUERY_OBJECT_TYPE, "", sqls[3]),
			NewJsonConstructorFunctionIssue(DML_QUERY_OBJECT_TYPE, "", sqls[3], []string{JSON_OBJECT}),
		},
		sqls[4]: []QueryIssue{
			NewJsonbSubscriptingIssue(DML_QUERY_OBJECT_TYPE, "", sqls[4]),
		},
		sqls[5]: []QueryIssue{
			NewJsonbSubscriptingIssue(DML_QUERY_OBJECT_TYPE, "", sqls[5]),
		},
		sqls[6]: []QueryIssue{
			NewJsonbSubscriptingIssue(DML_QUERY_OBJECT_TYPE, "", sqls[6]),
		},
		sqls[7]: []QueryIssue{
			NewJsonbSubscriptingIssue(DML_QUERY_OBJECT_TYPE, "", sqls[7]),
		},
		sqls[8]: []QueryIssue{
			NewJsonbSubscriptingIssue(DML_QUERY_OBJECT_TYPE, "", sqls[8]),
		},
		sqls[9]: []QueryIssue{
			NewJsonbSubscriptingIssue(DML_QUERY_OBJECT_TYPE, "", sqls[9]),
		},
		sqls[10]: []QueryIssue{},
		sqls[11]: []QueryIssue{
			NewJsonbSubscriptingIssue(DML_QUERY_OBJECT_TYPE, "", sqls[11]),
		},
	}

	parserIssueDetector := NewParserIssueDetector()
	for _, stmt := range ddlSqls {
		err := parserIssueDetector.ParseRequiredDDLs(stmt)
		assert.NoError(t, err, "Error parsing required ddl: %s", stmt)
	}
	for stmt, expectedIssues := range stmtsWithExpectedIssues {
		issues, err := parserIssueDetector.GetAllIssues(stmt, ybversion.LatestStable)
		assert.NoError(t, err, "Error detecting issues for statement: %s", stmt)
		assert.Equal(t, len(expectedIssues), len(issues), "Mismatch in issue count for statement: %s", stmt)
		for _, expectedIssue := range expectedIssues {
			found := slices.ContainsFunc(issues, func(queryIssue QueryIssue) bool {
				return cmp.Equal(expectedIssue, queryIssue)
			})
			assert.True(t, found, "Expected issue not found: %v in statement: %s", expectedIssue, stmt)
		}
	}
}
func TestAggregateFunctions(t *testing.T) {
	sqls := []string{
		`SELECT
		department,
		any_value(employee_name) AS any_employee
	FROM employees
	GROUP BY department;`,
		`SELECT range_intersect_agg(multi_event_range) AS intersection_of_multiranges
FROM multiranges;`,
		`SELECT range_agg(multi_event_range) AS union_of_multiranges
FROM multiranges;`,
		`CREATE OR REPLACE FUNCTION aggregate_ranges()
RETURNS INT4MULTIRANGE AS $$
DECLARE
    aggregated_range INT4MULTIRANGE;
BEGIN
    SELECT range_agg(range_value) INTO aggregated_range FROM ranges;
	SELECT
		department,
		any_value(employee_name) AS any_employee
	FROM employees
	GROUP BY department;
    RETURN aggregated_range;
END;
$$ LANGUAGE plpgsql;`,
	}
	aggregateSqls := map[string][]QueryIssue{
		sqls[0]: []QueryIssue{
			NewAggregationFunctionIssue(DML_QUERY_OBJECT_TYPE, "", sqls[0], []string{"any_value"}),
		},
		sqls[1]: []QueryIssue{
			NewAggregationFunctionIssue(DML_QUERY_OBJECT_TYPE, "", sqls[1], []string{"range_intersect_agg"}),
		},
		sqls[2]: []QueryIssue{
			NewAggregationFunctionIssue(DML_QUERY_OBJECT_TYPE, "", sqls[2], []string{"range_agg"}),
		},
		sqls[3]: []QueryIssue{
			NewAggregationFunctionIssue(DML_QUERY_OBJECT_TYPE, "", "SELECT range_agg(range_value)                       FROM ranges;", []string{"range_agg"}),
			NewAggregationFunctionIssue(DML_QUERY_OBJECT_TYPE, "", sqls[0], []string{"any_value"}),
		},
	}
	aggregateSqls[sqls[3]] = modifiedIssuesforPLPGSQL(aggregateSqls[sqls[3]], "FUNCTION", "aggregate_ranges")

	parserIssueDetector := NewParserIssueDetector()
	for stmt, expectedIssues := range aggregateSqls {
		issues, err := parserIssueDetector.GetAllIssues(stmt, ybversion.LatestStable)
		assert.NoError(t, err, "Error detecting issues for statement: %s", stmt)
		assert.Equal(t, len(expectedIssues), len(issues), "Mismatch in issue count for statement: %s", stmt)
		for _, expectedIssue := range expectedIssues {
			found := slices.ContainsFunc(issues, func(queryIssue QueryIssue) bool {
				return cmp.Equal(expectedIssue, queryIssue)
			})
			assert.True(t, found, "Expected issue not found: %v in statement: %s", expectedIssue, stmt)
		}
	}
}

func TestRegexFunctionsIssue(t *testing.T) {
	dmlStmts := []string{
		`SELECT regexp_count('This is an example. Another example. Example is a common word.', 'example')`,
		`SELECT regexp_instr('This is an example. Another example. Example is a common word.', 'example')`,
		`SELECT regexp_like('This is an example. Another example. Example is a common word.', 'example')`,
		`SELECT regexp_count('abc','abc'), regexp_instr('abc','abc'), regexp_like('abc','abc')`,
	}

	ddlStmts := []string{
		`CREATE TABLE x (id INT PRIMARY KEY, id2 INT DEFAULT regexp_count('This is an example. Another example. Example is a common word.', 'example'))`,
	}

	parserIssueDetector := NewParserIssueDetector()

	for _, stmt := range dmlStmts {
		issues, err := parserIssueDetector.getDMLIssues(stmt)
		testutils.FatalIfError(t, err)
		assert.Equal(t, 1, len(issues))
		assert.Equal(t, NewRegexFunctionsIssue(DML_QUERY_OBJECT_TYPE, "", stmt), issues[0])
	}

	for _, stmt := range ddlStmts {
		issues, err := parserIssueDetector.getDDLIssues(stmt)
		testutils.FatalIfError(t, err)
		assert.Equal(t, 1, len(issues))
		assert.Equal(t, NewRegexFunctionsIssue(TABLE_OBJECT_TYPE, "x", stmt), issues[0])
	}

}

func TestFetchWithTiesInSelect(t *testing.T) {

	stmt1 := `
	SELECT * FROM employees
		ORDER BY salary DESC
		FETCH FIRST 2 ROWS WITH TIES;`

	// subquery
	stmt2 := `SELECT *
	FROM (
		SELECT * FROM employees
		ORDER BY salary DESC
		FETCH FIRST 2 ROWS WITH TIES
	) AS top_employees;`

	stmt3 := `CREATE VIEW top_employees_view AS
		SELECT *
		FROM (
			SELECT * FROM employees
			ORDER BY salary DESC
			FETCH FIRST 2 ROWS WITH TIES
		) AS top_employees;`

	expectedIssues := map[string][]QueryIssue{
		stmt1: []QueryIssue{NewFetchWithTiesIssue("DML_QUERY", "", stmt1)},
		stmt2: []QueryIssue{NewFetchWithTiesIssue("DML_QUERY", "", stmt2)},
	}
	expectedDDLIssues := map[string][]QueryIssue{
		stmt3: []QueryIssue{NewFetchWithTiesIssue("VIEW", "top_employees_view", stmt3)},
	}

	parserIssueDetector := NewParserIssueDetector()

	for stmt, expectedIssues := range expectedIssues {
		issues, err := parserIssueDetector.GetDMLIssues(stmt, ybversion.LatestStable)

		assert.NoError(t, err, "Error detecting issues for statement: %s", stmt)

		assert.Equal(t, len(expectedIssues), len(issues), "Mismatch in issue count for statement: %s", stmt)
		for _, expectedIssue := range expectedIssues {
			found := slices.ContainsFunc(issues, func(queryIssue QueryIssue) bool {
				return cmp.Equal(expectedIssue, queryIssue)
			})
			assert.True(t, found, "Expected issue not found: %v in statement: %s", expectedIssue, stmt)
		}
	}

	for stmt, expectedIssues := range expectedDDLIssues {
		issues, err := parserIssueDetector.GetDDLIssues(stmt, ybversion.LatestStable)

		assert.NoError(t, err, "Error detecting issues for statement: %s", stmt)

		assert.Equal(t, len(expectedIssues), len(issues), "Mismatch in issue count for statement: %s", stmt)
		for _, expectedIssue := range expectedIssues {
			found := slices.ContainsFunc(issues, func(queryIssue QueryIssue) bool {
				return cmp.Equal(expectedIssue, queryIssue)
			})
			assert.True(t, found, "Expected issue not found: %v in statement: %s", expectedIssue, stmt)
		}
	}
}

func TestCopyUnsupportedConstructIssuesDetected(t *testing.T) {
	expectedIssues := map[string][]QueryIssue{
		`COPY my_table FROM '/path/to/data.csv' WHERE col1 > 100;`:                {NewCopyFromWhereIssue("DML_QUERY", "", `COPY my_table FROM '/path/to/data.csv' WHERE col1 > 100;`)},
		`COPY my_table(col1, col2) FROM '/path/to/data.csv' WHERE col2 = 'test';`: {NewCopyFromWhereIssue("DML_QUERY", "", `COPY my_table(col1, col2) FROM '/path/to/data.csv' WHERE col2 = 'test';`)},
		`COPY my_table FROM '/path/to/data.csv' WHERE TRUE;`:                      {NewCopyFromWhereIssue("DML_QUERY", "", `COPY my_table FROM '/path/to/data.csv' WHERE TRUE;`)},
		`COPY employees (id, name, age)
		FROM STDIN WITH (FORMAT csv)
		WHERE age > 30;`: {NewCopyFromWhereIssue("DML_QUERY", "", `COPY employees (id, name, age)
		FROM STDIN WITH (FORMAT csv)
		WHERE age > 30;`)},

		`COPY table_name (name, age) FROM '/path/to/data.csv' WITH (FORMAT csv, HEADER true, ON_ERROR IGNORE);`: {NewCopyOnErrorIssue("DML_QUERY", "", `COPY table_name (name, age) FROM '/path/to/data.csv' WITH (FORMAT csv, HEADER true, ON_ERROR IGNORE);`)},
		`COPY table_name (name, age) FROM '/path/to/data.csv' WITH (FORMAT csv, HEADER true, ON_ERROR STOP);`:   {NewCopyOnErrorIssue("DML_QUERY", "", `COPY table_name (name, age) FROM '/path/to/data.csv' WITH (FORMAT csv, HEADER true, ON_ERROR STOP);`)},

		`COPY table_name (name, age) FROM '/path/to/data.csv' WITH (FORMAT csv, HEADER true, ON_ERROR IGNORE) WHERE age > 18;`:     {NewCopyFromWhereIssue("DML_QUERY", "", `COPY table_name (name, age) FROM '/path/to/data.csv' WITH (FORMAT csv, HEADER true, ON_ERROR IGNORE) WHERE age > 18;`), NewCopyOnErrorIssue("DML_QUERY", "", `COPY table_name (name, age) FROM '/path/to/data.csv' WITH (FORMAT csv, HEADER true, ON_ERROR IGNORE) WHERE age > 18;`)},
		`COPY table_name (name, age) FROM '/path/to/data.csv' WITH (FORMAT csv, HEADER true, ON_ERROR STOP) WHERE name = 'Alice';`: {NewCopyFromWhereIssue("DML_QUERY", "", `COPY table_name (name, age) FROM '/path/to/data.csv' WITH (FORMAT csv, HEADER true, ON_ERROR STOP) WHERE name = 'Alice';`), NewCopyOnErrorIssue("DML_QUERY", "", `COPY table_name (name, age) FROM '/path/to/data.csv' WITH (FORMAT csv, HEADER true, ON_ERROR STOP) WHERE name = 'Alice';`)},

		`COPY my_table FROM '/path/to/data.csv' WITH (FORMAT csv);`:                          {},
		`COPY my_table FROM '/path/to/data.csv' WITH (FORMAT text);`:                         {},
		`COPY my_table FROM '/path/to/data.csv';`:                                            {},
		`COPY my_table FROM '/path/to/data.csv' WITH (DELIMITER ',');`:                       {},
		`COPY my_table(col1, col2) FROM '/path/to/data.csv' WITH (FORMAT csv, HEADER true);`: {},
	}

	parserIssueDetector := NewParserIssueDetector()

	for stmt, expectedIssues := range expectedIssues {
		issues, err := parserIssueDetector.getDMLIssues(stmt)
		testutils.FatalIfError(t, err)
		assert.Equal(t, len(expectedIssues), len(issues))

		for _, expectedIssue := range expectedIssues {
			found := slices.ContainsFunc(issues, func(queryIssue QueryIssue) bool {
				return cmp.Equal(expectedIssue, queryIssue)
			})
			assert.True(t, found, "Expected issue not found: %v in statement: %s", expectedIssue, stmt)
		}
	}
}

func TestForeignKeyReferencesPartitionedTableIssues(t *testing.T) {
	requiredDDLs := []string{
		`CREATE TABLE abc1(id int PRIMARY KEY, val text) PARTITION BY RANGE (id);`,
		`CREATE TABLE schema1.abc(id int PRIMARY KEY, val text) PARTITION BY RANGE (id);`,
	}
	stmt1 := `CREATE TABLE abc_fk(id int PRIMARY KEY, abc_id INT REFERENCES abc1(id), val text) ;`
	stmt2 := `ALTER TABLE schema1.abc_fk1
ADD CONSTRAINT fk FOREIGN KEY (abc1_id)
REFERENCES schema1.abc (id);
`
	stmt3 := `CREATE TABLE abc_fk (
    id INT PRIMARY KEY,
    abc_id INT,
    val TEXT,
    CONSTRAINT fk_abc FOREIGN KEY (abc_id) REFERENCES abc1(id)
);
`

	stmt4 := `CREATE TABLE schema1.abc_fk(id int PRIMARY KEY, abc_id INT, val text, FOREIGN KEY (abc_id) REFERENCES schema1.abc(id));`

	ddlStmtsWithIssues := map[string][]QueryIssue{
		stmt1: []QueryIssue{
			NewForeignKeyReferencesPartitionedTableIssue(TABLE_OBJECT_TYPE, "abc_fk", stmt1, "abc_fk_abc_id_fkey"),
		},
		stmt2: []QueryIssue{
			NewForeignKeyReferencesPartitionedTableIssue(TABLE_OBJECT_TYPE, "schema1.abc_fk1", stmt2, "fk"),
		},
		stmt3: []QueryIssue{
			NewForeignKeyReferencesPartitionedTableIssue(TABLE_OBJECT_TYPE, "abc_fk", stmt3, "fk_abc"),
		},
		stmt4: []QueryIssue{
			NewForeignKeyReferencesPartitionedTableIssue(TABLE_OBJECT_TYPE, "schema1.abc_fk", stmt4, "abc_fk_abc_id_fkey"),
		},
	}
	parserIssueDetector := NewParserIssueDetector()
	for _, stmt := range requiredDDLs {
		err := parserIssueDetector.ParseRequiredDDLs(stmt)
		assert.NoError(t, err, "Error parsing required ddl: %s", stmt)
	}
	for stmt, expectedIssues := range ddlStmtsWithIssues {
		issues, err := parserIssueDetector.GetDDLIssues(stmt, ybversion.LatestStable)
		assert.NoError(t, err, "Error detecting issues for statement: %s", stmt)

		assert.Equal(t, len(expectedIssues), len(issues), "Mismatch in issue count for statement: %s", stmt)
		for _, expectedIssue := range expectedIssues {
			found := slices.ContainsFunc(issues, func(queryIssue QueryIssue) bool {
				return cmp.Equal(expectedIssue, queryIssue)
			})
			assert.True(t, found, "Expected issue not found: %v in statement: %s", expectedIssue, stmt)
		}
	}
}<|MERGE_RESOLUTION|>--- conflicted
+++ resolved
@@ -163,21 +163,18 @@
 	WITH (security_invoker = true) AS
 	SELECT employee_id, first_name
 	FROM public.employees;`
-<<<<<<< HEAD
 	stmt21 = `CREATE COLLATION case_insensitive (provider = icu, locale = 'und-u-ks-level2', deterministic = false);`
 	stmt22 = `CREATE COLLATION new_schema.ignore_accents (provider = icu, locale = 'und-u-ks-level1-kc-true', deterministic = false);`
 	stmt23 = `CREATE COLLATION upperfirst (provider = icu, locale = 'en-u-kf-upper', deterministic = true);`
 	stmt24 = `CREATE COLLATION special (provider = icu, locale = 'en-u-kf-upper-kr-grek-latn');`
-=======
-	stmt21 = `CREATE TABLE public.products (
+	stmt25 = `CREATE TABLE public.products (
     id INTEGER PRIMARY KEY,
     product_name VARCHAR(100),
     serial_number TEXT,
     UNIQUE NULLS NOT DISTINCT (product_name, serial_number)
 	);`
-	stmt22 = `ALTER TABLE public.products ADD CONSTRAINT unique_product_name UNIQUE NULLS NOT DISTINCT (product_name);`
-	stmt23 = `CREATE UNIQUE INDEX unique_email_idx ON users (email) NULLS NOT DISTINCT;`
->>>>>>> b9e614dd
+	stmt26 = `ALTER TABLE public.products ADD CONSTRAINT unique_product_name UNIQUE NULLS NOT DISTINCT (product_name);`
+	stmt27 = `CREATE UNIQUE INDEX unique_email_idx ON users (email) NULLS NOT DISTINCT;`
 )
 
 func modifiedIssuesforPLPGSQL(issues []QueryIssue, objType string, objName string) []QueryIssue {
@@ -302,7 +299,6 @@
 			NewSecurityInvokerViewIssue("VIEW", "public.view_explicit_security_invoker", stmt20),
 		},
 		stmt21: []QueryIssue{
-<<<<<<< HEAD
 			NewDeterministicOptionCollationIssue("COLLATION", "case_insensitive", stmt21),
 		},
 		stmt22: []QueryIssue{
@@ -312,16 +308,15 @@
 			NewDeterministicOptionCollationIssue("COLLATION", "upperfirst", stmt23),
 		},
 		stmt24: []QueryIssue{},
-=======
-			NewUniqueNullsNotDistinctIssue("TABLE", "public.products", stmt21),
-		},
-		stmt22: []QueryIssue{
-			NewUniqueNullsNotDistinctIssue("TABLE", "public.products", stmt22),
-		},
-		stmt23: []QueryIssue{
-			NewUniqueNullsNotDistinctIssue("INDEX", "unique_email_idx ON users", stmt23),
-		},
->>>>>>> b9e614dd
+		stmt25: []QueryIssue{
+			NewUniqueNullsNotDistinctIssue("TABLE", "public.products", stmt25),
+		},
+		stmt26: []QueryIssue{
+			NewUniqueNullsNotDistinctIssue("TABLE", "public.products", stmt26),
+		},
+		stmt27: []QueryIssue{
+			NewUniqueNullsNotDistinctIssue("INDEX", "unique_email_idx ON users", stmt27),
+		},
 	}
 	for _, stmt := range requiredDDLs {
 		err := parserIssueDetector.ParseRequiredDDLs(stmt)
