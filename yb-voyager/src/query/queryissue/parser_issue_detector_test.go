--- conflicted
+++ resolved
@@ -311,7 +311,6 @@
 	assert.True(t, cmp.Equal(issues[0], NewUnloggedTableIssue("TABLE", "tbl_unlog", stmt)))
 }
 
-<<<<<<< HEAD
 func TestLargeObjectIssues(t *testing.T) {
 	sqls := []string{
 		`CREATE OR REPLACE FUNCTION manage_large_object(loid OID) RETURNS VOID AS $$
@@ -466,7 +465,7 @@
 			assert.True(t, found, "Expected issue not found: %v in statement: %s", expectedIssue, stmt)
 		}
 	}
-=======
+}
 // currently, both FuncCallDetector and XmlExprDetector can detect XMLFunctionsIssue
 // statement below has both XML functions and XML expressions.
 // but we want to only return one XMLFunctionsIssue from parserIssueDetector.getDMLIssues
@@ -485,5 +484,4 @@
 	issues, err := parserIssueDetector.getDMLIssues(stmt)
 	fatalIfError(t, err)
 	assert.Equal(t, 1, len(issues))
->>>>>>> 563473b3
 }