--- conflicted
+++ resolved
@@ -18,14 +18,6 @@
 
 // Types
 const (
-<<<<<<< HEAD
-	ADVISORY_LOCKS  = "ADVISORY_LOCKS"
-	SYSTEM_COLUMNS  = "SYSTEM_COLUMNS"
-	XML_FUNCTIONS   = "XML_FUNCTIONS"
-	REGEX_FUNCTIONS = "REGEX_FUNCTIONS"
-
-=======
->>>>>>> ff8bf66d
 	REFERENCED_TYPE_DECLARATION                     = "REFERENCED_TYPE_DECLARATION"
 	STORED_GENERATED_COLUMNS                        = "STORED_GENERATED_COLUMNS"
 	UNLOGGED_TABLE                                  = "UNLOGGED_TABLE"
@@ -67,6 +59,8 @@
 	ADVISORY_LOCKS_NAME = "Advisory Locks"
 	SYSTEM_COLUMNS_NAME = "System Columns"
 	XML_FUNCTIONS_NAME  = "XML Functions"
+
+	REGEX_FUNCTIONS = "REGEX_FUNCTIONS"
 )
 
 // Object types
