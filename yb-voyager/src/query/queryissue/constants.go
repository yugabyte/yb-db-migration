--- conflicted
+++ resolved
@@ -68,17 +68,12 @@
 	ADVISORY_LOCKS_NAME = "Advisory Locks"
 	SYSTEM_COLUMNS_NAME = "System Columns"
 	XML_FUNCTIONS_NAME  = "XML Functions"
-<<<<<<< HEAD
 	FETCH_WITH_TIES     = "FETCH_WITH_TIES"
 	REGEX_FUNCTIONS     = "REGEX_FUNCTIONS"
-=======
-
-	REGEX_FUNCTIONS = "REGEX_FUNCTIONS"
 
 	MULTI_RANGE_DATATYPE = "MULTI_RANGE_DATATYPE"
 	COPY_FROM_WHERE      = "COPY FROM ... WHERE"
 	COPY_ON_ERROR        = "COPY ... ON_ERROR"
->>>>>>> d148a047
 )
 
 // Object types
