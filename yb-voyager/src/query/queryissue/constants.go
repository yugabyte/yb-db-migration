/*
Copyright (c) YugabyteDB, Inc.

Licensed under the Apache License, Version 2.0 (the "License");
you may not use this file except in compliance with the License.
You may obtain a copy of the License at

	http://www.apache.org/licenses/LICENSE-2.0

Unless required by applicable law or agreed to in writing, software
distributed under the License is distributed on an "AS IS" BASIS,
WITHOUT WARRANTIES OR CONDITIONS OF ANY KIND, either express or implied.
See the License for the specific language governing permissions and
limitations under the License.
*/

package queryissue

// Types
const (
	REFERENCED_TYPE_DECLARATION                     = "REFERENCED_TYPE_DECLARATION"
	STORED_GENERATED_COLUMNS                        = "STORED_GENERATED_COLUMNS"
	UNLOGGED_TABLE                                  = "UNLOGGED_TABLE"
	UNSUPPORTED_INDEX_METHOD                        = "UNSUPPORTED_INDEX_METHOD"
	STORAGE_PARAMETER                               = "STORAGE_PARAMETER"
	SET_ATTRIBUTES                                  = "SET_ATTRIBUTES"
	CLUSTER_ON                                      = "CLUSTER_ON"
	DISABLE_RULE                                    = "DISABLE_RULE"
	EXCLUSION_CONSTRAINTS                           = "EXCLUSION_CONSTRAINTS"
	DEFERRABLE_CONSTRAINTS                          = "DEFERRABLE_CONSTRAINTS"
	MULTI_COLUMN_GIN_INDEX                          = "MULTI_COLUMN_GIN_INDEX"
	ORDERED_GIN_INDEX                               = "ORDERED_GIN_INDEX"
	POLICY_WITH_ROLES                               = "POLICY_WITH_ROLES"
	CONSTRAINT_TRIGGER                              = "CONSTRAINT_TRIGGER"
	REFERENCING_CLAUSE_FOR_TRIGGERS                 = "REFERENCING_CLAUSE_FOR_TRIGGERS"
	BEFORE_ROW_TRIGGER_ON_PARTITIONED_TABLE         = "BEFORE_ROW_TRIGGER_ON_PARTITIONED_TABLE"
	ALTER_TABLE_ADD_PK_ON_PARTITIONED_TABLE         = "ALTER_TABLE_ADD_PK_ON_PARTITIONED_TABLE"
	EXPRESSION_PARTITION_WITH_PK_UK                 = "EXPRESSION_PARTITION_WITH_PK_UK"
	MULTI_COLUMN_LIST_PARTITION                     = "MULTI_COLUMN_LIST_PARTITION"
	INSUFFICIENT_COLUMNS_IN_PK_FOR_PARTITION        = "INSUFFICIENT_COLUMNS_IN_PK_FOR_PARTITION"
	XML_DATATYPE                                    = "XML_DATATYPE"
	XID_DATATYPE                                    = "XID_DATATYPE"
	POSTGIS_DATATYPES                               = "POSTGIS_DATATYPES"
	UNSUPPORTED_DATATYPES                           = "UNSUPPORTED_TYPES"
	UNSUPPORTED_DATATYPES_LIVE_MIGRATION            = "UNSUPPORTED_DATATYPES_LIVE_MIGRATION"
	UNSUPPORTED_DATATYPES_LIVE_MIGRATION_WITH_FF_FB = "UNSUPPORTED_DATATYPES_LIVE_MIGRATION_WITH_FF_FB"
	PK_UK_ON_COMPLEX_DATATYPE                       = "PK_UK_ON_COMPLEX_DATATYPE"
	INDEX_ON_COMPLEX_DATATYPE                       = "INDEX_ON_COMPLEX_DATATYPE"
	FOREIGN_TABLE                                   = "FOREIGN_TABLE"
	INHERITANCE                                     = "INHERITANCE"

	LARGE_OBJECT_DATATYPE       = "LARGE_OBJECT_DATATYPE"
	LARGE_OBJECT_FUNCTIONS      = "LARGE_OBJECT_FUNCTIONS"
	LARGE_OBJECT_FUNCTIONS_NAME = "Large Object Functions"

	ADVISORY_LOCKS      = "ADVISORY_LOCKS"
	SYSTEM_COLUMNS      = "SYSTEM_COLUMNS"
	XML_FUNCTIONS       = "XML_FUNCTIONS"
	ADVISORY_LOCKS_NAME = "Advisory Locks"
	SYSTEM_COLUMNS_NAME = "System Columns"
	XML_FUNCTIONS_NAME  = "XML Functions"
<<<<<<< HEAD
	LIMIT_WITH_TIES     = "LIMIT_WITH_TIES"
=======

	REGEX_FUNCTIONS = "REGEX_FUNCTIONS"
>>>>>>> 47fe1982
)

// Object types
const (
	CONSTRAINT_NAME           = "ConstraintName"
	TABLE_OBJECT_TYPE         = "TABLE"
	FOREIGN_TABLE_OBJECT_TYPE = "FOREIGN TABLE"
	FUNCTION_OBJECT_TYPE      = "FUNCTION"
	INDEX_OBJECT_TYPE         = "INDEX"
	POLICY_OBJECT_TYPE        = "POLICY"
	TRIGGER_OBJECT_TYPE       = "TRIGGER"
	DML_QUERY_OBJECT_TYPE     = "DML_QUERY"
)<|MERGE_RESOLUTION|>--- conflicted
+++ resolved
@@ -59,12 +59,8 @@
 	ADVISORY_LOCKS_NAME = "Advisory Locks"
 	SYSTEM_COLUMNS_NAME = "System Columns"
 	XML_FUNCTIONS_NAME  = "XML Functions"
-<<<<<<< HEAD
 	LIMIT_WITH_TIES     = "LIMIT_WITH_TIES"
-=======
-
-	REGEX_FUNCTIONS = "REGEX_FUNCTIONS"
->>>>>>> 47fe1982
+	REGEX_FUNCTIONS     = "REGEX_FUNCTIONS"
 )
 
 // Object types
