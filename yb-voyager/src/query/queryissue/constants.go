/*
Copyright (c) YugabyteDB, Inc.

Licensed under the Apache License, Version 2.0 (the "License");
you may not use this file except in compliance with the License.
You may obtain a copy of the License at

	http://www.apache.org/licenses/LICENSE-2.0

Unless required by applicable law or agreed to in writing, software
distributed under the License is distributed on an "AS IS" BASIS,
WITHOUT WARRANTIES OR CONDITIONS OF ANY KIND, either express or implied.
See the License for the specific language governing permissions and
limitations under the License.
*/

package queryissue

// Types
const (
	REFERENCED_TYPE_DECLARATION                     = "REFERENCED_TYPE_DECLARATION"
	STORED_GENERATED_COLUMNS                        = "STORED_GENERATED_COLUMNS"
	UNLOGGED_TABLE                                  = "UNLOGGED_TABLE"
	UNSUPPORTED_INDEX_METHOD                        = "UNSUPPORTED_INDEX_METHOD"
	STORAGE_PARAMETER                               = "STORAGE_PARAMETER"
	SET_ATTRIBUTES                                  = "SET_ATTRIBUTES"
	CLUSTER_ON                                      = "CLUSTER_ON"
	DISABLE_RULE                                    = "DISABLE_RULE"
	EXCLUSION_CONSTRAINTS                           = "EXCLUSION_CONSTRAINTS"
	DEFERRABLE_CONSTRAINTS                          = "DEFERRABLE_CONSTRAINTS"
	MULTI_COLUMN_GIN_INDEX                          = "MULTI_COLUMN_GIN_INDEX"
	ORDERED_GIN_INDEX                               = "ORDERED_GIN_INDEX"
	POLICY_WITH_ROLES                               = "POLICY_WITH_ROLES"
	CONSTRAINT_TRIGGER                              = "CONSTRAINT_TRIGGER"
	REFERENCING_CLAUSE_FOR_TRIGGERS                 = "REFERENCING_CLAUSE_FOR_TRIGGERS"
	BEFORE_ROW_TRIGGER_ON_PARTITIONED_TABLE         = "BEFORE_ROW_TRIGGER_ON_PARTITIONED_TABLE"
	ALTER_TABLE_ADD_PK_ON_PARTITIONED_TABLE         = "ALTER_TABLE_ADD_PK_ON_PARTITIONED_TABLE"
	EXPRESSION_PARTITION_WITH_PK_UK                 = "EXPRESSION_PARTITION_WITH_PK_UK"
	MULTI_COLUMN_LIST_PARTITION                     = "MULTI_COLUMN_LIST_PARTITION"
	INSUFFICIENT_COLUMNS_IN_PK_FOR_PARTITION        = "INSUFFICIENT_COLUMNS_IN_PK_FOR_PARTITION"
	XML_DATATYPE                                    = "XML_DATATYPE"
	XID_DATATYPE                                    = "XID_DATATYPE"
	POSTGIS_DATATYPES                               = "POSTGIS_DATATYPES"
	UNSUPPORTED_DATATYPES                           = "UNSUPPORTED_TYPES"
	UNSUPPORTED_DATATYPES_LIVE_MIGRATION            = "UNSUPPORTED_DATATYPES_LIVE_MIGRATION"
	UNSUPPORTED_DATATYPES_LIVE_MIGRATION_WITH_FF_FB = "UNSUPPORTED_DATATYPES_LIVE_MIGRATION_WITH_FF_FB"
	PK_UK_ON_COMPLEX_DATATYPE                       = "PK_UK_ON_COMPLEX_DATATYPE"
	INDEX_ON_COMPLEX_DATATYPE                       = "INDEX_ON_COMPLEX_DATATYPE"
	FOREIGN_TABLE                                   = "FOREIGN_TABLE"
	INHERITANCE                                     = "INHERITANCE"

	AGGREGATE_FUNCTION             = "AGGREGATE_FUNCTION"
	AGGREGATION_FUNCTIONS_NAME     = "Aggregate Functions"
	JSON_CONSTRUCTOR_FUNCTION      = "JSON_CONSTRUCTOR_FUNCTION"
	JSON_CONSTRUCTOR_FUNCTION_NAME = "Json Constructor Functions"
	JSON_QUERY_FUNCTION            = "JSON_QUERY_FUNCTION"
	JSON_QUERY_FUNCTIONS_NAME      = "Json Query Functions"
	LARGE_OBJECT_DATATYPE          = "LARGE_OBJECT_DATATYPE"
	LARGE_OBJECT_FUNCTIONS         = "LARGE_OBJECT_FUNCTIONS"
	LARGE_OBJECT_FUNCTIONS_NAME    = "Large Object Functions"

	SECURITY_INVOKER_VIEWS      = "SECURITY_INVOKER_VIEWS"
	SECURITY_INVOKER_VIEWS_NAME = "Security Invoker Views"

	ADVISORY_LOCKS      = "ADVISORY_LOCKS"
	SYSTEM_COLUMNS      = "SYSTEM_COLUMNS"
	XML_FUNCTIONS       = "XML_FUNCTIONS"
	ADVISORY_LOCKS_NAME = "Advisory Locks"
	SYSTEM_COLUMNS_NAME = "System Columns"
	XML_FUNCTIONS_NAME  = "XML Functions"

	REGEX_FUNCTIONS = "REGEX_FUNCTIONS"

<<<<<<< HEAD
	JSONB_SUBSCRIPTING      = "JSONB_SUBSCRIPTING"
	JSONB_SUBSCRIPTING_NAME = "Jsonb Subscripting"
=======
	MULTI_RANGE_DATATYPE = "MULTI_RANGE_DATATYPE"
	COPY_FROM_WHERE      = "COPY FROM ... WHERE"
	COPY_ON_ERROR        = "COPY ... ON_ERROR"
>>>>>>> a85c6fcb
)

// Object types
const (
	CONSTRAINT_NAME           = "ConstraintName"
	FUNCTION_NAMES            = "FunctionNames"
	TABLE_OBJECT_TYPE         = "TABLE"
	FOREIGN_TABLE_OBJECT_TYPE = "FOREIGN TABLE"
	FUNCTION_OBJECT_TYPE      = "FUNCTION"
	INDEX_OBJECT_TYPE         = "INDEX"
	POLICY_OBJECT_TYPE        = "POLICY"
	TRIGGER_OBJECT_TYPE       = "TRIGGER"
	DML_QUERY_OBJECT_TYPE     = "DML_QUERY"
)<|MERGE_RESOLUTION|>--- conflicted
+++ resolved
@@ -71,14 +71,11 @@
 
 	REGEX_FUNCTIONS = "REGEX_FUNCTIONS"
 
-<<<<<<< HEAD
 	JSONB_SUBSCRIPTING      = "JSONB_SUBSCRIPTING"
 	JSONB_SUBSCRIPTING_NAME = "Jsonb Subscripting"
-=======
-	MULTI_RANGE_DATATYPE = "MULTI_RANGE_DATATYPE"
-	COPY_FROM_WHERE      = "COPY FROM ... WHERE"
-	COPY_ON_ERROR        = "COPY ... ON_ERROR"
->>>>>>> a85c6fcb
+	MULTI_RANGE_DATATYPE    = "MULTI_RANGE_DATATYPE"
+	COPY_FROM_WHERE         = "COPY FROM ... WHERE"
+	COPY_ON_ERROR           = "COPY ... ON_ERROR"
 )
 
 // Object types
