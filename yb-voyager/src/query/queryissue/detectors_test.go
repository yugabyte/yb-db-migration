--- conflicted
+++ resolved
@@ -28,7 +28,7 @@
 )
 
 func TestFuncCallDetector(t *testing.T) {
-	_ = []string{
+	advisoryLockSqls := []string{
 		`SELECT pg_advisory_lock(100), COUNT(*) FROM cars;`,
 		`SELECT pg_advisory_lock_shared(100), COUNT(*) FROM cars;`,
 		`SELECT pg_advisory_unlock_shared(100);`,
@@ -75,69 +75,31 @@
         WHERE pg_advisory_unlock(500) = TRUE;`,
 		`SELECT pg_advisory_unlock_all();`,
 	}
-<<<<<<< HEAD
-jsonSqls := []string{
-	`SELECT
-    department,
-    any_value(employee_name) AS any_employee
-FROM employees
-GROUP BY department;`,}
-// 	`SELECT JSON_ARRAY('PostgreSQL', 12, TRUE, NULL) AS json_array;`,
-// 		`SELECT department, JSON_ARRAYAGG(name) AS employees_json
-// FROM employees
-// GROUP BY department;`,
-// `SELECT JSON_OBJECT('{code, P123, title, Jaws, price, 19.99}') AS json_from_array;`,
-// `SELECT json_objectagg(k VALUE v) AS json_result
-// FROM (VALUES ('a', 1), ('b', 2), ('c', 3)) AS t(k, v);`,
-// }
-	// detector := NewJsonConstructorFuncDetector()
-	for _, sql := range jsonSqls {
-=======
 
 	for _, sql := range advisoryLockSqls {
 		detector := NewFuncCallDetector(sql)
 
->>>>>>> 5137a39c
 		parseResult, err := queryparser.Parse(sql)
 		assert.NoError(t, err, "Failed to parse SQL: %s", sql)
 
 		visited := make(map[protoreflect.Message]bool)
 
 		processor := func(msg protoreflect.Message) error {
-<<<<<<< HEAD
-			constructs, err :=  NewJsonConstructorFuncDetector().Detect(msg)
-			if err != nil {
-				return err
-			}
-
-			unsupportedConstructs = append(unsupportedConstructs, constructs...)
-			constructs, err =  NewFuncCallDetector().Detect(msg)
-			if err != nil {
-				return err
-			}
-
-			unsupportedConstructs = append(unsupportedConstructs, constructs...)
-=======
 			err := detector.Detect(msg)
 			if err != nil {
 				return err
 			}
->>>>>>> 5137a39c
 			return nil
 		}
 
 		parseTreeMsg := queryparser.GetProtoMessageFromParseTree(parseResult)
 		err = queryparser.TraverseParseTree(parseTreeMsg, visited, processor)
 		assert.NoError(t, err)
-<<<<<<< HEAD
-		assert.Contains(t, unsupportedConstructs, AGGREGATE_FUNCTION, "json not detected in SQL: %s", sql)
-=======
 
 		issues := detector.GetIssues()
 
 		assert.Equal(t, 1, len(issues), "Expected 1 issue for SQL: %s", sql)
 		assert.Equal(t, ADVISORY_LOCKS, issues[0].Type, "Expected Advisory Locks issue for SQL: %s", sql)
->>>>>>> 5137a39c
 	}
 }
 
