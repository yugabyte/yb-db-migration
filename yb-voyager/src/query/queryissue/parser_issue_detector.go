/*
Copyright (c) YugabyteDB, Inc.

Licensed under the Apache License, Version 2.0 (the "License");
you may not use this file except in compliance with the License.
You may obtain a copy of the License at

	http://www.apache.org/licenses/LICENSE-2.0

Unless required by applicable law or agreed to in writing, software
distributed under the License is distributed on an "AS IS" BASIS,
WITHOUT WARRANTIES OR CONDITIONS OF ANY KIND, either express or implied.
See the License for the specific language governing permissions and
limitations under the License.
*/

package queryissue

import (
	"fmt"
	"slices"
	"strings"

	"github.com/samber/lo"
	log "github.com/sirupsen/logrus"
	"google.golang.org/protobuf/reflect/protoreflect"

	"github.com/yugabyte/yb-voyager/yb-voyager/src/query/queryparser"
	"github.com/yugabyte/yb-voyager/yb-voyager/src/ybversion"
)

type ParserIssueDetector struct {
	/*
		this will contain the information in this format:
		public.table1 -> {
			column1: citext | jsonb | inet | tsquery | tsvector | array
			...
		}
		schema2.table2 -> {
			column3: citext | jsonb | inet | tsquery | tsvector | array
			...
		}
		Here only those columns on tables are stored which have unsupported type for Index in YB
	*/
	columnsWithUnsupportedIndexDatatypes map[string]map[string]string
	/*
		list of composite types with fully qualified typename in the exported schema
	*/
	compositeTypes []string
	/*
		list of enum types with fully qualified typename in the exported schema
	*/
	enumTypes []string

	partitionTablesMap map[string]bool

	// key is partitioned table, value is sqlInfo (sqlstmt, fpath) where the ADD PRIMARY KEY statement resides
	primaryConsInAlter map[string]*queryparser.AlterTable

	//Boolean to check if there are any Gin indexes
	IsGinIndexPresentInSchema bool

	// Boolean to check if there are any unlogged tables that were filtered
	// out because they are fixed as per the target db version
	IsUnloggedTablesIssueFiltered bool
}

func NewParserIssueDetector() *ParserIssueDetector {
	return &ParserIssueDetector{
		columnsWithUnsupportedIndexDatatypes: make(map[string]map[string]string),
		compositeTypes:                       make([]string, 0),
		enumTypes:                            make([]string, 0),
		partitionTablesMap:                   make(map[string]bool),
		primaryConsInAlter:                   make(map[string]*queryparser.AlterTable),
	}
}

func (p *ParserIssueDetector) GetCompositeTypes() []string {
	return p.compositeTypes
}

func (p *ParserIssueDetector) GetEnumTypes() []string {
	return p.enumTypes
}

func (p *ParserIssueDetector) GetAllIssues(query string, targetDbVersion *ybversion.YBVersion) ([]QueryIssue, error) {
	issues, err := p.getAllIssues(query)
	if err != nil {
		return issues, err
	}

	return p.getIssuesNotFixedInTargetDbVersion(issues, targetDbVersion)
}

func (p *ParserIssueDetector) getAllIssues(query string) ([]QueryIssue, error) {
	plpgsqlIssues, err := p.getPLPGSQLIssues(query)
	if err != nil {
		return nil, fmt.Errorf("error getting plpgsql issues: %v", err)
	}
	dmlIssues, err := p.getDMLIssues(query)
	if err != nil {
		return nil, fmt.Errorf("error getting generic issues: %v", err)
	}
	ddlIssues, err := p.getDDLIssues(query)
	if err != nil {
		return nil, fmt.Errorf("error getting ddl issues: %v", err)
	}
	return lo.Flatten([][]QueryIssue{plpgsqlIssues, dmlIssues, ddlIssues}), nil
}

func (p *ParserIssueDetector) getIssuesNotFixedInTargetDbVersion(issues []QueryIssue, targetDbVersion *ybversion.YBVersion) ([]QueryIssue, error) {
	var filteredIssues []QueryIssue
	for _, i := range issues {
		fixed, err := i.IsFixedIn(targetDbVersion)
		if err != nil {
			return nil, fmt.Errorf("checking if issue %v is supported: %w", i, err)
		}
		if !fixed {
			filteredIssues = append(filteredIssues, i)
		} else {
			if i.Issue.Type == UNLOGGED_TABLE {
				p.IsUnloggedTablesIssueFiltered = true
			}
		}
	}
	return filteredIssues, nil
}

func (p *ParserIssueDetector) GetAllPLPGSQLIssues(query string, targetDbVersion *ybversion.YBVersion) ([]QueryIssue, error) {
	issues, err := p.getPLPGSQLIssues(query)
	if err != nil {
		return issues, nil
	}

	return p.getIssuesNotFixedInTargetDbVersion(issues, targetDbVersion)
}

func (p *ParserIssueDetector) getPLPGSQLIssues(query string) ([]QueryIssue, error) {
	parseTree, err := queryparser.Parse(query)
	if err != nil {
		return nil, fmt.Errorf("error parsing query: %w", err)
	}

	if !queryparser.IsPLPGSQLObject(parseTree) {
		return nil, nil
	}
	//TODO handle this in DDLPARSER, DDLIssueDetector
	objType, objName := queryparser.GetObjectTypeAndObjectName(parseTree)
	plpgsqlQueries, err := queryparser.GetAllPLPGSQLStatements(query)
	if err != nil {
		return nil, fmt.Errorf("error getting all the queries from query: %w", err)
	}
	var issues []QueryIssue
	for _, plpgsqlQuery := range plpgsqlQueries {
		issuesInQuery, err := p.getAllIssues(plpgsqlQuery)
		if err != nil {
			//there can be plpgsql expr queries no parseable via parser e.g. "withdrawal > balance"
			log.Errorf("error getting issues in query-%s: %v", query, err)
			continue
		}
		issues = append(issues, issuesInQuery...)
	}

	percentTypeSyntaxIssues, err := p.GetPercentTypeSyntaxIssues(query)
	if err != nil {
		return nil, fmt.Errorf("error getting reference TYPE syntax issues: %v", err)
	}
	issues = append(issues, percentTypeSyntaxIssues...)

	return lo.Map(issues, func(i QueryIssue, _ int) QueryIssue {
		//Replacing the objectType and objectName to the original ObjectType and ObjectName of the PLPGSQL object
		//e.g. replacing the DML_QUERY and "" to FUNCTION and <func_name>
		i.ObjectType = objType
		i.ObjectName = objName
		return i
	}), nil
}

func (p *ParserIssueDetector) ParseRequiredDDLs(query string) error {
	parseTree, err := queryparser.Parse(query)
	if err != nil {
		return fmt.Errorf("error parsing a query: %v", err)
	}
	ddlObj, err := queryparser.ProcessDDL(parseTree)
	if err != nil {
		return fmt.Errorf("error parsing DDL: %w", err)
	}

	switch ddlObj.(type) {
	case *queryparser.AlterTable:
		alter, _ := ddlObj.(*queryparser.AlterTable)
		if alter.ConstraintType == queryparser.PRIMARY_CONSTR_TYPE {
			//For the case ALTER and CREATE are not not is expected order where ALTER is before CREATE
			alter.Query = query
			p.primaryConsInAlter[alter.GetObjectName()] = alter
		}
	case *queryparser.Table:
		table, _ := ddlObj.(*queryparser.Table)
		if table.IsPartitioned {
			p.partitionTablesMap[table.GetObjectName()] = true
		}

		for _, col := range table.Columns {
			isUnsupportedType := slices.Contains(UnsupportedIndexDatatypes, col.TypeName)
			isUDTType := slices.Contains(p.compositeTypes, col.GetFullTypeName())
			switch true {
			case col.IsArrayType:
				//For Array types and storing the type as "array" as of now we can enhance the to have specific type e.g. INT4ARRAY
				_, ok := p.columnsWithUnsupportedIndexDatatypes[table.GetObjectName()]
				if !ok {
					p.columnsWithUnsupportedIndexDatatypes[table.GetObjectName()] = make(map[string]string)
				}
				p.columnsWithUnsupportedIndexDatatypes[table.GetObjectName()][col.ColumnName] = "array"
			case isUnsupportedType || isUDTType:
				_, ok := p.columnsWithUnsupportedIndexDatatypes[table.GetObjectName()]
				if !ok {
					p.columnsWithUnsupportedIndexDatatypes[table.GetObjectName()] = make(map[string]string)
				}
				p.columnsWithUnsupportedIndexDatatypes[table.GetObjectName()][col.ColumnName] = col.TypeName
				if isUDTType { //For UDTs
					p.columnsWithUnsupportedIndexDatatypes[table.GetObjectName()][col.ColumnName] = "user_defined_type"
				}
			}
		}

	case *queryparser.CreateType:
		typeObj, _ := ddlObj.(*queryparser.CreateType)
		if typeObj.IsEnum {
			p.enumTypes = append(p.enumTypes, typeObj.GetObjectName())
		} else {
			p.compositeTypes = append(p.compositeTypes, typeObj.GetObjectName())
		}
	case *queryparser.Index:
		index, _ := ddlObj.(*queryparser.Index)
		if index.AccessMethod == GIN_ACCESS_METHOD {
			p.IsGinIndexPresentInSchema = true
		}
	}
	return nil
}

func (p *ParserIssueDetector) GetDDLIssues(query string, targetDbVersion *ybversion.YBVersion) ([]QueryIssue, error) {
	issues, err := p.getDDLIssues(query)
	if err != nil {
		return issues, nil
	}

	return p.getIssuesNotFixedInTargetDbVersion(issues, targetDbVersion)

}

func (p *ParserIssueDetector) getDDLIssues(query string) ([]QueryIssue, error) {
	parseTree, err := queryparser.Parse(query)
	if err != nil {
		return nil, fmt.Errorf("error parsing a query: %v", err)
	}
	isDDL, err := queryparser.IsDDL(parseTree)
	if err != nil {
		return nil, fmt.Errorf("error checking if query is ddl: %w", err)
	}
	if !isDDL {
		return nil, nil
	}
	// Parse the query into a DDL object
	ddlObj, err := queryparser.ProcessDDL(parseTree)
	if err != nil {
		return nil, fmt.Errorf("error parsing DDL: %w", err)
	}
	// Get the appropriate issue detector
	detector, err := p.GetDDLDetector(ddlObj)
	if err != nil {
		return nil, fmt.Errorf("error getting issue detector: %w", err)
	}

	// Detect issues
	issues, err := detector.DetectIssues(ddlObj)
	if err != nil {
		return nil, fmt.Errorf("error detecting issues: %w", err)
	}

	// Add the original query to each issue
	for i := range issues {
		if issues[i].SqlStatement == "" {
			issues[i].SqlStatement = query
		}
	}

	/*
		For detecting these generic issues (Advisory locks, XML functions and System columns as of now) on DDL example -
		CREATE INDEX idx_invoices on invoices (xpath('/invoice/customer/text()', data));
		We need to call it on DDLs as well
	*/
	genericIssues, err := p.genericIssues(query)
	if err != nil {
		return nil, fmt.Errorf("error getting generic issues: %w", err)
	}

	for _, i := range genericIssues {
		//In case of genericIssues we don't populate the proper obj type and obj name
		i.ObjectType = ddlObj.GetObjectType()
		i.ObjectName = ddlObj.GetObjectName()
		issues = append(issues, i)
	}
	return issues, nil
}

func (p *ParserIssueDetector) GetPercentTypeSyntaxIssues(query string) ([]QueryIssue, error) {
	parseTree, err := queryparser.Parse(query)
	if err != nil {
		return nil, fmt.Errorf("error parsing the query-%s: %v", query, err)
	}

	objType, objName := queryparser.GetObjectTypeAndObjectName(parseTree)
	typeNames, err := queryparser.GetAllTypeNamesInPlpgSQLStmt(query)
	if err != nil {
		return nil, fmt.Errorf("error getting type names in PLPGSQL: %v", err)
	}

	/*
		Caveats of GetAllTypeNamesInPlpgSQLStmt():
			1. Not returning typename for variables in function parameter from this function (in correct in json as UNKNOWN), for that using the GetTypeNamesFromFuncParameters()
			2. Not returning the return type from this function (not available in json), for that using the GetReturnTypeOfFunc()
	*/
	if queryparser.IsFunctionObject(parseTree) {
		typeNames = append(typeNames, queryparser.GetReturnTypeOfFunc(parseTree))
	}
	typeNames = append(typeNames, queryparser.GetFuncParametersTypeNames(parseTree)...)
	var issues []QueryIssue
	for _, typeName := range typeNames {
		if strings.HasSuffix(typeName, "%TYPE") {
			issues = append(issues, NewPercentTypeSyntaxIssue(objType, objName, typeName)) // TODO: confirm
		}
	}
	return issues, nil
}

func (p *ParserIssueDetector) GetDMLIssues(query string, targetDbVersion *ybversion.YBVersion) ([]QueryIssue, error) {
	issues, err := p.getDMLIssues(query)
	if err != nil {
		return issues, err
	}

	return p.getIssuesNotFixedInTargetDbVersion(issues, targetDbVersion)
}

func (p *ParserIssueDetector) getDMLIssues(query string) ([]QueryIssue, error) {
	parseTree, err := queryparser.Parse(query)
	if err != nil {
		return nil, fmt.Errorf("error parsing query: %w", err)
	}
	isDDL, err := queryparser.IsDDL(parseTree)
	if err != nil {
		return nil, fmt.Errorf("error checking if query is a DDL: %v", err)
	}
	if isDDL {
		//Skip all the DDLs coming to this function
		return nil, nil
	}
	issues, err := p.genericIssues(query)
	if err != nil {
		return issues, err
	}
	return issues, err
}

func (p *ParserIssueDetector) genericIssues(query string) ([]QueryIssue, error) {
	parseTree, err := queryparser.Parse(query)
	if err != nil {
		return nil, fmt.Errorf("error parsing query: %w", err)
	}
	var result []QueryIssue
	visited := make(map[protoreflect.Message]bool)
	detectors := []UnsupportedConstructDetector{
		NewFuncCallDetector(query),
		NewColumnRefDetector(query),
		NewXmlExprDetector(query),
		NewRangeTableFuncDetector(query),
	}

	processor := func(msg protoreflect.Message) error {
		for _, detector := range detectors {
			log.Debugf("running detector %T", detector)
			err := detector.Detect(msg)
			if err != nil {
				log.Debugf("error in detector %T: %v", detector, err)
				return fmt.Errorf("error in detectors %T: %w", detector, err)
			}
		}
		return nil
	}

	parseTreeProtoMsg := queryparser.GetProtoMessageFromParseTree(parseTree)
	err = queryparser.TraverseParseTree(parseTreeProtoMsg, visited, processor)
	if err != nil {
		return result, fmt.Errorf("error traversing parse tree message: %w", err)
	}

<<<<<<< HEAD
	for _, unsupportedConstruct := range unsupportedConstructs {
		switch unsupportedConstruct {
		case ADVISORY_LOCKS_NAME:
			result = append(result, NewAdvisoryLocksIssue(DML_QUERY_OBJECT_TYPE, "", query))
		case SYSTEM_COLUMNS_NAME:
			result = append(result, NewSystemColumnsIssue(DML_QUERY_OBJECT_TYPE, "", query))
		case XML_FUNCTIONS_NAME:
			result = append(result, NewXmlFunctionsIssue(DML_QUERY_OBJECT_TYPE, "", query))
		case LARGE_OBJECTS:
			result = append(result, NewLOFuntionsIssue(DML_QUERY_OBJECT_TYPE, "", query))
=======
	xmlIssueAdded := false
	for _, detector := range detectors {
		issues := detector.GetIssues()
		for _, issue := range issues {
			if issue.Type == XML_FUNCTIONS {
				if xmlIssueAdded {
					// currently, both FuncCallDetector and XmlExprDetector can detect XMLFunctionsIssue
					// but we want to only return one XMLFunctionsIssue.
					// TODO: refactor to avoid this
					// Possible Solutions:
					// 1. Have a dedicated detector for XMLFunctions and Expressions so that a single issue is returned
					// 2. Separate issue types for XML Functions and XML expressions.
					continue
				} else {
					xmlIssueAdded = true
				}
			}
			result = append(result, issues...)
>>>>>>> 563473b3
		}
	}

	return result, nil
}<|MERGE_RESOLUTION|>--- conflicted
+++ resolved
@@ -395,18 +395,6 @@
 		return result, fmt.Errorf("error traversing parse tree message: %w", err)
 	}
 
-<<<<<<< HEAD
-	for _, unsupportedConstruct := range unsupportedConstructs {
-		switch unsupportedConstruct {
-		case ADVISORY_LOCKS_NAME:
-			result = append(result, NewAdvisoryLocksIssue(DML_QUERY_OBJECT_TYPE, "", query))
-		case SYSTEM_COLUMNS_NAME:
-			result = append(result, NewSystemColumnsIssue(DML_QUERY_OBJECT_TYPE, "", query))
-		case XML_FUNCTIONS_NAME:
-			result = append(result, NewXmlFunctionsIssue(DML_QUERY_OBJECT_TYPE, "", query))
-		case LARGE_OBJECTS:
-			result = append(result, NewLOFuntionsIssue(DML_QUERY_OBJECT_TYPE, "", query))
-=======
 	xmlIssueAdded := false
 	for _, detector := range detectors {
 		issues := detector.GetIssues()
@@ -425,7 +413,6 @@
 				}
 			}
 			result = append(result, issues...)
->>>>>>> 563473b3
 		}
 	}
 
