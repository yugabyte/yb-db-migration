/*
Copyright (c) YugabyteDB, Inc.

Licensed under the Apache License, Version 2.0 (the "License");
you may not use this file except in compliance with the License.
You may obtain a copy of the License at

	http://www.apache.org/licenses/LICENSE-2.0

Unless required by applicable law or agreed to in writing, software
distributed under the License is distributed on an "AS IS" BASIS,
WITHOUT WARRANTIES OR CONDITIONS OF ANY KIND, either express or implied.
See the License for the specific language governing permissions and
limitations under the License.
*/

package queryissue

import (
	"fmt"
	"slices"

	"github.com/samber/lo"

	"github.com/yugabyte/yb-voyager/yb-voyager/src/query/queryparser"
	"github.com/yugabyte/yb-voyager/yb-voyager/src/srcdb"
	"github.com/yugabyte/yb-voyager/yb-voyager/src/utils"
)

// DDLIssueDetector interface defines methods for detecting issues in DDL objects
type DDLIssueDetector interface {
	DetectIssues(queryparser.DDLObject) ([]QueryIssue, error)
}

//=============TABLE ISSUE DETECTOR ===========================

// TableIssueDetector handles detection of table-related issues
type TableIssueDetector struct {
	ParserIssueDetector
}

func (d *TableIssueDetector) DetectIssues(obj queryparser.DDLObject) ([]QueryIssue, error) {
	table, ok := obj.(*queryparser.Table)
	if !ok {
		return nil, fmt.Errorf("invalid object type: expected Table")
	}

	var issues []QueryIssue

	// Check for generated columns
	if len(table.GeneratedColumns) > 0 {
		issues = append(issues, NewGeneratedColumnsIssue(
			obj.GetObjectType(),
			table.GetObjectName(),
			"", // query string
			table.GeneratedColumns,
		))
	}

	// Check for unlogged table
	if table.IsUnlogged {
		issues = append(issues, NewUnloggedTableIssue(
			obj.GetObjectType(),
			table.GetObjectName(),
			"", // query string
		))
	}

	if table.IsInherited {
		issues = append(issues, NewInheritanceIssue(
			obj.GetObjectType(),
			table.GetObjectName(),
			"",
		))
	}

	if len(table.Constraints) > 0 {

		for _, c := range table.Constraints {
			if c.ConstraintType == queryparser.EXCLUSION_CONSTR_TYPE {
				issues = append(issues, NewExclusionConstraintIssue(
<<<<<<< HEAD
					TABLE_OBJECT_TYPE,
					table.GetObjectName(),
=======
					obj.GetObjectType(),
					fmt.Sprintf("%s, constraint: (%s)", table.GetObjectName(), c.ConstraintName),
>>>>>>> dd614282
					"",
					c.ConstraintName,
				))
			}

			if c.ConstraintType != queryparser.FOREIGN_CONSTR_TYPE && c.IsDeferrable {
				issues = append(issues, NewDeferrableConstraintIssue(
<<<<<<< HEAD
					TABLE_OBJECT_TYPE,
					table.GetObjectName(),
=======
					obj.GetObjectType(),
					fmt.Sprintf("%s, constraint: (%s)", table.GetObjectName(), c.ConstraintName),
>>>>>>> dd614282
					"",
					c.ConstraintName,
				))
			}

			if c.IsPrimaryKeyORUniqueConstraint() {
				for _, col := range c.Columns {
					unsupportedColumnsForTable, ok := d.columnsWithUnsupportedIndexDatatypes[table.GetObjectName()]
					if !ok {
						break
					}

					typeName, ok := unsupportedColumnsForTable[col]
					if !ok {
						continue
					}
					issues = append(issues, NewPrimaryOrUniqueConsOnUnsupportedIndexTypesIssue(
<<<<<<< HEAD
						TABLE_OBJECT_TYPE,
						table.GetObjectName(),
=======
						obj.GetObjectType(),
						fmt.Sprintf("%s, constraint: (%s)", table.GetObjectName(), c.ConstraintName),
>>>>>>> dd614282
						"",
						typeName,
						c.ConstraintName,
					))
				}
			}
		}
	}
	for _, col := range table.Columns {
		liveUnsupportedDatatypes := srcdb.GetPGLiveMigrationUnsupportedDatatypes()
		liveWithFfOrFbUnsupportedDatatypes := srcdb.GetPGLiveMigrationWithFFOrFBUnsupportedDatatypes()

		isUnsupportedDatatype := utils.ContainsAnyStringFromSlice(srcdb.PostgresUnsupportedDataTypes, col.TypeName)
		isUnsupportedDatatypeInLive := utils.ContainsAnyStringFromSlice(liveUnsupportedDatatypes, col.TypeName)

		isUnsupportedDatatypeInLiveWithFFOrFBList := utils.ContainsAnyStringFromSlice(liveWithFfOrFbUnsupportedDatatypes, col.TypeName)
		isUDTDatatype := utils.ContainsAnyStringFromSlice(d.compositeTypes, col.GetFullTypeName()) //if type is array
		isEnumDatatype := utils.ContainsAnyStringFromSlice(d.enumTypes, col.GetFullTypeName())     //is ENUM type
		isArrayOfEnumsDatatype := col.IsArrayType && isEnumDatatype
		isUnsupportedDatatypeInLiveWithFFOrFB := isUnsupportedDatatypeInLiveWithFFOrFBList || isUDTDatatype || isArrayOfEnumsDatatype

		if isUnsupportedDatatype {
			reportUnsupportedDatatypes(col, obj.GetObjectType(), table.GetObjectName(), &issues)
		} else if isUnsupportedDatatypeInLive {
			issues = append(issues, NewUnsupportedDatatypesForLMIssue(
				obj.GetObjectType(),
				table.GetObjectName(),
				"",
				col.TypeName,
				col.ColumnName,
			))
		} else if isUnsupportedDatatypeInLiveWithFFOrFB {
			//reporting only for TABLE Type  as we don't deal with FOREIGN TABLE in live migration
			reportTypeName := col.GetFullTypeName()
			if col.IsArrayType { // For Array cases to make it clear in issue
				reportTypeName = fmt.Sprintf("%s[]", reportTypeName)
			}
			issues = append(issues, NewUnsupportedDatatypesForLMWithFFOrFBIssue(
				obj.GetObjectType(),
				table.GetObjectName(),
				"",
				reportTypeName,
				col.ColumnName,
			))
		}
	}

	if table.IsPartitioned {

		/*
		   1. Adding PK to Partitioned  Table (in cases where ALTER is before create)
		   2. Expression partitions are not allowed if PK/UNIQUE columns are there is table
		   3. List partition strategy is not allowed with multi-column partitions.
		   4. Partition columns should all be included in Primary key set if any on table.
		*/
		alterAddPk := d.primaryConsInAlter[table.GetObjectName()]
		if alterAddPk != nil {
			issues = append(issues, NewAlterTableAddPKOnPartiionIssue(
				obj.GetObjectType(),
				table.GetObjectName(),
				alterAddPk.Query,
			))
		}
		primaryKeyColumns := table.PrimaryKeyColumns()
		uniqueKeyColumns := table.UniqueKeyColumns()

		if table.IsExpressionPartition && (len(primaryKeyColumns) > 0 || len(uniqueKeyColumns) > 0) {
			issues = append(issues, NewExpressionPartitionIssue(
				obj.GetObjectType(),
				table.GetObjectName(),
				"",
			))
		}

		if table.PartitionStrategy == queryparser.LIST_PARTITION &&
			len(table.PartitionColumns) > 1 {
			issues = append(issues, NewMultiColumnListPartition(
				obj.GetObjectType(),
				table.GetObjectName(),
				"",
			))
		}
		partitionColumnsNotInPK, _ := lo.Difference(table.PartitionColumns, primaryKeyColumns)
		if len(primaryKeyColumns) > 0 && len(partitionColumnsNotInPK) > 0 {
			issues = append(issues, NewInsufficientColumnInPKForPartition(
				obj.GetObjectType(),
				table.GetObjectName(),
				"",
				partitionColumnsNotInPK,
			))
		}
	}

	return issues, nil
}

func reportUnsupportedDatatypes(col queryparser.TableColumn, objType string, objName string, issues *[]QueryIssue) {
	switch col.TypeName {
	case "xml":
		*issues = append(*issues, NewXMLDatatypeIssue(
			objType,
			objName,
			"",
			col.ColumnName,
		))
	case "xid":
		*issues = append(*issues, NewXIDDatatypeIssue(
			objType,
			objName,
			"",
			col.ColumnName,
		))
	case "geometry", "geography", "box2d", "box3d", "topogeometry":
		*issues = append(*issues, NewPostGisDatatypeIssue(
			objType,
			objName,
			"",
			col.TypeName,
			col.ColumnName,
		))
	default:
		*issues = append(*issues, NewUnsupportedDatatypesIssue(
			objType,
			objName,
			"",
			col.TypeName,
			col.ColumnName,
		))
	}
}

//=============FOREIGN TABLE ISSUE DETECTOR ===========================

//ForeignTableIssueDetector handles detection Foreign table issues

type ForeignTableIssueDetector struct{}

func (f *ForeignTableIssueDetector) DetectIssues(obj queryparser.DDLObject) ([]QueryIssue, error) {
	foreignTable, ok := obj.(*queryparser.ForeignTable)
	if !ok {
		return nil, fmt.Errorf("invalid object type: expected Foreign Table")
	}
	issues := make([]QueryIssue, 0)

	issues = append(issues, NewForeignTableIssue(
		obj.GetObjectType(),
		foreignTable.GetObjectName(),
		"",
		foreignTable.ServerName,
	))

	for _, col := range foreignTable.Columns {
		isUnsupportedDatatype := utils.ContainsAnyStringFromSlice(srcdb.PostgresUnsupportedDataTypes, col.TypeName)
		if isUnsupportedDatatype {
			reportUnsupportedDatatypes(col, obj.GetObjectType(), foreignTable.GetObjectName(), &issues)
		}
	}

	return issues, nil

}

//=============INDEX ISSUE DETECTOR ===========================

// IndexIssueDetector handles detection of index-related issues
type IndexIssueDetector struct {
	ParserIssueDetector
}

func (d *IndexIssueDetector) DetectIssues(obj queryparser.DDLObject) ([]QueryIssue, error) {
	index, ok := obj.(*queryparser.Index)
	if !ok {
		return nil, fmt.Errorf("invalid object type: expected Index")
	}

	var issues []QueryIssue

	// Check for unsupported index methods
	if slices.Contains(UnsupportedIndexMethods, index.AccessMethod) {
		issues = append(issues, NewUnsupportedIndexMethodIssue(
			obj.GetObjectType(),
			index.GetObjectName(),
			"", // query string
			index.AccessMethod,
		))
	}

	// Check for storage parameters
	if index.NumStorageOptions > 0 {
		issues = append(issues, NewStorageParameterIssue(
			obj.GetObjectType(),
			index.GetObjectName(),
			"", // query string
		))
	}

	//GinVariations
	if index.AccessMethod == GIN_ACCESS_METHOD {
		if len(index.Params) > 1 {
			issues = append(issues, NewMultiColumnGinIndexIssue(
				obj.GetObjectType(),
				index.GetObjectName(),
				"",
			))
		} else {
			//In case only one Param is there
			param := index.Params[0]
			if param.SortByOrder != queryparser.DEFAULT_SORTING_ORDER {
				issues = append(issues, NewOrderedGinIndexIssue(
					obj.GetObjectType(),
					index.GetObjectName(),
					"",
				))
			}
		}
	}

	//Index on complex datatypes
	/*
	   cases covered
	       1. normal index on column with these types
	       2. expression index with  casting of unsupported column to supported types [No handling as such just to test as colName will not be there]
	       3. expression index with  casting to unsupported types
	       4. normal index on column with UDTs
	       5. these type of indexes on different access method like gin etc.. [TODO to explore more, for now not reporting the indexes on anyother access method than btree]
	*/
	_, ok = d.columnsWithUnsupportedIndexDatatypes[index.GetTableName()]
	if ok && index.AccessMethod == BTREE_ACCESS_METHOD { // Right now not reporting any other access method issues with such types.
		for _, param := range index.Params {
			if param.IsExpression {
				isUnsupportedType := slices.Contains(UnsupportedIndexDatatypes, param.ExprCastTypeName)
				isUDTType := slices.Contains(d.compositeTypes, param.GetFullExprCastTypeName())
				if param.IsExprCastArrayType {
					issues = append(issues, NewIndexOnComplexDatatypesIssue(
						obj.GetObjectType(),
						index.GetObjectName(),
						"",
						"array",
					))
				} else if isUnsupportedType || isUDTType {
					reportTypeName := param.ExprCastTypeName
					if isUDTType {
						reportTypeName = "user_defined_type"
					}
					issues = append(issues, NewIndexOnComplexDatatypesIssue(
						obj.GetObjectType(),
						index.GetObjectName(),
						"",
						reportTypeName,
					))
				}

			} else {
				colName := param.ColName
				typeName, ok := d.columnsWithUnsupportedIndexDatatypes[index.GetTableName()][colName]
				if !ok {
					continue
				}
				issues = append(issues, NewIndexOnComplexDatatypesIssue(
					obj.GetObjectType(),
					index.GetObjectName(),
					"",
					typeName,
				))
			}
		}
	}

	return issues, nil
}

//=============ALTER TABLE ISSUE DETECTOR ===========================

// AlterTableIssueDetector handles detection of alter table-related issues
type AlterTableIssueDetector struct {
	ParserIssueDetector
}

func (aid *AlterTableIssueDetector) DetectIssues(obj queryparser.DDLObject) ([]QueryIssue, error) {
	alter, ok := obj.(*queryparser.AlterTable)
	if !ok {
		return nil, fmt.Errorf("invalid object type: expected AlterTable")
	}

	var issues []QueryIssue

	switch alter.AlterType {
	case queryparser.SET_OPTIONS:
		if alter.NumSetAttributes > 0 {
			issues = append(issues, NewSetAttributeIssue(
				obj.GetObjectType(),
				alter.GetObjectName(),
				"", // query string
			))
		}
	case queryparser.ADD_CONSTRAINT:
		if alter.NumStorageOptions > 0 {
			issues = append(issues, NewStorageParameterIssue(
				obj.GetObjectType(),
				alter.GetObjectName(),
				"", // query string
			))
		}
		if alter.ConstraintType == queryparser.EXCLUSION_CONSTR_TYPE {
			issues = append(issues, NewExclusionConstraintIssue(
<<<<<<< HEAD
				TABLE_OBJECT_TYPE,
				alter.GetObjectName(),
=======
				obj.GetObjectType(),
				fmt.Sprintf("%s, constraint: (%s)", alter.GetObjectName(), alter.ConstraintName),
>>>>>>> dd614282
				"",
				alter.ConstraintName,
			))
		}
		if alter.ConstraintType != queryparser.FOREIGN_CONSTR_TYPE && alter.IsDeferrable {
			issues = append(issues, NewDeferrableConstraintIssue(
<<<<<<< HEAD
				TABLE_OBJECT_TYPE,
				alter.GetObjectName(),
=======
				obj.GetObjectType(),
				fmt.Sprintf("%s, constraint: (%s)", alter.GetObjectName(), alter.ConstraintName),
>>>>>>> dd614282
				"",
				alter.ConstraintName,
			))
		}

		if alter.ConstraintType == queryparser.PRIMARY_CONSTR_TYPE &&
			aid.partitionTablesMap[alter.GetObjectName()] {
			issues = append(issues, NewAlterTableAddPKOnPartiionIssue(
				obj.GetObjectType(),
				alter.GetObjectName(),
				"",
			))
		}

		if alter.AddPrimaryKeyOrUniqueCons() {
			for _, col := range alter.ConstraintColumns {
				unsupportedColumnsForTable, ok := aid.columnsWithUnsupportedIndexDatatypes[alter.GetObjectName()]
				if !ok {
					break
				}

				typeName, ok := unsupportedColumnsForTable[col]
				if !ok {
					continue
				}
				issues = append(issues, NewPrimaryOrUniqueConsOnUnsupportedIndexTypesIssue(
<<<<<<< HEAD
					TABLE_OBJECT_TYPE,
					alter.GetObjectName(),
=======
					obj.GetObjectType(),
					fmt.Sprintf("%s, constraint: (%s)", alter.GetObjectName(), alter.ConstraintName),
>>>>>>> dd614282
					"",
					typeName,
					alter.ConstraintName,
				))
			}

		}
	case queryparser.DISABLE_RULE:
		issues = append(issues, NewDisableRuleIssue(
			obj.GetObjectType(),
			alter.GetObjectName(),
			"", // query string
			alter.RuleName,
		))
	case queryparser.CLUSTER_ON:
		issues = append(issues, NewClusterONIssue(
			obj.GetObjectType(),
			alter.GetObjectName(),
			"", // query string
		))
	}

	return issues, nil
}

//=============POLICY ISSUE DETECTOR ===========================

// PolicyIssueDetector handles detection of Create policy issues
type PolicyIssueDetector struct{}

func (p *PolicyIssueDetector) DetectIssues(obj queryparser.DDLObject) ([]QueryIssue, error) {
	policy, ok := obj.(*queryparser.Policy)
	if !ok {
		return nil, fmt.Errorf("invalid object type: expected Policy")
	}
	issues := make([]QueryIssue, 0)
	if len(policy.RoleNames) > 0 {
		issues = append(issues, NewPolicyRoleIssue(
			obj.GetObjectType(),
			policy.GetObjectName(),
			"",
			policy.RoleNames,
		))
	}
	return issues, nil
}

//=============TRIGGER ISSUE DETECTOR ===========================

// TriggerIssueDetector handles detection of Create Trigger issues
type TriggerIssueDetector struct {
	ParserIssueDetector
}

func (tid *TriggerIssueDetector) DetectIssues(obj queryparser.DDLObject) ([]QueryIssue, error) {
	trigger, ok := obj.(*queryparser.Trigger)
	if !ok {
		return nil, fmt.Errorf("invalid object type: expected Trigger")
	}
	issues := make([]QueryIssue, 0)

	if trigger.IsConstraint {
		issues = append(issues, NewConstraintTriggerIssue(
			obj.GetObjectType(),
			trigger.GetObjectName(),
			"",
		))
	}

	if trigger.NumTransitionRelations > 0 {
		issues = append(issues, NewReferencingClauseTrigIssue(
			obj.GetObjectType(),
			trigger.GetObjectName(),
			"",
		))
	}

	if trigger.IsBeforeRowTrigger() && tid.partitionTablesMap[trigger.GetTableName()] {
		issues = append(issues, NewBeforeRowOnPartitionTableIssue(
			obj.GetObjectType(),
			trigger.GetObjectName(),
			"",
		))
	}

	return issues, nil
}

// ==============VIEW ISSUE DETECTOR ======================

type ViewIssueDetector struct{}

func (v *ViewIssueDetector) DetectIssues(obj queryparser.DDLObject) ([]QueryIssue, error) {
	return nil, nil
}

// ==============MVIEW ISSUE DETECTOR ======================

type MViewIssueDetector struct{}

func (v *MViewIssueDetector) DetectIssues(obj queryparser.DDLObject) ([]QueryIssue, error) {
	return nil, nil
}

//=============NO-OP ISSUE DETECTOR ===========================

// Need to handle all the cases for which we don't have any issues detector
type NoOpIssueDetector struct{}

func (n *NoOpIssueDetector) DetectIssues(obj queryparser.DDLObject) ([]QueryIssue, error) {
	return nil, nil
}

func (p *ParserIssueDetector) GetDDLDetector(obj queryparser.DDLObject) (DDLIssueDetector, error) {
	switch obj.(type) {
	case *queryparser.Table:
		return &TableIssueDetector{
			ParserIssueDetector: *p,
		}, nil
	case *queryparser.Index:
		return &IndexIssueDetector{
			ParserIssueDetector: *p,
		}, nil
	case *queryparser.AlterTable:
		return &AlterTableIssueDetector{
			ParserIssueDetector: *p,
		}, nil
	case *queryparser.Policy:
		return &PolicyIssueDetector{}, nil
	case *queryparser.Trigger:
		return &TriggerIssueDetector{
			ParserIssueDetector: *p,
		}, nil
	case *queryparser.ForeignTable:
		return &ForeignTableIssueDetector{}, nil
	case *queryparser.View:
		return &ViewIssueDetector{}, nil
	case *queryparser.MView:
		return &MViewIssueDetector{}, nil
	default:
		return &NoOpIssueDetector{}, nil
	}
}

const (
	GIN_ACCESS_METHOD   = "gin"
	BTREE_ACCESS_METHOD = "btree"
)<|MERGE_RESOLUTION|>--- conflicted
+++ resolved
@@ -79,13 +79,8 @@
 		for _, c := range table.Constraints {
 			if c.ConstraintType == queryparser.EXCLUSION_CONSTR_TYPE {
 				issues = append(issues, NewExclusionConstraintIssue(
-<<<<<<< HEAD
-					TABLE_OBJECT_TYPE,
+					obj.GetObjectType(),
 					table.GetObjectName(),
-=======
-					obj.GetObjectType(),
-					fmt.Sprintf("%s, constraint: (%s)", table.GetObjectName(), c.ConstraintName),
->>>>>>> dd614282
 					"",
 					c.ConstraintName,
 				))
@@ -93,13 +88,8 @@
 
 			if c.ConstraintType != queryparser.FOREIGN_CONSTR_TYPE && c.IsDeferrable {
 				issues = append(issues, NewDeferrableConstraintIssue(
-<<<<<<< HEAD
-					TABLE_OBJECT_TYPE,
+					obj.GetObjectType(),
 					table.GetObjectName(),
-=======
-					obj.GetObjectType(),
-					fmt.Sprintf("%s, constraint: (%s)", table.GetObjectName(), c.ConstraintName),
->>>>>>> dd614282
 					"",
 					c.ConstraintName,
 				))
@@ -117,13 +107,8 @@
 						continue
 					}
 					issues = append(issues, NewPrimaryOrUniqueConsOnUnsupportedIndexTypesIssue(
-<<<<<<< HEAD
-						TABLE_OBJECT_TYPE,
+						obj.GetObjectType(),
 						table.GetObjectName(),
-=======
-						obj.GetObjectType(),
-						fmt.Sprintf("%s, constraint: (%s)", table.GetObjectName(), c.ConstraintName),
->>>>>>> dd614282
 						"",
 						typeName,
 						c.ConstraintName,
@@ -429,26 +414,16 @@
 		}
 		if alter.ConstraintType == queryparser.EXCLUSION_CONSTR_TYPE {
 			issues = append(issues, NewExclusionConstraintIssue(
-<<<<<<< HEAD
-				TABLE_OBJECT_TYPE,
+				obj.GetObjectType(),
 				alter.GetObjectName(),
-=======
-				obj.GetObjectType(),
-				fmt.Sprintf("%s, constraint: (%s)", alter.GetObjectName(), alter.ConstraintName),
->>>>>>> dd614282
 				"",
 				alter.ConstraintName,
 			))
 		}
 		if alter.ConstraintType != queryparser.FOREIGN_CONSTR_TYPE && alter.IsDeferrable {
 			issues = append(issues, NewDeferrableConstraintIssue(
-<<<<<<< HEAD
-				TABLE_OBJECT_TYPE,
+				obj.GetObjectType(),
 				alter.GetObjectName(),
-=======
-				obj.GetObjectType(),
-				fmt.Sprintf("%s, constraint: (%s)", alter.GetObjectName(), alter.ConstraintName),
->>>>>>> dd614282
 				"",
 				alter.ConstraintName,
 			))
@@ -475,13 +450,8 @@
 					continue
 				}
 				issues = append(issues, NewPrimaryOrUniqueConsOnUnsupportedIndexTypesIssue(
-<<<<<<< HEAD
-					TABLE_OBJECT_TYPE,
+					obj.GetObjectType(),
 					alter.GetObjectName(),
-=======
-					obj.GetObjectType(),
-					fmt.Sprintf("%s, constraint: (%s)", alter.GetObjectName(), alter.ConstraintName),
->>>>>>> dd614282
 					"",
 					typeName,
 					alter.ConstraintName,
