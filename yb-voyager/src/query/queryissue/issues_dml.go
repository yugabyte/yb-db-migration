--- conflicted
+++ resolved
@@ -142,30 +142,30 @@
 	return newQueryIssue(loFunctionsIssue, objectType, objectName, sqlStatement, details)
 }
 
-<<<<<<< HEAD
 var jsonbSubscriptingIssue = issue.Issue{
 	Type:            JSONB_SUBSCRIPTING,
 	TypeName:        JSONB_SUBSCRIPTING_NAME,
 	TypeDescription: "Jsonb subscripting is not supported in YugabyteDB yet",
 	Suggestion:      "Use Arrow operators (-> / ->>) to access the jsonb fields.",
-=======
+	GH:              "",
+	DocsLink:        "", //TODO
+}
+
+func NewJsonbSubscriptingIssue(objectType string, objectName string, sqlStatement string) QueryIssue {
+	return newQueryIssue(jsonbSubscriptingIssue, objectType, objectName, sqlStatement, map[string]interface{}{})
+}
+
 var jsonPredicateIssue = issue.Issue{
 	Type:            JSON_TYPE_PREDICATE,
 	TypeName:        JSON_TYPE_PREDICATE_NAME,
 	TypeDescription: "IS JSON predicate expressions not supported yet in YugabyteDB",
 	Suggestion:      "",
->>>>>>> 5a50ec5c
-	GH:              "",
-	DocsLink:        "", //TODO
-}
-
-<<<<<<< HEAD
-func NewJsonbSubscriptingIssue(objectType string, objectName string, sqlStatement string) QueryIssue {
-	return newQueryIssue(jsonbSubscriptingIssue, objectType, objectName, sqlStatement, map[string]interface{}{})
-=======
+	GH:              "",
+	DocsLink:        "", //TODO
+}
+
 func NewJsonPredicateIssue(objectType string, objectName string, sqlStatement string) QueryIssue {
 	return newQueryIssue(jsonPredicateIssue, objectType, objectName, sqlStatement, map[string]interface{}{})
->>>>>>> 5a50ec5c
 }
 
 var copyFromWhereIssue = issue.Issue{
