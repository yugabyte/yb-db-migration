/*
Copyright (c) YugabyteDB, Inc.

Licensed under the Apache License, Version 2.0 (the "License");
you may not use this file except in compliance with the License.
You may obtain a copy of the License at

	http://www.apache.org/licenses/LICENSE-2.0

Unless required by applicable law or agreed to in writing, software
distributed under the License is distributed on an "AS IS" BASIS,
WITHOUT WARRANTIES OR CONDITIONS OF ANY KIND, either express or implied.
See the License for the specific language governing permissions and
limitations under the License.
*/

package queryissue

import (
	"sort"

	"github.com/yugabyte/yb-voyager/yb-voyager/src/issue"
)

var advisoryLocksIssue = issue.Issue{
	Type:            ADVISORY_LOCKS,
	TypeName:        "Advisory Locks",
	TypeDescription: "",
	Suggestion:      "",
	GH:              "",
	DocsLink:        "https://docs.yugabyte.com/preview/yugabyte-voyager/known-issues/postgresql/#advisory-locks-is-not-yet-implemented",
}

func NewAdvisoryLocksIssue(objectType string, objectName string, sqlStatement string) QueryIssue {
	return newQueryIssue(advisoryLocksIssue, objectType, objectName, sqlStatement, map[string]interface{}{})
}

var systemColumnsIssue = issue.Issue{
	Type:            SYSTEM_COLUMNS,
	TypeName:        "System Columns",
	TypeDescription: "",
	Suggestion:      "",
	GH:              "",
	DocsLink:        "https://docs.yugabyte.com/preview/yugabyte-voyager/known-issues/postgresql/#system-columns-is-not-yet-supported",
}

func NewSystemColumnsIssue(objectType string, objectName string, sqlStatement string) QueryIssue {
	return newQueryIssue(systemColumnsIssue, objectType, objectName, sqlStatement, map[string]interface{}{})
}

var xmlFunctionsIssue = issue.Issue{
	Type:            XML_FUNCTIONS,
	TypeName:        "XML Functions",
	TypeDescription: "",
	Suggestion:      "",
	GH:              "",
	DocsLink:        "https://docs.yugabyte.com/preview/yugabyte-voyager/known-issues/postgresql/#xml-functions-is-not-yet-supported",
}

func NewXmlFunctionsIssue(objectType string, objectName string, sqlStatement string) QueryIssue {
	return newQueryIssue(xmlFunctionsIssue, objectType, objectName, sqlStatement, map[string]interface{}{})
}

var regexFunctionsIssue = issue.Issue{
	Type:            REGEX_FUNCTIONS,
	TypeName:        "Regex Functions",
	TypeDescription: "",
	Suggestion:      "",
	GH:              "",
	DocsLink:        "",
}

func NewRegexFunctionsIssue(objectType string, objectName string, sqlStatement string) QueryIssue {
	return newQueryIssue(regexFunctionsIssue, objectType, objectName, sqlStatement, map[string]interface{}{})
}

var anyValueAggFunctionIssue = issue.Issue{
	Type:            AGGREGATE_FUNCTION,
	TypeName:        AGGREGATION_FUNCTIONS_NAME,
	TypeDescription: "Postgresql 17 features not supported yet in YugabyteDB",
	Suggestion:      "",
	GH:              "",
	DocsLink:        "",
}

func NewAggregationFunctionIssue(objectType string, objectName string, sqlStatement string, funcNames []string) QueryIssue {
	sort.Strings(funcNames)
	details := map[string]interface{}{
		FUNCTION_NAMES: funcNames, //TODO USE it later when we start putting these in reports
	}
	return newQueryIssue(anyValueAggFunctionIssue, objectType, objectName, sqlStatement, details)
}

var jsonConstructorFunctionsIssue = issue.Issue{
	Type:            JSON_CONSTRUCTOR_FUNCTION,
	TypeName:        JSON_CONSTRUCTOR_FUNCTION_NAME,
	TypeDescription: "Postgresql 17 features not supported yet in YugabyteDB",
	Suggestion:      "",
	GH:              "",
	DocsLink:        "",
}

func NewJsonConstructorFunctionIssue(objectType string, objectName string, sqlStatement string, funcNames []string) QueryIssue {
	sort.Strings(funcNames)
	details := map[string]interface{}{
		FUNCTION_NAMES: funcNames, //TODO USE it later when we start putting these in reports
	}
	return newQueryIssue(jsonConstructorFunctionsIssue, objectType, objectName, sqlStatement, details)
}

var jsonQueryFunctionIssue = issue.Issue{
	Type:            JSON_QUERY_FUNCTION,
	TypeName:        JSON_QUERY_FUNCTIONS_NAME,
	TypeDescription: "Postgresql 17 features not supported yet in YugabyteDB",
	Suggestion:      "",
	GH:              "",
	DocsLink:        "",
}

func NewJsonQueryFunctionIssue(objectType string, objectName string, sqlStatement string, funcNames []string) QueryIssue {
	sort.Strings(funcNames)
	details := map[string]interface{}{
		FUNCTION_NAMES: funcNames, //TODO USE it later when we start putting these in reports
	}
	return newQueryIssue(jsonQueryFunctionIssue, objectType, objectName, sqlStatement, details)
}

var loFunctionsIssue = issue.Issue{
	Type:            LARGE_OBJECT_FUNCTIONS,
	TypeName:        LARGE_OBJECT_FUNCTIONS_NAME,
	TypeDescription: "Large Objects functions are not supported in YugabyteDB",
	Suggestion:      "Large objects functions are not yet supported in YugabyteDB, no workaround available right now",
	GH:              "https://github.com/yugabyte/yugabyte-db/issues/25318",
	DocsLink:        "", //TODO
}

func NewLOFuntionsIssue(objectType string, objectName string, sqlStatement string, funcNames []string) QueryIssue {
	sort.Strings(funcNames)
	details := map[string]interface{}{
		FUNCTION_NAMES: funcNames, //TODO USE it later when we start putting these in reports
	}
	return newQueryIssue(loFunctionsIssue, objectType, objectName, sqlStatement, details)
}

<<<<<<< HEAD
var jsonbSubscriptingIssue = issue.Issue{
	Type:            JSONB_SUBSCRIPTING,
	TypeName:        JSONB_SUBSCRIPTING_NAME,
	TypeDescription: "Jsonb subscripting is not supported in YugabyteDB yet",
	Suggestion:      "Use Arrow operators (-> / ->>) to access the jsonb fields.",
	GH:              "",
	DocsLink:        "", //TODO
}

func NewJsonbSubscriptingIssue(objectType string, objectName string, sqlStatement string) QueryIssue {
	return newQueryIssue(jsonbSubscriptingIssue, objectType, objectName, sqlStatement, map[string]interface{}{})
=======
var copyFromWhereIssue = issue.Issue{
	Type:            COPY_FROM_WHERE,
	TypeName:        "COPY FROM ... WHERE",
	TypeDescription: "",
	Suggestion:      "",
	GH:              "",
	DocsLink:        "",
}

func NewCopyFromWhereIssue(objectType string, objectName string, sqlStatement string) QueryIssue {
	return newQueryIssue(copyFromWhereIssue, objectType, objectName, sqlStatement, map[string]interface{}{})
}

var copyOnErrorIssue = issue.Issue{
	Type:            COPY_ON_ERROR,
	TypeName:        "COPY ... ON_ERROR",
	TypeDescription: "",
	Suggestion:      "",
	GH:              "",
	DocsLink:        "",
}

func NewCopyOnErrorIssue(objectType string, objectName string, sqlStatement string) QueryIssue {
	return newQueryIssue(copyOnErrorIssue, objectType, objectName, sqlStatement, map[string]interface{}{})
>>>>>>> a85c6fcb
}<|MERGE_RESOLUTION|>--- conflicted
+++ resolved
@@ -142,7 +142,6 @@
 	return newQueryIssue(loFunctionsIssue, objectType, objectName, sqlStatement, details)
 }
 
-<<<<<<< HEAD
 var jsonbSubscriptingIssue = issue.Issue{
 	Type:            JSONB_SUBSCRIPTING,
 	TypeName:        JSONB_SUBSCRIPTING_NAME,
@@ -154,7 +153,8 @@
 
 func NewJsonbSubscriptingIssue(objectType string, objectName string, sqlStatement string) QueryIssue {
 	return newQueryIssue(jsonbSubscriptingIssue, objectType, objectName, sqlStatement, map[string]interface{}{})
-=======
+}
+
 var copyFromWhereIssue = issue.Issue{
 	Type:            COPY_FROM_WHERE,
 	TypeName:        "COPY FROM ... WHERE",
@@ -179,5 +179,4 @@
 
 func NewCopyOnErrorIssue(objectType string, objectName string, sqlStatement string) QueryIssue {
 	return newQueryIssue(copyOnErrorIssue, objectType, objectName, sqlStatement, map[string]interface{}{})
->>>>>>> a85c6fcb
 }