--- conflicted
+++ resolved
@@ -62,7 +62,6 @@
 	return newQueryIssue(xmlFunctionsIssue, objectType, objectName, sqlStatement, map[string]interface{}{})
 }
 
-<<<<<<< HEAD
 var anyValueAggFunctionIssue = issue.Issue{
 	Type:            AGGREGATE_FUNCTION,
 	TypeName:        "ANY_VALUE() aggregate function is not supported",
@@ -104,7 +103,8 @@
 	issue := jsonQueryFunctionIssue
 	issue.TypeName = fmt.Sprintf(issue.TypeName, jsonQueryFnName)
 	return newQueryIssue(issue, objectType, objectName, sqlStatement, map[string]interface{}{})
-=======
+}
+
 var loFunctionsIssue = issue.Issue{
 	Type:            LARGE_OBJECT_FUNCTIONS,
 	TypeName:        LARGE_OBJECT_FUNCTIONS_NAME,
@@ -116,5 +116,4 @@
 
 func NewLOFuntionsIssue(objectType string, objectName string, sqlStatement string) QueryIssue {
 	return newQueryIssue(loFunctionsIssue, objectType, objectName, sqlStatement, map[string]interface{}{})
->>>>>>> ff8bf66d
 }