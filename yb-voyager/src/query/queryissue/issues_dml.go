--- conflicted
+++ resolved
@@ -142,7 +142,6 @@
 	return newQueryIssue(loFunctionsIssue, objectType, objectName, sqlStatement, details)
 }
 
-<<<<<<< HEAD
 var jsonPredicateIssue = issue.Issue{
 	Type:            JSON_TYPE_PREDICATE,
 	TypeName:        JSON_TYPE_PREDICATE_NAME,
@@ -154,7 +153,8 @@
 
 func NewJsonPredicateIssue(objectType string, objectName string, sqlStatement string) QueryIssue {
 	return newQueryIssue(jsonPredicateIssue, objectType, objectName, sqlStatement, map[string]interface{}{})
-=======
+}
+
 var copyFromWhereIssue = issue.Issue{
 	Type:            COPY_FROM_WHERE,
 	TypeName:        "COPY FROM ... WHERE",
@@ -192,5 +192,4 @@
 
 func NewFetchWithTiesIssue(objectType string, objectName string, sqlStatement string) QueryIssue {
 	return newQueryIssue(fetchWithTiesIssue, objectType, objectName, sqlStatement, map[string]interface{}{})
->>>>>>> fa542b75
 }