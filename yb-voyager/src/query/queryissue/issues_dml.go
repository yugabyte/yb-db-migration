--- conflicted
+++ resolved
@@ -134,9 +134,12 @@
 	DocsLink:        "", //TODO
 }
 
-<<<<<<< HEAD
-func NewLOFuntionsIssue(objectType string, objectName string, sqlStatement string) QueryIssue {
-	return newQueryIssue(loFunctionsIssue, objectType, objectName, sqlStatement, map[string]interface{}{})
+func NewLOFuntionsIssue(objectType string, objectName string, sqlStatement string, funcNames []string) QueryIssue {
+	sort.Strings(funcNames)
+	details := map[string]interface{}{
+		FUNCTION_NAMES: funcNames, //TODO USE it later when we start putting these in reports
+	}
+	return newQueryIssue(loFunctionsIssue, objectType, objectName, sqlStatement, details)
 }
 
 
@@ -152,12 +155,3 @@
 func NewJsonSubscriptingIssue(objectType string, objectName string, sqlStatement string) QueryIssue {
 	return newQueryIssue(jsonSubscriptingIssue, objectType, objectName, sqlStatement, map[string]interface{}{})
 }
-=======
-func NewLOFuntionsIssue(objectType string, objectName string, sqlStatement string, funcNames []string) QueryIssue {
-	sort.Strings(funcNames)
-	details := map[string]interface{}{
-		FUNCTION_NAMES: funcNames, //TODO USE it later when we start putting these in reports
-	}
-	return newQueryIssue(loFunctionsIssue, objectType, objectName, sqlStatement, details)
-}
->>>>>>> 3c45ffc2
