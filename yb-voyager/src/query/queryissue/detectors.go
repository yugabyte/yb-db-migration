/*
Copyright (c) YugabyteDB, Inc.

Licensed under the Apache License, Version 2.0 (the "License");
you may not use this file except in compliance with the License.
You may obtain a copy of the License at

	http://www.apache.org/licenses/LICENSE-2.0

Unless required by applicable law or agreed to in writing, software
distributed under the License is distributed on an "AS IS" BASIS,
WITHOUT WARRANTIES OR CONDITIONS OF ANY KIND, either express or implied.
See the License for the specific language governing permissions and
limitations under the License.
*/
package queryissue

import (
	mapset "github.com/deckarep/golang-set/v2"
	log "github.com/sirupsen/logrus"
	"google.golang.org/protobuf/reflect/protoreflect"

	"github.com/yugabyte/yb-voyager/yb-voyager/src/query/queryparser"
)

// To Add a new unsupported query construct implement this interface for all possible nodes for that construct
// each detector will work on specific type of node
type UnsupportedConstructDetector interface {
	Detect(msg protoreflect.Message) error
	GetIssues() []QueryIssue
}

type FuncCallDetector struct {
	query string

	advisoryLocksFuncsDetected mapset.Set[string]
	xmlFuncsDetected           mapset.Set[string]
<<<<<<< HEAD
	regexFuncsDetected         mapset.Set[string]
=======
	loFuncsDetected            mapset.Set[string]
>>>>>>> ff8bf66d
}

func NewFuncCallDetector(query string) *FuncCallDetector {
	return &FuncCallDetector{
		query:                      query,
		advisoryLocksFuncsDetected: mapset.NewThreadUnsafeSet[string](),
		xmlFuncsDetected:           mapset.NewThreadUnsafeSet[string](),
<<<<<<< HEAD
		regexFuncsDetected:         mapset.NewThreadUnsafeSet[string](),
=======
		loFuncsDetected:            mapset.NewThreadUnsafeSet[string](),
>>>>>>> ff8bf66d
	}
}

// Detect checks if a FuncCall node uses an unsupported function.
func (d *FuncCallDetector) Detect(msg protoreflect.Message) error {
	if queryparser.GetMsgFullName(msg) != queryparser.PG_QUERY_FUNCCALL_NODE {
		return nil
	}

	_, funcName := queryparser.GetFuncNameFromFuncCall(msg)
	log.Debugf("fetched function name from %s node: %q", queryparser.PG_QUERY_FUNCCALL_NODE, funcName)

	if unsupportedAdvLockFuncs.ContainsOne(funcName) {
		d.advisoryLocksFuncsDetected.Add(funcName)
	}
	if unsupportedXmlFunctions.ContainsOne(funcName) {
		d.xmlFuncsDetected.Add(funcName)
	}
	if unsupportedRegexFunctions.ContainsOne(funcName) {
		d.regexFuncsDetected.Add(funcName)
	}

	if unsupportedLargeObjectFunctions.ContainsOne(funcName) {
		d.loFuncsDetected.Add(funcName)
	}

	return nil
}

func (d *FuncCallDetector) GetIssues() []QueryIssue {
	var issues []QueryIssue
	if d.advisoryLocksFuncsDetected.Cardinality() > 0 {
		issues = append(issues, NewAdvisoryLocksIssue(DML_QUERY_OBJECT_TYPE, "", d.query))
	}
	if d.xmlFuncsDetected.Cardinality() > 0 {
		issues = append(issues, NewXmlFunctionsIssue(DML_QUERY_OBJECT_TYPE, "", d.query))
	}
<<<<<<< HEAD
	if d.regexFuncsDetected.Cardinality() > 0 {
		issues = append(issues, NewRegexFunctionsIssue(DML_QUERY_OBJECT_TYPE, "", d.query))
=======
	if d.loFuncsDetected.Cardinality() > 0 {
		issues = append(issues, NewLOFuntionsIssue(DML_QUERY_OBJECT_TYPE, "", d.query))
>>>>>>> ff8bf66d
	}
	return issues
}

type ColumnRefDetector struct {
	query                            string
	unsupportedSystemColumnsDetected mapset.Set[string]
}

func NewColumnRefDetector(query string) *ColumnRefDetector {
	return &ColumnRefDetector{
		query:                            query,
		unsupportedSystemColumnsDetected: mapset.NewThreadUnsafeSet[string](),
	}
}

// Detect checks if a ColumnRef node uses an unsupported system column
func (d *ColumnRefDetector) Detect(msg protoreflect.Message) error {
	if queryparser.GetMsgFullName(msg) != queryparser.PG_QUERY_COLUMNREF_NODE {
		return nil
	}

	_, colName := queryparser.GetColNameFromColumnRef(msg)
	log.Debugf("fetched column name from %s node: %q", queryparser.PG_QUERY_COLUMNREF_NODE, colName)

	if unsupportedSysCols.ContainsOne(colName) {
		d.unsupportedSystemColumnsDetected.Add(colName)
	}
	return nil
}

func (d *ColumnRefDetector) GetIssues() []QueryIssue {
	var issues []QueryIssue
	if d.unsupportedSystemColumnsDetected.Cardinality() > 0 {
		issues = append(issues, NewSystemColumnsIssue(DML_QUERY_OBJECT_TYPE, "", d.query))
	}
	return issues
}

type XmlExprDetector struct {
	query    string
	detected bool
}

func NewXmlExprDetector(query string) *XmlExprDetector {
	return &XmlExprDetector{
		query: query,
	}
}

// Detect checks if a XmlExpr node is present, means Xml type/functions are used
func (d *XmlExprDetector) Detect(msg protoreflect.Message) error {
	if queryparser.GetMsgFullName(msg) == queryparser.PG_QUERY_XMLEXPR_NODE {
		d.detected = true
	}
	return nil
}

func (d *XmlExprDetector) GetIssues() []QueryIssue {
	var issues []QueryIssue
	if d.detected {
		issues = append(issues, NewXmlFunctionsIssue(DML_QUERY_OBJECT_TYPE, "", d.query))
	}
	return issues
}

/*
RangeTableFunc node manages functions that produce tables, structuring output into rows and columns
for SQL queries. Example: XMLTABLE()

ASSUMPTION:
- RangeTableFunc is used for representing XMLTABLE() only as of now
- Comments from Postgres code:
  - RangeTableFunc - raw form of "table functions" such as XMLTABLE
  - Note: JSON_TABLE is also a "table function", but it uses JsonTable node,
  - not RangeTableFunc.

- link: https://github.com/postgres/postgres/blob/ea792bfd93ab8ad4ef4e3d1a741b8595db143677/src/include/nodes/parsenodes.h#L651
*/
type RangeTableFuncDetector struct {
	query    string
	detected bool
}

func NewRangeTableFuncDetector(query string) *RangeTableFuncDetector {
	return &RangeTableFuncDetector{
		query: query,
	}
}

// Detect checks if a RangeTableFunc node is present for a XMLTABLE() function
func (d *RangeTableFuncDetector) Detect(msg protoreflect.Message) error {
	if queryparser.GetMsgFullName(msg) == queryparser.PG_QUERY_RANGETABLEFUNC_NODE {
		if queryparser.IsXMLTable(msg) {
			d.detected = true
		}
	}
	return nil
}

func (d *RangeTableFuncDetector) GetIssues() []QueryIssue {
	var issues []QueryIssue
	if d.detected {
		issues = append(issues, NewXmlFunctionsIssue(DML_QUERY_OBJECT_TYPE, "", d.query))
	}
	return issues
}<|MERGE_RESOLUTION|>--- conflicted
+++ resolved
@@ -35,11 +35,8 @@
 
 	advisoryLocksFuncsDetected mapset.Set[string]
 	xmlFuncsDetected           mapset.Set[string]
-<<<<<<< HEAD
 	regexFuncsDetected         mapset.Set[string]
-=======
 	loFuncsDetected            mapset.Set[string]
->>>>>>> ff8bf66d
 }
 
 func NewFuncCallDetector(query string) *FuncCallDetector {
@@ -47,11 +44,8 @@
 		query:                      query,
 		advisoryLocksFuncsDetected: mapset.NewThreadUnsafeSet[string](),
 		xmlFuncsDetected:           mapset.NewThreadUnsafeSet[string](),
-<<<<<<< HEAD
 		regexFuncsDetected:         mapset.NewThreadUnsafeSet[string](),
-=======
 		loFuncsDetected:            mapset.NewThreadUnsafeSet[string](),
->>>>>>> ff8bf66d
 	}
 }
 
@@ -89,13 +83,11 @@
 	if d.xmlFuncsDetected.Cardinality() > 0 {
 		issues = append(issues, NewXmlFunctionsIssue(DML_QUERY_OBJECT_TYPE, "", d.query))
 	}
-<<<<<<< HEAD
 	if d.regexFuncsDetected.Cardinality() > 0 {
 		issues = append(issues, NewRegexFunctionsIssue(DML_QUERY_OBJECT_TYPE, "", d.query))
-=======
+	}
 	if d.loFuncsDetected.Cardinality() > 0 {
 		issues = append(issues, NewLOFuntionsIssue(DML_QUERY_OBJECT_TYPE, "", d.query))
->>>>>>> ff8bf66d
 	}
 	return issues
 }
