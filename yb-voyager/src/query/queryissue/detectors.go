--- conflicted
+++ resolved
@@ -453,7 +453,6 @@
 	return issues
 }
 
-<<<<<<< HEAD
 type MergeStatementDetector struct {
 	query                    string
 	isMergeStatementDetected bool
@@ -461,7 +460,26 @@
 
 func NewMergeStatementDetector(query string) *MergeStatementDetector {
 	return &MergeStatementDetector{
-=======
+		query: query,
+	}
+}
+
+func (m *MergeStatementDetector) Detect(msg protoreflect.Message) error {
+	if queryparser.GetMsgFullName(msg) == queryparser.PG_QUERY_MERGE_STMT_NODE {
+		m.isMergeStatementDetected = true
+	}
+	return nil
+
+}
+
+func (m *MergeStatementDetector) GetIssues() []QueryIssue {
+	var issues []QueryIssue
+	if m.isMergeStatementDetected {
+		issues = append(issues, NewMergeStatementIssue(DML_QUERY_OBJECT_TYPE, "", m.query))
+	}
+	return issues
+}
+
 type UniqueNullsNotDistinctDetector struct {
 	query    string
 	detected bool
@@ -469,28 +487,13 @@
 
 func NewUniqueNullsNotDistinctDetector(query string) *UniqueNullsNotDistinctDetector {
 	return &UniqueNullsNotDistinctDetector{
->>>>>>> b9e614dd
-		query: query,
-	}
-}
-
-<<<<<<< HEAD
-func (m *MergeStatementDetector) Detect(msg protoreflect.Message) error {
-	if queryparser.GetMsgFullName(msg) == queryparser.PG_QUERY_MERGE_STMT_NODE {
-		m.isMergeStatementDetected = true
-	}
-	return nil
-
-}
-
-func (m *MergeStatementDetector) GetIssues() []QueryIssue {
-	var issues []QueryIssue
-	if m.isMergeStatementDetected {
-		issues = append(issues, NewMergeStatementIssue(DML_QUERY_OBJECT_TYPE, "", m.query))
-=======
+		query: query,
+	}
+}
+
 // Detect checks if a unique constraint is defined which has nulls not distinct
 func (d *UniqueNullsNotDistinctDetector) Detect(msg protoreflect.Message) error {
-	if queryparser.GetMsgFullName(msg) == queryparser.PG_QUERY_INDEXSTMT_NODE {
+	if queryparser.GetMsgFullName(msg) == queryparser.PG_QUERY_INDEX_STMT_NODE {
 		indexStmt, err := queryparser.ProtoAsIndexStmt(msg)
 		if err != nil {
 			return err
@@ -517,7 +520,6 @@
 	var issues []QueryIssue
 	if d.detected {
 		issues = append(issues, NewUniqueNullsNotDistinctIssue(DML_QUERY_OBJECT_TYPE, "", d.query))
->>>>>>> b9e614dd
 	}
 	return issues
 }
