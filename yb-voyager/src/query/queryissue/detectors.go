/*
Copyright (c) YugabyteDB, Inc.

Licensed under the Apache License, Version 2.0 (the "License");
you may not use this file except in compliance with the License.
You may obtain a copy of the License at

	http://www.apache.org/licenses/LICENSE-2.0

Unless required by applicable law or agreed to in writing, software
distributed under the License is distributed on an "AS IS" BASIS,
WITHOUT WARRANTIES OR CONDITIONS OF ANY KIND, either express or implied.
See the License for the specific language governing permissions and
limitations under the License.
*/
package queryissue

import (
	"slices"

	mapset "github.com/deckarep/golang-set/v2"
	pg_query "github.com/pganalyze/pg_query_go/v5"
	log "github.com/sirupsen/logrus"
	"google.golang.org/protobuf/reflect/protoreflect"

	"github.com/yugabyte/yb-voyager/yb-voyager/src/query/queryparser"
)

// To Add a new unsupported query construct implement this interface for all possible nodes for that construct
// each detector will work on specific type of node
type UnsupportedConstructDetector interface {
	Detect(msg protoreflect.Message) error
	GetIssues() []QueryIssue
}

type FuncCallDetector struct {
	query string

	advisoryLocksFuncsDetected mapset.Set[string]
	xmlFuncsDetected           mapset.Set[string]
	aggFuncsDetected           mapset.Set[string]
	regexFuncsDetected         mapset.Set[string]
	loFuncsDetected            mapset.Set[string]
}

func NewFuncCallDetector(query string) *FuncCallDetector {
	return &FuncCallDetector{
		query:                      query,
		advisoryLocksFuncsDetected: mapset.NewThreadUnsafeSet[string](),
		xmlFuncsDetected:           mapset.NewThreadUnsafeSet[string](),
		aggFuncsDetected:           mapset.NewThreadUnsafeSet[string](),
		regexFuncsDetected:         mapset.NewThreadUnsafeSet[string](),
		loFuncsDetected:            mapset.NewThreadUnsafeSet[string](),
	}
}

// Detect checks if a FuncCall node uses an unsupported function.
func (d *FuncCallDetector) Detect(msg protoreflect.Message) error {
	if queryparser.GetMsgFullName(msg) != queryparser.PG_QUERY_FUNCCALL_NODE {
		return nil
	}

	_, funcName := queryparser.GetFuncNameFromFuncCall(msg)
	log.Debugf("fetched function name from %s node: %q", queryparser.PG_QUERY_FUNCCALL_NODE, funcName)

	if unsupportedAdvLockFuncs.ContainsOne(funcName) {
		d.advisoryLocksFuncsDetected.Add(funcName)
	}
	if unsupportedXmlFunctions.ContainsOne(funcName) {
		d.xmlFuncsDetected.Add(funcName)
	}
	if unsupportedRegexFunctions.ContainsOne(funcName) {
		d.regexFuncsDetected.Add(funcName)
	}

	if unsupportedAggFunctions.ContainsOne(funcName) {
		d.aggFuncsDetected.Add(funcName)
	}
	if unsupportedLargeObjectFunctions.ContainsOne(funcName) {
		d.loFuncsDetected.Add(funcName)
	}

	return nil
}

func (d *FuncCallDetector) GetIssues() []QueryIssue {
	var issues []QueryIssue
	if d.advisoryLocksFuncsDetected.Cardinality() > 0 {
		issues = append(issues, NewAdvisoryLocksIssue(DML_QUERY_OBJECT_TYPE, "", d.query))
	}
	if d.xmlFuncsDetected.Cardinality() > 0 {
		issues = append(issues, NewXmlFunctionsIssue(DML_QUERY_OBJECT_TYPE, "", d.query))
	}
	if d.aggFuncsDetected.Cardinality() > 0 {
		issues = append(issues, NewAggregationFunctionIssue(DML_QUERY_OBJECT_TYPE, "", d.query, d.aggFuncsDetected.ToSlice()))
	}
	if d.regexFuncsDetected.Cardinality() > 0 {
		issues = append(issues, NewRegexFunctionsIssue(DML_QUERY_OBJECT_TYPE, "", d.query))
	}
	if d.loFuncsDetected.Cardinality() > 0 {
		issues = append(issues, NewLOFuntionsIssue(DML_QUERY_OBJECT_TYPE, "", d.query, d.loFuncsDetected.ToSlice()))
	}
	return issues
}

type ColumnRefDetector struct {
	query                            string
	unsupportedSystemColumnsDetected mapset.Set[string]
}

func NewColumnRefDetector(query string) *ColumnRefDetector {
	return &ColumnRefDetector{
		query:                            query,
		unsupportedSystemColumnsDetected: mapset.NewThreadUnsafeSet[string](),
	}
}

// Detect checks if a ColumnRef node uses an unsupported system column
func (d *ColumnRefDetector) Detect(msg protoreflect.Message) error {
	if queryparser.GetMsgFullName(msg) != queryparser.PG_QUERY_COLUMNREF_NODE {
		return nil
	}

	_, colName := queryparser.GetColNameFromColumnRef(msg)
	log.Debugf("fetched column name from %s node: %q", queryparser.PG_QUERY_COLUMNREF_NODE, colName)

	if unsupportedSysCols.ContainsOne(colName) {
		d.unsupportedSystemColumnsDetected.Add(colName)
	}
	return nil
}

func (d *ColumnRefDetector) GetIssues() []QueryIssue {
	var issues []QueryIssue
	if d.unsupportedSystemColumnsDetected.Cardinality() > 0 {
		issues = append(issues, NewSystemColumnsIssue(DML_QUERY_OBJECT_TYPE, "", d.query))
	}
	return issues
}

type XmlExprDetector struct {
	query    string
	detected bool
}

func NewXmlExprDetector(query string) *XmlExprDetector {
	return &XmlExprDetector{
		query: query,
	}
}

// Detect checks if a XmlExpr node is present, means Xml type/functions are used
func (d *XmlExprDetector) Detect(msg protoreflect.Message) error {
	if queryparser.GetMsgFullName(msg) == queryparser.PG_QUERY_XMLEXPR_NODE {
		d.detected = true
	}
	return nil
}

func (d *XmlExprDetector) GetIssues() []QueryIssue {
	var issues []QueryIssue
	if d.detected {
		issues = append(issues, NewXmlFunctionsIssue(DML_QUERY_OBJECT_TYPE, "", d.query))
	}
	return issues
}

/*
RangeTableFunc node manages functions that produce tables, structuring output into rows and columns
for SQL queries. Example: XMLTABLE()

ASSUMPTION:
- RangeTableFunc is used for representing XMLTABLE() only as of now
- Comments from Postgres code:
  - RangeTableFunc - raw form of "table functions" such as XMLTABLE
  - Note: JSON_TABLE is also a "table function", but it uses JsonTable node,
  - not RangeTableFunc.

- link: https://github.com/postgres/postgres/blob/ea792bfd93ab8ad4ef4e3d1a741b8595db143677/src/include/nodes/parsenodes.h#L651
*/
type RangeTableFuncDetector struct {
	query    string
	detected bool
}

func NewRangeTableFuncDetector(query string) *RangeTableFuncDetector {
	return &RangeTableFuncDetector{
		query: query,
	}
}

// Detect checks if a RangeTableFunc node is present for a XMLTABLE() function
func (d *RangeTableFuncDetector) Detect(msg protoreflect.Message) error {
	if queryparser.GetMsgFullName(msg) == queryparser.PG_QUERY_RANGETABLEFUNC_NODE {
		if queryparser.IsXMLTable(msg) {
			d.detected = true
		}
	}
	return nil
}

func (d *RangeTableFuncDetector) GetIssues() []QueryIssue {
	var issues []QueryIssue
	if d.detected {
		issues = append(issues, NewXmlFunctionsIssue(DML_QUERY_OBJECT_TYPE, "", d.query))
	}
	return issues
}

<<<<<<< HEAD
type JsonSubscriptingDetector struct {
	query        string
	arrayColumns []string
	detected     bool
}

func NewJsonSubscriptingDetector(query string, arrayColumns []string) *JsonSubscriptingDetector {
	return &JsonSubscriptingDetector{
		query:        query,
		arrayColumns: arrayColumns,
	}
}

func (j *JsonSubscriptingDetector) Detect(msg protoreflect.Message) error {

	if queryparser.GetMsgFullName(msg) != queryparser.PG_QUERY_A_INDIRECTION_NODE {
		return nil
	}
	protoMsg := msg.Interface().(protoreflect.ProtoMessage)
	aIndirectionNode, ok := protoMsg.(*pg_query.A_Indirection)
	if !ok {
		return nil
	}

	arg := aIndirectionNode.GetArg()
	if arg == nil {
		return nil
	}

	switch {
	case arg.GetColumnRef() != nil:
		/*
		{a_indirection:{arg:{column_ref:{fields:{string:{sval:"numbers"}}  location:69}}  
		indirection:{a_indices:{uidx:{a_const:{ival:{ival:1}  location:77}}}}}}  location:69}}
		*/
		_, col := queryparser.GetColNameFromColumnRef(arg.GetColumnRef().ProtoReflect())
		if slices.Contains(j.arrayColumns, col) {
			return nil
		}
		j.detected = true

	case arg.GetTypeCast() != nil:
		/*
		{a_indirection:{arg:{type_cast:{arg:{a_const:{sval:{sval:"{\"a\": {\"b\": {\"c\": 1}}}"}  location:280}}  
		type_name:{names:{string:{sval:"jsonb"}}  typemod:-1  location:306}  location:304}}
		*/
		typeCast := arg.GetTypeCast()
		typeName, _ := queryparser.GetTypeNameAndSchema(typeCast.GetTypeName().GetNames())
		if slices.Contains([]string{"json", "jsonb"}, typeName) {
			j.detected = true
		}
	}

	return nil
}

func (j *JsonSubscriptingDetector) GetIssues() []QueryIssue {
	var issues []QueryIssue
	if j.detected {
		issues = append(issues, NewJsonSubscriptingIssue(DML_QUERY_OBJECT_TYPE, "", ""))
	}

=======
type JsonConstructorFuncDetector struct {
	query                                       string
	unsupportedJsonConstructorFunctionsDetected mapset.Set[string]
}

func NewJsonConstructorFuncDetector(query string) *JsonConstructorFuncDetector {
	return &JsonConstructorFuncDetector{
		query: query,
		unsupportedJsonConstructorFunctionsDetected: mapset.NewThreadUnsafeSet[string](),
	}
}

func (j *JsonConstructorFuncDetector) Detect(msg protoreflect.Message) error {
	switch queryparser.GetMsgFullName(msg) {
	case queryparser.PG_QUERY_JSON_ARRAY_AGG_NODE:
		j.unsupportedJsonConstructorFunctionsDetected.Add(JSON_ARRAYAGG)
	case queryparser.PG_QUERY_JSON_ARRAY_CONSTRUCTOR_AGG_NODE:
		j.unsupportedJsonConstructorFunctionsDetected.Add(JSON_ARRAY)
	case queryparser.PG_QUERY_JSON_OBJECT_AGG_NODE:
		j.unsupportedJsonConstructorFunctionsDetected.Add(JSON_OBJECTAGG)
	case queryparser.PG_QUERY_JSON_OBJECT_CONSTRUCTOR_NODE:
		j.unsupportedJsonConstructorFunctionsDetected.Add(JSON_OBJECT)
	}
	return nil
}

func (d *JsonConstructorFuncDetector) GetIssues() []QueryIssue {
	var issues []QueryIssue
	if d.unsupportedJsonConstructorFunctionsDetected.Cardinality() > 0 {
		issues = append(issues, NewJsonConstructorFunctionIssue(DML_QUERY_OBJECT_TYPE, "", d.query, d.unsupportedJsonConstructorFunctionsDetected.ToSlice()))
	}
	return issues
}

type JsonQueryFunctionDetector struct {
	query                                 string
	unsupportedJsonQueryFunctionsDetected mapset.Set[string]
}

func NewJsonQueryFunctionDetector(query string) *JsonQueryFunctionDetector {
	return &JsonQueryFunctionDetector{
		query:                                 query,
		unsupportedJsonQueryFunctionsDetected: mapset.NewThreadUnsafeSet[string](),
	}
}

func (j *JsonQueryFunctionDetector) Detect(msg protoreflect.Message) error {
	if queryparser.GetMsgFullName(msg) == queryparser.PG_QUERY_JSON_TABLE_NODE {
		/*
		SELECT * FROM json_table(
			'[{"a":10,"b":20},{"a":30,"b":40}]'::jsonb,
			'$[*]'
			COLUMNS (
				column_a int4 path '$.a',
				column_b int4 path '$.b'
			)
		);
		stmts:{stmt:{select_stmt:{target_list:{res_target:{val:{column_ref:{fields:{a_star:{}}  location:530}}  location:530}}  
		from_clause:{json_table:{context_item:{raw_expr:{type_cast:{arg:{a_const:{sval:{sval:"[{\"a\":10,\"b\":20},{\"a\":30,\"b\":40}]"}  
		location:553}}  type_name:{names:{string:{sval:"jsonb"}}  .....  name_location:-1  location:601}  
		columns:{json_table_column:{coltype:JTC_REGULAR  name:"column_a"  type_name:{names:{string:{sval:"int4"}}  typemod:-1  location:639}  
		pathspec:{string:{a_const:{sval:{sval:"$.a"}  location:649}}  name_location:-1  location:649} ...
		*/
		j.unsupportedJsonQueryFunctionsDetected.Add(JSON_TABLE)
		return nil
	}
	if queryparser.GetMsgFullName(msg) != queryparser.PG_QUERY_JSON_FUNC_EXPR_NODE {
		return nil
	}
	/*
		JsonExprOp -
			enumeration of SQL/JSON query function types
		typedef enum JsonExprOp
		{
			1. JSON_EXISTS_OP,				 JSON_EXISTS()
			2. JSON_QUERY_OP,				 JSON_QUERY()
			3. JSON_VALUE_OP,				 JSON_VALUE()
			4. JSON_TABLE_OP,				JSON_TABLE()
		} JsonExprOp;
	*/
	jsonExprFuncOpNum := queryparser.GetEnumNumField(msg, "op")
	switch jsonExprFuncOpNum {
	case 1:
		j.unsupportedJsonQueryFunctionsDetected.Add(JSON_EXISTS)
	case 2:
		j.unsupportedJsonQueryFunctionsDetected.Add(JSON_QUERY)
	case 3:
		j.unsupportedJsonQueryFunctionsDetected.Add(JSON_VALUE)
	case 4:
		j.unsupportedJsonQueryFunctionsDetected.Add(JSON_TABLE)
	}
	return nil
}

func (d *JsonQueryFunctionDetector) GetIssues() []QueryIssue {
	var issues []QueryIssue
	if d.unsupportedJsonQueryFunctionsDetected.Cardinality() > 0 {
		issues = append(issues, NewJsonQueryFunctionIssue(DML_QUERY_OBJECT_TYPE, "", d.query, d.unsupportedJsonQueryFunctionsDetected.ToSlice()))
	}
>>>>>>> 3c45ffc2
	return issues
}<|MERGE_RESOLUTION|>--- conflicted
+++ resolved
@@ -19,7 +19,6 @@
 	"slices"
 
 	mapset "github.com/deckarep/golang-set/v2"
-	pg_query "github.com/pganalyze/pg_query_go/v5"
 	log "github.com/sirupsen/logrus"
 	"google.golang.org/protobuf/reflect/protoreflect"
 
@@ -207,7 +206,6 @@
 	return issues
 }
 
-<<<<<<< HEAD
 type JsonSubscriptingDetector struct {
 	query        string
 	arrayColumns []string
@@ -226,8 +224,7 @@
 	if queryparser.GetMsgFullName(msg) != queryparser.PG_QUERY_A_INDIRECTION_NODE {
 		return nil
 	}
-	protoMsg := msg.Interface().(protoreflect.ProtoMessage)
-	aIndirectionNode, ok := protoMsg.(*pg_query.A_Indirection)
+	aIndirectionNode, ok := queryparser.GetAIndirectionNode(msg)
 	if !ok {
 		return nil
 	}
@@ -240,8 +237,8 @@
 	switch {
 	case arg.GetColumnRef() != nil:
 		/*
-		{a_indirection:{arg:{column_ref:{fields:{string:{sval:"numbers"}}  location:69}}  
-		indirection:{a_indices:{uidx:{a_const:{ival:{ival:1}  location:77}}}}}}  location:69}}
+			{a_indirection:{arg:{column_ref:{fields:{string:{sval:"numbers"}}  location:69}}
+			indirection:{a_indices:{uidx:{a_const:{ival:{ival:1}  location:77}}}}}}  location:69}}
 		*/
 		_, col := queryparser.GetColNameFromColumnRef(arg.GetColumnRef().ProtoReflect())
 		if slices.Contains(j.arrayColumns, col) {
@@ -251,8 +248,8 @@
 
 	case arg.GetTypeCast() != nil:
 		/*
-		{a_indirection:{arg:{type_cast:{arg:{a_const:{sval:{sval:"{\"a\": {\"b\": {\"c\": 1}}}"}  location:280}}  
-		type_name:{names:{string:{sval:"jsonb"}}  typemod:-1  location:306}  location:304}}
+			{a_indirection:{arg:{type_cast:{arg:{a_const:{sval:{sval:"{\"a\": {\"b\": {\"c\": 1}}}"}  location:280}}
+			type_name:{names:{string:{sval:"jsonb"}}  typemod:-1  location:306}  location:304}}
 		*/
 		typeCast := arg.GetTypeCast()
 		typeName, _ := queryparser.GetTypeNameAndSchema(typeCast.GetTypeName().GetNames())
@@ -269,8 +266,9 @@
 	if j.detected {
 		issues = append(issues, NewJsonSubscriptingIssue(DML_QUERY_OBJECT_TYPE, "", ""))
 	}
-
-=======
+	return issues
+}
+
 type JsonConstructorFuncDetector struct {
 	query                                       string
 	unsupportedJsonConstructorFunctionsDetected mapset.Set[string]
@@ -320,19 +318,19 @@
 func (j *JsonQueryFunctionDetector) Detect(msg protoreflect.Message) error {
 	if queryparser.GetMsgFullName(msg) == queryparser.PG_QUERY_JSON_TABLE_NODE {
 		/*
-		SELECT * FROM json_table(
-			'[{"a":10,"b":20},{"a":30,"b":40}]'::jsonb,
-			'$[*]'
-			COLUMNS (
-				column_a int4 path '$.a',
-				column_b int4 path '$.b'
-			)
-		);
-		stmts:{stmt:{select_stmt:{target_list:{res_target:{val:{column_ref:{fields:{a_star:{}}  location:530}}  location:530}}  
-		from_clause:{json_table:{context_item:{raw_expr:{type_cast:{arg:{a_const:{sval:{sval:"[{\"a\":10,\"b\":20},{\"a\":30,\"b\":40}]"}  
-		location:553}}  type_name:{names:{string:{sval:"jsonb"}}  .....  name_location:-1  location:601}  
-		columns:{json_table_column:{coltype:JTC_REGULAR  name:"column_a"  type_name:{names:{string:{sval:"int4"}}  typemod:-1  location:639}  
-		pathspec:{string:{a_const:{sval:{sval:"$.a"}  location:649}}  name_location:-1  location:649} ...
+			SELECT * FROM json_table(
+				'[{"a":10,"b":20},{"a":30,"b":40}]'::jsonb,
+				'$[*]'
+				COLUMNS (
+					column_a int4 path '$.a',
+					column_b int4 path '$.b'
+				)
+			);
+			stmts:{stmt:{select_stmt:{target_list:{res_target:{val:{column_ref:{fields:{a_star:{}}  location:530}}  location:530}}
+			from_clause:{json_table:{context_item:{raw_expr:{type_cast:{arg:{a_const:{sval:{sval:"[{\"a\":10,\"b\":20},{\"a\":30,\"b\":40}]"}
+			location:553}}  type_name:{names:{string:{sval:"jsonb"}}  .....  name_location:-1  location:601}
+			columns:{json_table_column:{coltype:JTC_REGULAR  name:"column_a"  type_name:{names:{string:{sval:"int4"}}  typemod:-1  location:639}
+			pathspec:{string:{a_const:{sval:{sval:"$.a"}  location:649}}  name_location:-1  location:649} ...
 		*/
 		j.unsupportedJsonQueryFunctionsDetected.Add(JSON_TABLE)
 		return nil
@@ -370,6 +368,5 @@
 	if d.unsupportedJsonQueryFunctionsDetected.Cardinality() > 0 {
 		issues = append(issues, NewJsonQueryFunctionIssue(DML_QUERY_OBJECT_TYPE, "", d.query, d.unsupportedJsonQueryFunctionsDetected.ToSlice()))
 	}
->>>>>>> 3c45ffc2
 	return issues
 }