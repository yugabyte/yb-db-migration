--- conflicted
+++ resolved
@@ -17,11 +17,7 @@
 package issue
 
 import (
-<<<<<<< HEAD
-	"github.com/yugabyte/yb-voyager/yb-voyager/src/version"
-=======
 	"github.com/yugabyte/yb-voyager/yb-voyager/src/ybversion"
->>>>>>> ee4cc053
 )
 
 type Issue struct {
@@ -31,17 +27,10 @@
 	Suggestion             string
 	GH                     string
 	DocsLink               string
-<<<<<<< HEAD
-	MinimumVersionsFixedIn map[string]*version.YBVersion // key: series (2024.1, 2.21, etc)
-}
-
-func (i Issue) IsFixedIn(v *version.YBVersion) (bool, error) {
-=======
 	MinimumVersionsFixedIn map[string]*ybversion.YBVersion // key: series (2024.1, 2.21, etc)
 }
 
 func (i Issue) IsFixedIn(v *ybversion.YBVersion) (bool, error) {
->>>>>>> ee4cc053
 	minVersionFixedInSeries, ok := i.MinimumVersionsFixedIn[v.Series()]
 	if !ok {
 		return false, nil
