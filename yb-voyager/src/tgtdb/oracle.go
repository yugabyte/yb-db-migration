/*
Copyright (c) YugabyteDB, Inc.

Licensed under the Apache License, Version 2.0 (the "License");
you may not use this file except in compliance with the License.
You may obtain a copy of the License at

	http://www.apache.org/licenses/LICENSE-2.0

Unless required by applicable law or agreed to in writing, software
distributed under the License is distributed on an "AS IS" BASIS,
WITHOUT WARRANTIES OR CONDITIONS OF ANY KIND, either express or implied.
See the License for the specific language governing permissions and
limitations under the License.
*/
package tgtdb

import (
	"bufio"
	"context"
	"database/sql"
	"encoding/base64"
	"encoding/json"
	"fmt"
	"math"
	"os"
	"path/filepath"
	"regexp"
	"strconv"
	"strings"
	"sync"
	"time"

	"github.com/google/uuid"
	log "github.com/sirupsen/logrus"
	"github.com/yugabyte/yb-voyager/yb-voyager/src/sqlldr"
	"github.com/yugabyte/yb-voyager/yb-voyager/src/utils"
)

var oraValueConverterSuite = map[string]ConverterFn{
	"STRING": func(columnValue string, formatIfRequired bool) (string, error) {
		if formatIfRequired {
			formattedColumnValue := strings.Replace(columnValue, "'", "''", -1)
			return fmt.Sprintf("'%s'", formattedColumnValue), nil
		} else {
			return columnValue, nil
		}
	},
}

type TargetOracleDB struct {
	sync.Mutex
	tconf *TargetConf
	oraDB *sql.DB
	conn  *sql.Conn
}

var oraValueConverterSuite = map[string]ConverterFn{
	"DATE": func(columnValue string, formatIfRequired bool) (string, error) {
		epochMilliSecs, err := strconv.ParseInt(columnValue, 10, 64) // from oracle for DATE type debezium gives epoch milliseconds or type is io.debezium.time.Timestamp
		if err != nil {
			return columnValue, fmt.Errorf("parsing epoch milliseconds: %v", err)
		}
		epochSecs := epochMilliSecs / 1000
		parsedTime := time.Unix(epochSecs, 0).Local()
		oracleDateFormat := "02-01-2006" //format: DD-MON-YYYY
		formattedDate := parsedTime.Format(oracleDateFormat)
		if err != nil {
			return "", fmt.Errorf("parsing date: %v", err)
		}
		if formatIfRequired {
			formattedDate = fmt.Sprintf("'%s'", formattedDate)
		}
		return formattedDate, nil
	}, // TODO: change type to DATE as per typename in db
	"io.debezium.time.Timestamp": func(columnValue string, formatIfRequired bool) (string, error) {
		epochMilliSecs, err := strconv.ParseInt(columnValue, 10, 64)
		if err != nil {
			return columnValue, fmt.Errorf("parsing epoch milliseconds: %v", err)
		}
		epochSecs := epochMilliSecs / 1000
		timestamp := time.Unix(epochSecs, 0).Local()
		oracleTimestampFormat := "02-01-2006 03.04.05.000 PM" //format: DD-MM-YY HH.MI.SS.FFF PM
		formattedTimestamp := timestamp.Format(oracleTimestampFormat)
		if formatIfRequired {
			formattedTimestamp = fmt.Sprintf("'%s'", formattedTimestamp)
		}
		return formattedTimestamp, nil
	},
	"io.debezium.time.MicroTimestamp": func(columnValue string, formatIfRequired bool) (string, error) {
		epochMicroSecs, err := strconv.ParseInt(columnValue, 10, 64)
		if err != nil {
			return columnValue, fmt.Errorf("parsing epoch microseconds: %v", err)
		}
		epochSeconds := epochMicroSecs / 1000000
		epochNanos := (epochMicroSecs % 1000000) * 1000
		microTimeStamp := time.Unix(epochSeconds, epochNanos).Local()
		oracleTimestampFormat := "02-01-2006 03.04.05.000000 PM" //format: DD-MON-YYYY HH.MI.SS.FFFFFF PM
		formattedTimestamp := microTimeStamp.Format(oracleTimestampFormat)
		if formatIfRequired {
			formattedTimestamp = fmt.Sprintf("'%s'", formattedTimestamp)
		}
		return formattedTimestamp, nil
	},
	"io.debezium.time.NanoTimestamp": func(columnValue string, formatIfRequired bool) (string, error) {
		epochNanoSecs, err := strconv.ParseInt(columnValue, 10, 64)
		if err != nil {
			return "", fmt.Errorf("parsing epoch nanoseconds: %v", err)
		}
		epochSeconds := epochNanoSecs / 1000000000
		epochNanos := epochNanoSecs % 1000000000
		nanoTimestamp := time.Unix(epochSeconds, epochNanos).Local()
		oracleTimestampFormat := "02-01-2006 03.04.05.000000000 PM" //format: DD-MON-YYYY HH.MI.SS.FFFFFFFFF PM
		formattedTimestamp := nanoTimestamp.Format(oracleTimestampFormat)
		if formatIfRequired {
			formattedTimestamp = fmt.Sprintf("'%s'", formattedTimestamp)
		}
		return formattedTimestamp, nil
	},
	"io.debezium.time.ZonedTimestamp": func(columnValue string, formatIfRequired bool) (string, error) {
		debeziumFormat := "2006-01-02T15:04:05Z07:00"

		parsedTime, err := time.Parse(debeziumFormat, columnValue)
		if err != nil {
			return "", fmt.Errorf("parsing timestamp: %v", err)
		}

		oracleFormat := "06-01-02 3:04:05.000000000 PM -07:00"
		if parsedTime.Location().String() == "UTC" { //LOCAL TIMEZONE Case
			oracleFormat = "06-01-02 3:04:05.000000000 PM" // TODO: for timezone ones sqlldr is inserting as GMT though GMT/UTC is similar
		}
		formattedTimestamp := parsedTime.Format(oracleFormat)
		if formatIfRequired {
			formattedTimestamp = fmt.Sprintf("'%s'", formattedTimestamp)
		}
		return formattedTimestamp, nil
	},
	"BYTES": func(columnValue string, formatIfRequired bool) (string, error) {
		//decode base64 string to bytes
		decodedBytes, err := base64.StdEncoding.DecodeString(columnValue) //e.g.`////wv==` -> `[]byte{0x00, 0x00, 0x00, 0x00}`
		if err != nil {
			return columnValue, fmt.Errorf("decoding base64 string: %v", err)
		}
		//convert bytes to hex string e.g. `[]byte{0x00, 0x00, 0x00, 0x00}` -> `\\x00000000`
		hexString := ""
		for _, b := range decodedBytes {
			hexString += fmt.Sprintf("%02x", b)
		}
		hexValue := ""
		if formatIfRequired {
			hexValue = fmt.Sprintf("'%s'", hexString) // in insert statement no need of escaping the backslash and add quotes
		} else {
			hexValue = fmt.Sprintf(`%s`, hexString) // in data file need to escape the backslash
		}
		return string(hexValue), nil
	},
	"MAP": func(columnValue string, _ bool) (string, error) {
		mapValue := make(map[string]interface{})
		err := json.Unmarshal([]byte(columnValue), &mapValue)
		if err != nil {
			return columnValue, fmt.Errorf("parsing map: %v", err)
		}
		var transformedMapValue string
		for key, value := range mapValue {
			transformedMapValue = transformedMapValue + fmt.Sprintf("\"%s\"=>\"%s\",", key, value)
		}
		return fmt.Sprintf("'%s'", transformedMapValue[:len(transformedMapValue)-1]), nil //remove last comma and add quotes
	},
	"STRING": func(columnValue string, formatIfRequired bool) (string, error) {
		if formatIfRequired {
			formattedColumnValue := strings.Replace(columnValue, "'", "''", -1)
			return fmt.Sprintf("'%s'", formattedColumnValue), nil
		} else {
			return columnValue, nil
		}
	},
	"INTERVAL YEAR TO MONTH": func(columnValue string, formatIfRequired bool) (string, error) {
		//columnValue format: P-1Y-5M0DT0H0M0S
		splits := strings.Split(strings.TrimPrefix(columnValue, "P"), "M") // ["-1Y-5", "0DT0H0M0S"]
		yearsMonths := strings.Split(splits[0], "Y")                       // ["-1", "-5"]
		years, err := strconv.ParseInt(yearsMonths[0], 10, 64)             // -1
		if err != nil {
			return "", fmt.Errorf("parsing years: %v", err)
		}
		months, err := strconv.ParseInt(yearsMonths[1], 10, 64) // -5
		if err != nil {
			return "", fmt.Errorf("parsing months: %v", err)
		}
		if years < 0 || months < 0 {
			years = int64(math.Abs(float64(years)))
			months = int64(math.Abs(float64(months)))
			columnValue = fmt.Sprintf("-%d-%d", years, months) // -1-5
		} else {
			columnValue = fmt.Sprintf("%d-%d", years, months) // 1-5
		}
		if formatIfRequired {
			columnValue = fmt.Sprintf("'%s'", columnValue)
		}
		return columnValue, nil
	},
	"INTERVAL DAY TO SECOND": func(columnValue string, formatIfRequired bool) (string, error) {
		//columnValue format: P0Y0M24DT23H34M5.878667S //TODO check regex will be better or not
		splits := strings.Split(strings.TrimPrefix(columnValue, "P"), "M") // ["0Y0M", "24DT23H34, 5.878667S"]
		daysTime := strings.Split(splits[1], "DT")                         // ["24", "23H34M5.878667S"]
		days, err := strconv.ParseInt(daysTime[0], 10, 64)                 // 24
		if err != nil {
			return "", fmt.Errorf("parsing days: %v", err)
		}
		time := strings.Split(daysTime[1], "H")         // ["23", "34"]
		hours, err := strconv.ParseInt(time[0], 10, 64) // 23
		if err != nil {
			return "", fmt.Errorf("parsing hours: %v", err)
		}
		mins, err := strconv.ParseInt(time[1], 10, 64) // 34
		if err != nil {
			return "", fmt.Errorf("parsing minutes: %v", err)
		}
		seconds, err := strconv.ParseFloat(strings.TrimSuffix(splits[2], "S"), 64) // 5.878667
		if err != nil {
			return "", fmt.Errorf("parsing seconds: %v", err)
		}
		if days < 0 || hours < 0 || mins < 0 || seconds < 0 {
			days = int64(math.Abs(float64(days)))
			hours = int64(math.Abs(float64(hours)))
			mins = int64(math.Abs(float64(mins)))
			seconds = math.Abs(seconds)
			columnValue = fmt.Sprintf("-%d %d:%d:%.9f", days, hours, mins, seconds) // -24 23:34:5.878667
		} else {
			columnValue = fmt.Sprintf("%d %d:%d:%.9f", days, hours, mins, seconds) // 24 23:34:5.878667
		}
		if formatIfRequired {
			columnValue = fmt.Sprintf("'%s'", columnValue)
		}
		return columnValue, nil
	},
}

var TableToColumnDataTypesCache = make(map[string]map[string]string)

func newTargetOracleDB(tconf *TargetConf) TargetDB {
	return &TargetOracleDB{tconf: tconf}
}

func (tdb *TargetOracleDB) connect() error {
	conn, err := tdb.oraDB.Conn(context.Background())
	if err != nil {
		return fmt.Errorf("connect to target db: %w", err)
	}
	tdb.setTargetSchema(conn)
	tdb.conn = conn
	return err
}

func (tdb *TargetOracleDB) Init() error {
	db, err := sql.Open("godror", tdb.getConnectionUri(tdb.tconf))
	if err != nil {
		return fmt.Errorf("open connection to target db: %w", err)
	}
	tdb.oraDB = db

	err = tdb.connect()
	if err != nil {
		return err
	}

	checkSchemaExistsQuery := fmt.Sprintf(
		"SELECT 1 FROM ALL_USERS WHERE USERNAME = '%s'",
		strings.ToUpper(tdb.tconf.Schema))
	var cntSchemaName int
	if err = tdb.conn.QueryRowContext(context.Background(), checkSchemaExistsQuery).Scan(&cntSchemaName); err != nil {
		err = fmt.Errorf("run query %q on target %q to check schema exists: %s", checkSchemaExistsQuery, tdb.tconf.Host, err)
	} else if cntSchemaName == 0 {
		err = fmt.Errorf("schema '%s' does not exist in target", tdb.tconf.Schema)
	}
	return err
}

func (tdb *TargetOracleDB) disconnect() {
	if tdb.conn != nil {
		log.Infof("No connection to the target database to close")
	}

	err := tdb.conn.Close()
	if err != nil {
		log.Errorf("Failed to close connection to the target database: %v", err)
	}
	tdb.conn = nil
}

func (tdb *TargetOracleDB) reconnect() error {
	tdb.Mutex.Lock()
	defer tdb.Mutex.Unlock()

	var err error
	tdb.disconnect()
	for attempt := 1; attempt < 5; attempt++ {
		err = tdb.connect()
		if err == nil {
			return nil
		}
		log.Warnf("Attempt %d: Failed to reconnect to the target database: %s", attempt, err)
		time.Sleep(time.Duration(attempt*2) * time.Second)
		// Retry.
	}
	return fmt.Errorf("reconnect to target db: %w", err)
}

func (tdb *TargetOracleDB) GetConnection() *sql.Conn {
	if tdb.conn == nil {
		utils.ErrExit("Called target db GetConnection() before Init()")
	}
	return tdb.conn
}

func (tdb *TargetOracleDB) Finalize() {
	tdb.disconnect()
}

func (tdb *TargetOracleDB) getTargetSchemaName(tableName string) string {
	parts := strings.Split(tableName, ".")
	if len(parts) == 2 {
		return parts[0]
	}
	return tdb.tconf.Schema
}

func (tdb *TargetOracleDB) CleanFileImportState(filePath, tableName string) error {
	// Delete all entries from ${BATCH_METADATA_TABLE_NAME} for the given file.
	schemaName := tdb.getTargetSchemaName(tableName)
	cmd := fmt.Sprintf(
		`DELETE FROM %s WHERE data_file_name = '%s' AND schema_name = '%s' AND table_name = '%s'`,
		BATCH_METADATA_TABLE_NAME, filePath, schemaName, tableName)
	res, err := tdb.conn.ExecContext(context.Background(), cmd)
	if err != nil {
		return fmt.Errorf("remove %q related entries from %s: %w", tableName, BATCH_METADATA_TABLE_NAME, err)
	}
	rowsAffected, _ := res.RowsAffected()
	log.Infof("query: [%s] => rows affected %v", cmd, rowsAffected)
	return nil
}

func (tdb *TargetOracleDB) GetVersion() string {
	var version string
	query := "SELECT BANNER FROM V$VERSION"
	// query sample output: Oracle Database 19c Enterprise Edition Release 19.0.0.0.0 - Production
	err := tdb.conn.QueryRowContext(context.Background(), query).Scan(&version)
	if err != nil {
		utils.ErrExit("run query %q on source: %s", query, err)
	}
	return version
}

func (tdb *TargetOracleDB) CreateVoyagerSchema() error {
	createUserQuery := fmt.Sprintf(`BEGIN
    DECLARE
        user_exists NUMBER;
    BEGIN
        SELECT COUNT(*) INTO user_exists FROM all_users WHERE username = UPPER('%s');
        IF user_exists = 0 THEN
            EXECUTE IMMEDIATE 'CREATE USER %s IDENTIFIED BY "password"';
        END IF;
    END;
END;`, BATCH_METADATA_TABLE_SCHEMA, BATCH_METADATA_TABLE_SCHEMA)
	grantQuery := fmt.Sprintf(`GRANT CONNECT, RESOURCE TO %s`, BATCH_METADATA_TABLE_SCHEMA)
	alterQuery := fmt.Sprintf(`ALTER USER %s QUOTA UNLIMITED ON USERS`, BATCH_METADATA_TABLE_SCHEMA)
	createBatchMetadataTableQuery := fmt.Sprintf(`BEGIN
		EXECUTE IMMEDIATE 'CREATE TABLE %s (
			data_file_name VARCHAR2(250),
			batch_number NUMBER(10),
			schema_name VARCHAR2(250),
			table_name VARCHAR2(250),
			rows_imported NUMBER(19),
			PRIMARY KEY (data_file_name, batch_number, schema_name, table_name)
		)';
	EXCEPTION
		WHEN OTHERS THEN
			IF SQLCODE != -955 THEN
				RAISE;
			END IF;
	END;`, BATCH_METADATA_TABLE_NAME)
	// The exception block is to ignore the error if the table already exists and continue without error.
	createEventChannelsMetadataTableQuery := fmt.Sprintf(`BEGIN
		EXECUTE IMMEDIATE 'CREATE TABLE %s (
			migration_uuid VARCHAR2(36),
			channel_no INT,
			last_applied_vsn NUMBER(19),
			PRIMARY KEY (migration_uuid, channel_no)
		)';
	EXCEPTION
		WHEN OTHERS THEN
			IF SQLCODE != -955 THEN
				RAISE;
			END IF;
	END;`, EVENT_CHANNELS_METADATA_TABLE_NAME)

	cmds := []string{
		createUserQuery,
		grantQuery,
		alterQuery,
		createBatchMetadataTableQuery,
		createEventChannelsMetadataTableQuery,
	}

	maxAttempts := 12
	var err error

outer:
	for _, cmd := range cmds {
		for attempt := 1; attempt <= maxAttempts; attempt++ {
			log.Infof("Executing on target: [%s]", cmd)
			conn := tdb.GetConnection()
			_, err = conn.ExecContext(context.Background(), cmd)
			if err == nil {
				// No error. Move on to the next command.
				continue outer
			}
			log.Warnf("Error while running [%s] attempt %d: %s", cmd, attempt, err)
			time.Sleep(5 * time.Second)
			err2 := tdb.reconnect()
			if err2 != nil {
				return fmt.Errorf("reconnect to target db: %w", err2)
			}
		}
		if err != nil {
			return fmt.Errorf("create ybvoyager schema on target: %w", err)
		}
	}
	return nil
}

func (tdb *TargetOracleDB) InitEventChannelsMetaInfo(migrationUUID uuid.UUID, numChans int, startClean bool) error {
	err := tdb.WithConn(func(conn *sql.Conn) (bool, error) {
		if startClean {
			startCleanStmt := fmt.Sprintf("DELETE FROM %s where migration_uuid='%s'", EVENT_CHANNELS_METADATA_TABLE_NAME, migrationUUID)
			res, err := conn.ExecContext(context.Background(), startCleanStmt)
			if err != nil {
				return false, fmt.Errorf("error executing stmt - %v: %w", startCleanStmt, err)
			}
			rowsAffected, _ := res.RowsAffected()
			log.Infof("deleted existing channels meta info using query %s; rows affected = %d", startCleanStmt, rowsAffected)
		}
		// if there are >0 rows, then skip because already been inited.
		rowsStmt := fmt.Sprintf(
			"SELECT count(*) FROM %s where migration_uuid='%s'", EVENT_CHANNELS_METADATA_TABLE_NAME, migrationUUID)
		var rowCount int
		err := conn.QueryRowContext(context.Background(), rowsStmt).Scan(&rowCount)
		if err != nil {
			return false, fmt.Errorf("error executing stmt - %v: %w", rowsStmt, err)
		}
		if rowCount > 0 {
			log.Info("event channels meta info already created. Skipping init.")
			return false, nil
		}

		for c := 0; c < numChans; c++ {
			insertStmt := fmt.Sprintf("INSERT INTO %s VALUES ('%s', %d, -1)", EVENT_CHANNELS_METADATA_TABLE_NAME, migrationUUID, c)
			_, err := conn.ExecContext(context.Background(), insertStmt)
			if err != nil {
				return false, fmt.Errorf("error executing stmt - %v: %w", insertStmt, err)
			}
			log.Infof("created channels meta info: %s;", insertStmt)
		}
		return false, nil
	})
	return err
}

func (tdb *TargetOracleDB) GetEventChannelsMetaInfo(migrationUUID uuid.UUID) (map[int]EventChannelMetaInfo, error) {
	metainfo := map[int]EventChannelMetaInfo{}

	query := fmt.Sprintf("SELECT channel_no, last_applied_vsn FROM %s where migration_uuid='%s'", EVENT_CHANNELS_METADATA_TABLE_NAME, migrationUUID)
	rows, err := tdb.conn.QueryContext(context.Background(), query)
	if err != nil {
		return nil, fmt.Errorf("failed to query meta info for channels: %w", err)
	}

	for rows.Next() {
		var chanMetaInfo EventChannelMetaInfo
		err := rows.Scan(&(chanMetaInfo.ChanNo), &(chanMetaInfo.LastAppliedVsn))
		if err != nil {
			return nil, fmt.Errorf("error while scanning rows returned from DB: %w", err)
		}
		metainfo[chanMetaInfo.ChanNo] = chanMetaInfo
	}
	return metainfo, nil
}

func (tdb *TargetOracleDB) GetNonEmptyTables(tables []string) []string {
	result := []string{}

	for _, table := range tables {
		log.Infof("Checking if table %s.%s is empty", tdb.tconf.Schema, table)
		rowCount := 0
		stmt := fmt.Sprintf("SELECT COUNT(*) FROM %s.%s", tdb.tconf.Schema, table)
		err := tdb.conn.QueryRowContext(context.Background(), stmt).Scan(&rowCount)
		if err != nil {
			utils.ErrExit("run query %q on target: %s", stmt, err)
		}
		if rowCount > 0 {
			result = append(result, table)
		}
	}

	return result
}

func (tdb *TargetOracleDB) IsNonRetryableCopyError(err error) bool {
	return false
}

func (tdb *TargetOracleDB) ImportBatch(batch Batch, args *ImportBatchArgs, exportDir string) (int64, error) {
	tdb.Lock()
	defer tdb.Unlock()

	var rowsAffected int64
	var err error
	copyFn := func(conn *sql.Conn) (bool, error) {
		rowsAffected, err = tdb.importBatch(conn, batch, args, exportDir)
		return false, err
	}
	err = tdb.WithConn(copyFn)
	return rowsAffected, err
}

func (tdb *TargetOracleDB) WithConn(fn func(*sql.Conn) (bool, error)) error {
	var err error
	retry := true

	for retry {
		var maxAttempts = 5
		var conn *sql.Conn
		for attempt := 1; attempt <= maxAttempts; attempt++ {
			conn, err = tdb.oraDB.Conn(context.Background())
			if err == nil {
				break
			}

			if attempt < maxAttempts {
				log.Warnf("Connection pool is busy. Sleeping for 2 seconds: %s", err)
				time.Sleep(2 * time.Second)
				continue
			}
		}

		if conn == nil {
			return fmt.Errorf("failed to get connection from target db: %w", err)
		}

		retry, err = fn(conn)
		conn.Close()

		if retry {
			time.Sleep(2 * time.Second)
		}
	}
	return err
}

func (tdb *TargetOracleDB) importBatch(conn *sql.Conn, batch Batch, args *ImportBatchArgs, exportDir string) (rowsAffected int64, err error) {
	var file *os.File
	file, err = batch.Open()
	if err != nil {
		return 0, fmt.Errorf("open batch file %q: %w", batch.GetFilePath(), err)
	}
	defer file.Close()

	//setting the schema so that the table is created in the correct schema
	tdb.setTargetSchema(conn)

	ctx := context.Background()
	var tx *sql.Tx
	tx, err = conn.BeginTx(ctx, &sql.TxOptions{})
	if err != nil {
		return 0, fmt.Errorf("begin transaction: %w", err)
	}
	defer func() {
		var err2 error
		if err != nil {
			err2 = tx.Rollback()
			if err2 != nil {
				rowsAffected = 0
				err = fmt.Errorf("rollback transaction: %w (while processing %s)", err2, err)
			}
		} else {
			err2 = tx.Commit()
			if err2 != nil {
				rowsAffected = 0
				err = fmt.Errorf("commit transaction: %w", err2)
			}
		}
	}()

	var alreadyImported bool
	alreadyImported, rowsAffected, err = tdb.isBatchAlreadyImported(tx, batch)
	if err != nil {
		return 0, err
	}
	if alreadyImported {
		return rowsAffected, nil
	}

	tableName := batch.GetTableName()
	//TODO: figure out if directly the datatypes from schema files can be used instead of querying the db
	if TableToColumnDataTypesCache[tableName] == nil {
		TableToColumnDataTypesCache[tableName], err = tdb.getColumnDataTypes(tableName)
		if err != nil {
			return 0, fmt.Errorf("get column data types for table %s: %w", tableName, err)
		}
	}
	columnTypes := TableToColumnDataTypesCache[tableName]
	sqlldrConfig := args.GetSqlLdrControlFile(tdb.tconf.Schema, columnTypes)
	fileName := filepath.Base(batch.GetFilePath())

	err = sqlldr.CreateSqlldrDir(exportDir)
	if err != nil {
		return 0, err
	}
	var sqlldrControlFilePath string
	sqlldrControlFilePath, err = sqlldr.CreateSqlldrControlFile(exportDir, tableName, sqlldrConfig, fileName)
	if err != nil {
		return 0, err
	}

	var sqlldrLogFilePath string
	var sqlldrLogFile *os.File
	sqlldrLogFilePath, sqlldrLogFile, err = sqlldr.CreateSqlldrLogFile(exportDir, tableName)
	if err != nil {
		return 0, err
	}
	defer sqlldrLogFile.Close()

	user := tdb.tconf.User
	password := tdb.tconf.Password
	connectString := tdb.getConnectionString(tdb.tconf)
	oracleConnectionString := fmt.Sprintf("%s@\"%s\"", user, connectString)
	sqlldrArgs := fmt.Sprintf("userid=%s control=%s log=%s DIRECT=TRUE NO_INDEX_ERRORS=TRUE ERRORS=0",
		oracleConnectionString, sqlldrControlFilePath, sqlldrLogFilePath)

	var outbuf string
	var errbuf string
	outbuf, errbuf, err = sqlldr.RunSqlldr(sqlldrArgs, password)

	if outbuf == "" && errbuf == "" && err != nil {
		// for error related to the stdinPipe of created while running sqlldr
		return 0, fmt.Errorf("run sqlldr: %w", err)
	}

	var err2 error
	rowsAffected, err2 = getRowsAffected(outbuf)
	if err2 != nil {
		return 0, fmt.Errorf("get rows affected from sqlldr output: %w", err)
	}

	ignoreError := false
	if err != nil {
		log.Infof("sqlldr out:\n%s", outbuf)
		log.Errorf("sqlldr error:\n%s", errbuf)
		// find ORA-00001: unique constraint * violated in log file
		pattern := regexp.MustCompile(`ORA-00001: unique constraint \(.+?\) violated`)
		scanner := bufio.NewScanner(sqlldrLogFile)
		for scanner.Scan() {
			line := scanner.Text()
			if pattern.MatchString(line) {
				ignoreError = true
				break
			}
		}

		if !ignoreError {
			return rowsAffected, fmt.Errorf("run sqlldr: %w", err)
		}
	}

	err = tdb.recordEntryInDB(tx, batch, rowsAffected)
	if err != nil {
		err = fmt.Errorf("record entry in DB for batch %q: %w", batch.GetFilePath(), err)
	}

	return rowsAffected, err
}

func (tdb *TargetOracleDB) recordEntryInDB(tx *sql.Tx, batch Batch, rowsAffected int64) error {
	cmd := batch.GetQueryToRecordEntryInDB(rowsAffected)
	_, err := tx.ExecContext(context.Background(), cmd)
	if err != nil {
		return fmt.Errorf("insert into %s: %w", BATCH_METADATA_TABLE_NAME, err)
	}
	return nil
}

func getRowsAffected(outbuf string) (int64, error) {
	regex := regexp.MustCompile(`Load completed - logical record count (\d+).`)
	matches := regex.FindStringSubmatch(outbuf)
	if len(matches) < 2 {
		return 0, fmt.Errorf("RowsAffected not found in the sqlldr output")
	}
	return strconv.ParseInt(matches[1], 10, 64)
}

func (tdb *TargetOracleDB) isBatchAlreadyImported(tx *sql.Tx, batch Batch) (bool, int64, error) {
	var rowsImported int64
	query := batch.GetQueryIsBatchAlreadyImported()
	err := tx.QueryRowContext(context.Background(), query).Scan(&rowsImported)
	if err == nil {
		log.Infof("%v rows from %q are already imported", rowsImported, batch.GetFilePath())
		return true, rowsImported, nil
	}
	if err == sql.ErrNoRows {
		log.Infof("%q is not imported yet", batch.GetFilePath())
		return false, 0, nil
	}
	return false, 0, fmt.Errorf("check if %s is already imported: %w", batch.GetFilePath(), err)
}

func (tdb *TargetOracleDB) setTargetSchema(conn *sql.Conn) {
	setSchemaQuery := fmt.Sprintf("ALTER SESSION SET CURRENT_SCHEMA = %s", tdb.tconf.Schema)
	_, err := conn.ExecContext(context.Background(), setSchemaQuery)
	if err != nil {
		utils.ErrExit("run query %q on target %q to set schema: %s", setSchemaQuery, tdb.tconf.Host, err)
	}
}

func (tdb *TargetOracleDB) IfRequiredQuoteColumnNames(tableName string, columns []string) ([]string, error) {
	return columns, nil //TODO
}

// execute all events sequentially one by one in a single transaction
func (tdb *TargetOracleDB) ExecuteBatch(migrationUUID uuid.UUID, batch EventBatch) error {
	// TODO: figure out how to avoid round trips to Oracle DB
	log.Infof("executing batch of %d events", len(batch.Events))

	err := tdb.WithConn(func(conn *sql.Conn) (bool, error) {
		tx, err := conn.BeginTx(context.Background(), nil)
		if err != nil {
			return false, fmt.Errorf("begin transaction: %w", err)
		}
		defer tx.Rollback()

		for i := 0; i < len(batch.Events); i++ {
			event := batch.Events[i]
			stmt := event.GetSQLStmt(tdb.tconf.Schema)
			_, err = tx.Exec(stmt)
			if err != nil {
				log.Errorf("error executing stmt for event with vsn(%d): %v", event.Vsn, err)
				return false, fmt.Errorf("error executing stmt for event with vsn(%d): %w", event.Vsn, err)
			}
		}

		updateVsnQuery := batch.GetQueryToUpdateLastAppliedVSN(migrationUUID)
		res, err := tx.Exec(updateVsnQuery)
		if err != nil {
			log.Errorf("error executing stmt: %v", err)
			return false, fmt.Errorf("failed to update vsn on target db via query-%s: %w", updateVsnQuery, err)
		} else if rowsAffected, err := res.RowsAffected(); rowsAffected == 0 || err != nil {
			log.Errorf("error executing stmt: %v, rowsAffected: %v", err, rowsAffected)
			return false, fmt.Errorf("failed to update vsn on target db via query-%s: %w, rowsAffected: %v",
				updateVsnQuery, err, rowsAffected)
		}

		if err = tx.Commit(); err != nil {
			return false, fmt.Errorf("failed to commit transaction : %w", err)
		}
		return false, err
	})
	if err != nil {
		return fmt.Errorf("error executing batch: %w", err)
	}

	return nil
}

func (tdb *TargetOracleDB) InitConnPool() error {
	if tdb.tconf.Parallelism == -1 {
		tdb.tconf.Parallelism = 1
		utils.PrintAndLog("Using %d parallel jobs by default. Use --parallel-jobs to specify a custom value", tdb.tconf.Parallelism)
	} else {
		utils.PrintAndLog("Using %d parallel jobs", tdb.tconf.Parallelism)
	}
	tdb.oraDB.SetMaxIdleConns(tdb.tconf.Parallelism)
	tdb.oraDB.SetMaxOpenConns(tdb.tconf.Parallelism)
	return nil
}

func (tdb *TargetOracleDB) GetDebeziumValueConverterSuite() map[string]ConverterFn {
<<<<<<< HEAD
	for _, i := range []int{1, 2, 3, 4, 5, 6, 7, 8, 9} {
		intervalType := fmt.Sprintf("INTERVAL YEAR(%d) TO MONTH", i) //for all interval year to month types with precision
		oraValueConverterSuite[intervalType] = oraValueConverterSuite["INTERVAL YEAR TO MONTH"]
	}
	for _, i := range []int{1, 2, 3, 4, 5, 6, 7, 8, 9} {
		for _, j := range []int{1, 2, 3, 4, 5, 6, 7, 8, 9} {
			intervalType := fmt.Sprintf("INTERVAL DAY(%d) TO SECOND(%d)", i, j) //for all interval day to second types with precision
			oraValueConverterSuite[intervalType] = oraValueConverterSuite["INTERVAL DAY TO SECOND"]
		}
	}
=======
>>>>>>> 146552fb
	return oraValueConverterSuite
}

func (tdb *TargetOracleDB) getConnectionUri(tconf *TargetConf) string {
	if tconf.Uri != "" {
		return tconf.Uri
	}

	connectString := tdb.getConnectionString(tconf)
	tconf.Uri = fmt.Sprintf(`user="%s" password="%s" connectString="%s"`, tconf.User, tconf.Password, connectString)

	return tconf.Uri
}

func (tdb *TargetOracleDB) getConnectionString(tconf *TargetConf) string {
	var connectString string
	switch true {
	case tconf.DBSid != "":
		connectString = fmt.Sprintf("(DESCRIPTION=(ADDRESS=(PROTOCOL=TCP)(HOST=%s)(PORT=%d))(CONNECT_DATA=(SID=%s)))",
			tconf.Host, tconf.Port, tconf.DBSid)
	case tconf.TNSAlias != "":
		connectString = tconf.TNSAlias
	case tconf.DBName != "":
		connectString = fmt.Sprintf("(DESCRIPTION=(ADDRESS=(PROTOCOL=TCP)(HOST=%s)(PORT=%d))(CONNECT_DATA=(SERVICE_NAME=%s)))",
			tconf.Host, tconf.Port, tconf.DBName)
	}

	return connectString
}

func (tdb *TargetOracleDB) MaxBatchSizeInBytes() int64 {
	return 2 * 1024 * 1024 * 1024 // 2GB
}

func (tdb *TargetOracleDB) getColumnDataTypes(tableName string) (map[string]string, error) {
	var columnTypes = make(map[string]string)
	query := fmt.Sprintf("SELECT COLUMN_NAME, DATA_TYPE, CHAR_LENGTH FROM ALL_TAB_COLUMNS WHERE OWNER = '%s' AND TABLE_NAME = '%s'", tdb.tconf.Schema, tableName)
	rows, err := tdb.conn.QueryContext(context.Background(), query)
	if err != nil {
		return nil, fmt.Errorf("run query %q on target: %w", query, err)
	}
	defer rows.Close()
	for rows.Next() {
		var columnName string
		var dataType string
		var charLength int
		err = rows.Scan(&columnName, &dataType, &charLength)
		if err != nil {
			return nil, fmt.Errorf("scan row: %w", err)
		}
		columnTypes[columnName] = fmt.Sprintf("%s:%d", dataType, charLength)
	}
	return columnTypes, nil
}<|MERGE_RESOLUTION|>--- conflicted
+++ resolved
@@ -37,16 +37,6 @@
 	"github.com/yugabyte/yb-voyager/yb-voyager/src/utils"
 )
 
-var oraValueConverterSuite = map[string]ConverterFn{
-	"STRING": func(columnValue string, formatIfRequired bool) (string, error) {
-		if formatIfRequired {
-			formattedColumnValue := strings.Replace(columnValue, "'", "''", -1)
-			return fmt.Sprintf("'%s'", formattedColumnValue), nil
-		} else {
-			return columnValue, nil
-		}
-	},
-}
 
 type TargetOracleDB struct {
 	sync.Mutex
@@ -782,7 +772,6 @@
 }
 
 func (tdb *TargetOracleDB) GetDebeziumValueConverterSuite() map[string]ConverterFn {
-<<<<<<< HEAD
 	for _, i := range []int{1, 2, 3, 4, 5, 6, 7, 8, 9} {
 		intervalType := fmt.Sprintf("INTERVAL YEAR(%d) TO MONTH", i) //for all interval year to month types with precision
 		oraValueConverterSuite[intervalType] = oraValueConverterSuite["INTERVAL YEAR TO MONTH"]
@@ -793,8 +782,6 @@
 			oraValueConverterSuite[intervalType] = oraValueConverterSuite["INTERVAL DAY TO SECOND"]
 		}
 	}
-=======
->>>>>>> 146552fb
 	return oraValueConverterSuite
 }
 
