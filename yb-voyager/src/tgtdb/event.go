/*
Copyright (c) YugabyteDB, Inc.

Licensed under the Apache License, Version 2.0 (the "License");
you may not use this file except in compliance with the License.
You may obtain a copy of the License at

	http://www.apache.org/licenses/LICENSE-2.0

Unless required by applicable law or agreed to in writing, software
distributed under the License is distributed on an "AS IS" BASIS,
WITHOUT WARRANTIES OR CONDITIONS OF ANY KIND, either express or implied.
See the License for the specific language governing permissions and
limitations under the License.
*/
package tgtdb

import (
	"fmt"
	"strings"

	"sync"

	"github.com/google/uuid"
	"github.com/samber/lo"

	"github.com/yugabyte/yb-voyager/yb-voyager/src/utils"
)

type Event struct {
	Vsn          int64              `json:"vsn"` // Voyager Sequence Number
	Op           string             `json:"op"`
	SchemaName   string             `json:"schema_name"`
	TableName    string             `json:"table_name"`
	Key          map[string]*string `json:"key"`
	Fields       map[string]*string `json:"fields"`
	ExporterRole string             `json:"exporter_role"`
}

var cachePreparedStmt = sync.Map{}

func (e *Event) String() string {
	// Helper function to print a map[string]*string
	mapStr := func(m map[string]*string) string {
		var elements []string
		for key, value := range m {
			if value != nil {
				elements = append(elements, fmt.Sprintf("%s:%s", key, *value))
			} else {
				elements = append(elements, fmt.Sprintf("%s:<nil>", key))
			}
		}
		return "{" + strings.Join(elements, ", ") + "}"
	}

	return fmt.Sprintf("Event{vsn=%v, op=%v, schema=%v, table=%v, key=%v, fields=%v, exporter_role=%v}",
		e.Vsn, e.Op, e.SchemaName, e.TableName, mapStr(e.Key), mapStr(e.Fields), e.ExporterRole)
}

func (e *Event) IsCutoverToTarget() bool {
	return e.Op == "cutover.target"
}

func (e *Event) IsCutoverToSourceReplica() bool {
	return e.Op == "cutover.source_replica"
}

func (e *Event) IsCutoverToSource() bool {
	return e.Op == "cutover.source"
}

func (e *Event) GetSQLStmt() string {
	switch e.Op {
	case "c":
		return e.getInsertStmt()
	case "u":
		return e.getUpdateStmt()
	case "d":
		return e.getDeleteStmt()
	default:
		panic("unknown op: " + e.Op)
	}
}

<<<<<<< HEAD
func (e *Event) GetPreparedSQLStmt() string {
	psName := e.GetPreparedStmtName()
=======
func (e *Event) GetPreparedSQLStmt(targetSchema string, targetDBType string) string {
	psName := e.GetPreparedStmtName(targetSchema)
>>>>>>> 5a231e4a
	if stmt, ok := cachePreparedStmt.Load(psName); ok {
		return stmt.(string)
	}
	var ps string
	switch e.Op {
	case "c":
<<<<<<< HEAD
		ps = e.getPreparedInsertStmt()
=======
		ps = e.getPreparedInsertStmt(targetSchema, targetDBType)
>>>>>>> 5a231e4a
	case "u":
		ps = e.getPreparedUpdateStmt()
	case "d":
		ps = e.getPreparedDeleteStmt()
	default:
		panic("unknown op: " + e.Op)
	}

	cachePreparedStmt.Store(psName, ps)
	return ps
}

func (e *Event) GetParams() []interface{} {
	switch e.Op {
	case "c":
		return e.getInsertParams()
	case "u":
		return e.getUpdateParams()
	case "d":
		return e.getDeleteParams()
	default:
		panic("unknown op: " + e.Op)
	}
}

func (event *Event) GetPreparedStmtName() string {
	var ps strings.Builder
	ps.WriteString(event.getTableName())
	ps.WriteString("_")
	ps.WriteString(event.Op)
	if event.Op == "u" {
		keys := strings.Join(utils.GetMapKeysSorted(event.Fields), ",")
		ps.WriteString(":")
		ps.WriteString(keys)
	}
	return ps.String()
}

const insertTemplate = "INSERT INTO %s (%s) VALUES (%s)"
const updateTemplate = "UPDATE %s SET %s WHERE %s"
const deleteTemplate = "DELETE FROM %s WHERE %s"

func (event *Event) getInsertStmt() string {
	tableName := event.getTableName()
	columnList := make([]string, 0, len(event.Fields))
	valueList := make([]string, 0, len(event.Fields))
	for column, value := range event.Fields {
		columnList = append(columnList, column)
		if value == nil {
			valueList = append(valueList, "NULL")
		} else {
			valueList = append(valueList, *value)
		}
	}
	columns := strings.Join(columnList, ", ")
	values := strings.Join(valueList, ", ")
	stmt := fmt.Sprintf(insertTemplate, tableName, columns, values)
	return stmt
}

func (event *Event) getUpdateStmt() string {
	tableName := event.getTableName()
	setClauses := make([]string, 0, len(event.Fields))
	for column, value := range event.Fields {
		if value == nil {
			setClauses = append(setClauses, fmt.Sprintf("%s = NULL", column))
		} else {
			setClauses = append(setClauses, fmt.Sprintf("%s = %s", column, *value))
		}
	}
	setClause := strings.Join(setClauses, ", ")

	whereClauses := make([]string, 0, len(event.Key))
	for column, value := range event.Key {
		if value == nil { // value can't be nil for keys
			panic("key value is nil")
		}
		whereClauses = append(whereClauses, fmt.Sprintf("%s = %s", column, *value))
	}
	whereClause := strings.Join(whereClauses, " AND ")
	return fmt.Sprintf(updateTemplate, tableName, setClause, whereClause)
}

func (event *Event) getDeleteStmt() string {
	tableName := event.getTableName()
	whereClauses := make([]string, 0, len(event.Key))
	for column, value := range event.Key {
		if value == nil { // value can't be nil for keys
			panic("key value is nil")
		}
		whereClauses = append(whereClauses, fmt.Sprintf("%s = %s", column, *value))
	}
	whereClause := strings.Join(whereClauses, " AND ")
	return fmt.Sprintf(deleteTemplate, tableName, whereClause)
}

<<<<<<< HEAD
func (event *Event) getPreparedInsertStmt() string {
	tableName := event.getTableName()
=======
func (event *Event) getPreparedInsertStmt(targetSchema string, targetDBType string) string {
	tableName := event.getTableName(targetSchema)
>>>>>>> 5a231e4a
	columnList := make([]string, 0, len(event.Fields))
	valueList := make([]string, 0, len(event.Fields))
	keys := utils.GetMapKeysSorted(event.Fields)
	for pos, key := range keys {
		columnList = append(columnList, key)
		valueList = append(valueList, fmt.Sprintf("$%d", pos+1))
	}
	columns := strings.Join(columnList, ", ")
	values := strings.Join(valueList, ", ")
	stmt := fmt.Sprintf(insertTemplate, tableName, columns, values)
	if targetDBType == POSTGRESQL {
		keyColumns := utils.GetMapKeysSorted(event.Key)
		stmt = fmt.Sprintf("%s ON CONFLICT (%s) DO NOTHING", stmt, strings.Join(keyColumns, ",")) 
	}
	return stmt
}

// NOTE: PS for each event of same table can be different as it depends on columns being updated
func (event *Event) getPreparedUpdateStmt() string {
	tableName := event.getTableName()
	setClauses := make([]string, 0, len(event.Fields))
	keys := utils.GetMapKeysSorted(event.Fields)
	for pos, key := range keys {
		setClauses = append(setClauses, fmt.Sprintf("%s = $%d", key, pos+1))
	}
	setClause := strings.Join(setClauses, ", ")

	whereClauses := make([]string, 0, len(event.Key))
	keys = utils.GetMapKeysSorted(event.Key)
	for i, key := range keys {
		pos := i + 1 + len(event.Fields)
		whereClauses = append(whereClauses, fmt.Sprintf("%s = $%d", key, pos))
	}
	whereClause := strings.Join(whereClauses, " AND ")
	return fmt.Sprintf(updateTemplate, tableName, setClause, whereClause)
}

func (event *Event) getPreparedDeleteStmt() string {
	tableName := event.getTableName()
	whereClauses := make([]string, 0, len(event.Key))
	keys := utils.GetMapKeysSorted(event.Key)
	for pos, key := range keys {
		whereClauses = append(whereClauses, fmt.Sprintf("%s = $%d", key, pos+1))
	}
	whereClause := strings.Join(whereClauses, " AND ")
	return fmt.Sprintf(deleteTemplate, tableName, whereClause)
}

func (event *Event) getInsertParams() []interface{} {
	return getMapValuesForQuery(event.Fields)
}

func (event *Event) getUpdateParams() []interface{} {
	params := make([]interface{}, 0, len(event.Fields)+len(event.Key))
	params = append(params, getMapValuesForQuery(event.Fields)...)
	params = append(params, getMapValuesForQuery(event.Key)...)
	return params
}

func (event *Event) getDeleteParams() []interface{} {
	return getMapValuesForQuery(event.Key)
}

func getMapValuesForQuery(m map[string]*string) []interface{} {
	keys := utils.GetMapKeysSorted(m)
	values := make([]interface{}, 0, len(keys))
	for _, key := range keys {
		values = append(values, m[key])
	}
	return values
}

func (event *Event) getTableName() string {
	tableName := strings.Join([]string{event.SchemaName, event.TableName}, ".")
<<<<<<< HEAD
=======
	if targetSchema != "" && len(strings.Split(targetSchema, ",")) <= 1 {
		tableName = strings.Join([]string{targetSchema, event.TableName}, ".")
	}
>>>>>>> 5a231e4a
	return tableName
}

// ==============================================================================================================================

type EventCounter struct {
	TotalEvents int64
	NumInserts  int64
	NumUpdates  int64
	NumDeletes  int64
}

func (ec *EventCounter) CountEvent(ev *Event) {
	ec.TotalEvents++
	switch ev.Op {
	case "c":
		ec.NumInserts++
	case "u":
		ec.NumUpdates++
	case "d":
		ec.NumDeletes++
	}
}

func (ec *EventCounter) Merge(ec2 *EventCounter) {
	ec.TotalEvents += ec2.TotalEvents
	ec.NumInserts += ec2.NumInserts
	ec.NumUpdates += ec2.NumUpdates
	ec.NumDeletes += ec2.NumDeletes
}

// ==============================================================================================================================

type EventBatch struct {
	Events             []*Event
	ChanNo             int
	EventCounts        *EventCounter
	EventCountsByTable map[string]*EventCounter
}

func NewEventBatch(events []*Event, chanNo int) *EventBatch {
	batch := &EventBatch{
		Events:             events,
		ChanNo:             chanNo,
		EventCounts:        &EventCounter{},
		EventCountsByTable: make(map[string]*EventCounter),
	}
	batch.updateCounts()
	return batch
}

func (eb *EventBatch) GetLastVsn() int64 {
	return eb.Events[len(eb.Events)-1].Vsn
}

func (eb *EventBatch) GetChannelMetadataUpdateQuery(migrationUUID uuid.UUID) string {
	queryTemplate := `UPDATE %s 
	SET 
		last_applied_vsn=%d, 
		num_inserts = num_inserts + %d, 
		num_updates = num_updates + %d, 
		num_deletes = num_deletes + %d  
	where 
		migration_uuid='%s' AND channel_no=%d
	`
	return fmt.Sprintf(queryTemplate,
		EVENT_CHANNELS_METADATA_TABLE_NAME,
		eb.GetLastVsn(),
		eb.EventCounts.NumInserts,
		eb.EventCounts.NumUpdates,
		eb.EventCounts.NumDeletes,
		migrationUUID, eb.ChanNo)
}

func (eb *EventBatch) GetQueriesToUpdateEventStatsByTable(migrationUUID uuid.UUID, tableName string) string {
	queryTemplate := `UPDATE %s 
	SET 
		total_events = total_events + %d, 
		num_inserts = num_inserts + %d, 
		num_updates = num_updates + %d, 
		num_deletes = num_deletes + %d  
	where 
		migration_uuid='%s' AND table_name='%s' AND channel_no=%d
	`
	return fmt.Sprintf(queryTemplate,
		EVENTS_PER_TABLE_METADATA_TABLE_NAME,
		eb.EventCountsByTable[tableName].TotalEvents,
		eb.EventCountsByTable[tableName].NumInserts,
		eb.EventCountsByTable[tableName].NumUpdates,
		eb.EventCountsByTable[tableName].NumDeletes,
		migrationUUID, tableName, eb.ChanNo)
}

func (eb *EventBatch) GetQueriesToInsertEventStatsByTable(migrationUUID uuid.UUID, tableName string) string {
	queryTemplate := `INSERT INTO %s 
	(migration_uuid, table_name, channel_no, total_events, num_inserts, num_updates, num_deletes) 
	VALUES ('%s', '%s', %d, %d, %d, %d, %d)
	`
	return fmt.Sprintf(queryTemplate,
		EVENTS_PER_TABLE_METADATA_TABLE_NAME,
		migrationUUID, tableName, eb.ChanNo,
		eb.EventCountsByTable[tableName].TotalEvents,
		eb.EventCountsByTable[tableName].NumInserts,
		eb.EventCountsByTable[tableName].NumUpdates,
		eb.EventCountsByTable[tableName].NumDeletes)
}

func (eb *EventBatch) GetTableNames() []string {
	return lo.Keys(eb.EventCountsByTable)
}

func (eb *EventBatch) updateCounts() {
	for _, event := range eb.Events {
		tableName := event.getTableName()
		if _, ok := eb.EventCountsByTable[tableName]; !ok {
			eb.EventCountsByTable[tableName] = &EventCounter{}
		}
		eb.EventCountsByTable[tableName].CountEvent(event)
		eb.EventCounts.CountEvent(event)
	}
}<|MERGE_RESOLUTION|>--- conflicted
+++ resolved
@@ -82,24 +82,16 @@
 	}
 }
 
-<<<<<<< HEAD
-func (e *Event) GetPreparedSQLStmt() string {
+func (e *Event) GetPreparedSQLStmt(targetDBType string) string {
 	psName := e.GetPreparedStmtName()
-=======
-func (e *Event) GetPreparedSQLStmt(targetSchema string, targetDBType string) string {
-	psName := e.GetPreparedStmtName(targetSchema)
->>>>>>> 5a231e4a
 	if stmt, ok := cachePreparedStmt.Load(psName); ok {
 		return stmt.(string)
 	}
 	var ps string
 	switch e.Op {
 	case "c":
-<<<<<<< HEAD
-		ps = e.getPreparedInsertStmt()
-=======
-		ps = e.getPreparedInsertStmt(targetSchema, targetDBType)
->>>>>>> 5a231e4a
+		ps = e.getPreparedInsertStmt(targetDBType)
+
 	case "u":
 		ps = e.getPreparedUpdateStmt()
 	case "d":
@@ -196,13 +188,8 @@
 	return fmt.Sprintf(deleteTemplate, tableName, whereClause)
 }
 
-<<<<<<< HEAD
-func (event *Event) getPreparedInsertStmt() string {
-	tableName := event.getTableName()
-=======
-func (event *Event) getPreparedInsertStmt(targetSchema string, targetDBType string) string {
-	tableName := event.getTableName(targetSchema)
->>>>>>> 5a231e4a
+func (event *Event) getPreparedInsertStmt(targetDBType string) string {
+	tableName := event.getTableName()
 	columnList := make([]string, 0, len(event.Fields))
 	valueList := make([]string, 0, len(event.Fields))
 	keys := utils.GetMapKeysSorted(event.Fields)
@@ -215,7 +202,7 @@
 	stmt := fmt.Sprintf(insertTemplate, tableName, columns, values)
 	if targetDBType == POSTGRESQL {
 		keyColumns := utils.GetMapKeysSorted(event.Key)
-		stmt = fmt.Sprintf("%s ON CONFLICT (%s) DO NOTHING", stmt, strings.Join(keyColumns, ",")) 
+		stmt = fmt.Sprintf("%s ON CONFLICT (%s) DO NOTHING", stmt, strings.Join(keyColumns, ","))
 	}
 	return stmt
 }
@@ -277,12 +264,6 @@
 
 func (event *Event) getTableName() string {
 	tableName := strings.Join([]string{event.SchemaName, event.TableName}, ".")
-<<<<<<< HEAD
-=======
-	if targetSchema != "" && len(strings.Split(targetSchema, ",")) <= 1 {
-		tableName = strings.Join([]string{targetSchema, event.TableName}, ".")
-	}
->>>>>>> 5a231e4a
 	return tableName
 }
 
