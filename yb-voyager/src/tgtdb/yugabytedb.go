--- conflicted
+++ resolved
@@ -34,10 +34,7 @@
 	log "github.com/sirupsen/logrus"
 	"golang.org/x/exp/slices"
 
-<<<<<<< HEAD
 	"github.com/yugabyte/yb-voyager/yb-voyager/src/namereg"
-=======
->>>>>>> 256ba087
 	"github.com/yugabyte/yb-voyager/yb-voyager/src/utils"
 	"github.com/yugabyte/yb-voyager/yb-voyager/src/utils/sqlname"
 )
@@ -358,16 +355,6 @@
 	return nil
 }
 
-<<<<<<< HEAD
-=======
-func (yb *TargetYugabyteDB) qualifyTableName(tableNameTup string) string {
-	if len(strings.Split(tableNameTup, ".")) != 2 {
-		tableNameTup = fmt.Sprintf("%s.%s", yb.tconf.Schema, tableNameTup)
-	}
-	return tableNameTup
-}
-
->>>>>>> 256ba087
 func (yb *TargetYugabyteDB) GetNonEmptyTables(tables []sqlname.NameTuple) []sqlname.NameTuple {
 	result := []sqlname.NameTuple{}
 
@@ -464,11 +451,7 @@
 	return res.RowsAffected(), err
 }
 
-<<<<<<< HEAD
-func (yb *TargetYugabyteDB) IfRequiredQuoteColumnNames(tableName sqlname.NameTuple, columns []string) ([]string, error) {
-=======
 func (yb *TargetYugabyteDB) IfRequiredQuoteColumnNames(tableNameTup sqlname.NameTuple, columns []string) ([]string, error) {
->>>>>>> 256ba087
 	result := make([]string, len(columns))
 	// FAST PATH.
 	fastPathSuccessful := true
@@ -492,19 +475,11 @@
 		return result, nil
 	}
 	// SLOW PATH.
-<<<<<<< HEAD
-	targetColumns, err := yb.getListOfTableAttributes(tableName)
+	targetColumns, err := yb.getListOfTableAttributes(tableNameTup)
 	if err != nil {
 		return nil, fmt.Errorf("get list of table attributes: %w", err)
 	}
-	log.Infof("columns of table %s in target db: %v", tableName.ForUserQuery(), targetColumns)
-=======
-	targetColumns, err := yb.getListOfTableAttributes(tableNameTup)
-	if err != nil {
-		return nil, fmt.Errorf("get list of table attributes: %w", err)
-	}
 	log.Infof("columns of table %s in target db: %v", tableNameTup.ForUserQuery(), targetColumns)
->>>>>>> 256ba087
 
 	for i, colName := range columns {
 		if colName[0] == '"' && colName[len(colName)-1] == '"' {
@@ -524,11 +499,7 @@
 			return nil, fmt.Errorf("column %q not found in table %s", colName, tableNameTup)
 		}
 	}
-<<<<<<< HEAD
-	log.Infof("columns of table %s after quoting: %v", tableName.ForUserQuery(), result)
-=======
 	log.Infof("columns of table %s after quoting: %v", tableNameTup.ForUserQuery(), result)
->>>>>>> 256ba087
 	return result, nil
 }
 
@@ -1062,19 +1033,11 @@
 	return 200 * 1024 * 1024 // 200 MB
 }
 
-<<<<<<< HEAD
-func (yb *TargetYugabyteDB) GetIdentityColumnNamesForTable(table sqlname.NameTuple, identityType string) ([]string, error) {
-	sname, tname := table.ForCatalogQuery()
-	query := fmt.Sprintf(`SELECT column_name FROM information_schema.columns where table_schema='%s' AND
-		table_name='%s' AND is_identity='YES' AND identity_generation='%s'`, sname, tname, identityType)
-	log.Infof("query of identity(%s) columns for table(%s): %s", identityType, table, query)
-=======
 func (yb *TargetYugabyteDB) GetIdentityColumnNamesForTable(tableNameTup sqlname.NameTuple, identityType string) ([]string, error) {
 	sname, tname := tableNameTup.ForCatalogQuery()
 	query := fmt.Sprintf(`SELECT column_name FROM information_schema.columns where table_schema='%s' AND
 		table_name='%s' AND is_identity='YES' AND identity_generation='%s'`, sname, tname, identityType)
 	log.Infof("query of identity(%s) columns for table(%s): %s", identityType, tableNameTup, query)
->>>>>>> 256ba087
 	var identityColumns []string
 	err := yb.connPool.WithConn(func(conn *pgx.Conn) (bool, error) {
 		rows, err := conn.Query(context.Background(), query)
@@ -1158,13 +1121,8 @@
 	return yb.isQueryResultNonEmpty(query)
 }
 
-<<<<<<< HEAD
-func (yb *TargetYugabyteDB) isTableExists(tableName sqlname.NameTuple) bool {
-	schema, table := tableName.ForCatalogQuery()
-=======
 func (yb *TargetYugabyteDB) isTableExists(tableNameTup sqlname.NameTuple) bool {
 	schema, table := tableNameTup.ForCatalogQuery()
->>>>>>> 256ba087
 	query := fmt.Sprintf("SELECT true FROM information_schema.tables WHERE table_schema = '%s' AND table_name = '%s'", schema, table)
 	return yb.isQueryResultNonEmpty(query)
 }
