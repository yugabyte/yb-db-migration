/*
Copyright (c) YugabyteDB, Inc.

Licensed under the Apache License, Version 2.0 (the "License");
you may not use this file except in compliance with the License.
You may obtain a copy of the License at

	http://www.apache.org/licenses/LICENSE-2.0

Unless required by applicable law or agreed to in writing, software
distributed under the License is distributed on an "AS IS" BASIS,
WITHOUT WARRANTIES OR CONDITIONS OF ANY KIND, either express or implied.
See the License for the specific language governing permissions and
limitations under the License.
*/
package tgtdb

import (
	"bufio"
	"context"
	"errors"
	"fmt"
	"net/url"
	"os"
	"strconv"
	"strings"
	"sync"
	"time"

	"github.com/davecgh/go-spew/spew"
	"github.com/google/uuid"
	"github.com/jackc/pgconn"
	"github.com/jackc/pgx/v4"
	log "github.com/sirupsen/logrus"
	"golang.org/x/exp/slices"

	"github.com/yugabyte/yb-voyager/yb-voyager/src/utils"
	"github.com/yugabyte/yb-voyager/yb-voyager/src/utils/sqlname"
	"github.com/yugabyte/yb-voyager/yb-voyager/src/tgtdb/suites"
)

type TargetYugabyteDB struct {
	sync.Mutex
	tconf    *TargetConf
	conn_    *pgx.Conn
	connPool *ConnectionPool
}

<<<<<<< HEAD
=======
var ybValueConverterSuite = map[string]ConverterFn{
	"io.debezium.time.Date": func(columnValue string, formatIfRequired bool) (string, error) {
		epochDays, err := strconv.ParseUint(columnValue, 10, 64)
		if err != nil {
			return columnValue, fmt.Errorf("parsing epoch seconds: %v", err)
		}
		epochSecs := epochDays * 24 * 60 * 60
		date := time.Unix(int64(epochSecs), 0).Local().Format(time.DateOnly)
		if formatIfRequired {
			date = fmt.Sprintf("'%s'", date)
		}
		return date, nil
	},
	"io.debezium.time.Timestamp": func(columnValue string, formatIfRequired bool) (string, error) {
		epochMilliSecs, err := strconv.ParseInt(columnValue, 10, 64)
		if err != nil {
			return columnValue, fmt.Errorf("parsing epoch milliseconds: %v", err)
		}
		epochSecs := epochMilliSecs / 1000
		timestamp := time.Unix(epochSecs, 0).UTC().Format(time.DateTime)
		if formatIfRequired {
			timestamp = fmt.Sprintf("'%s'", timestamp)
		}
		return timestamp, nil
	},
	"io.debezium.time.MicroTimestamp": func(columnValue string, formatIfRequired bool) (string, error) {
		epochMicroSecs, err := strconv.ParseInt(columnValue, 10, 64)
		if err != nil {
			return columnValue, fmt.Errorf("parsing epoch microseconds: %v", err)
		}
		epochSeconds := epochMicroSecs / 1000000
		epochNanos := (epochMicroSecs % 1000000) * 1000
		timestamp := time.Unix(epochSeconds, epochNanos).UTC().Format("2006-01-02T15:04:05.999999")
		if formatIfRequired {
			timestamp = fmt.Sprintf("'%s'", timestamp)
		}
		return timestamp, nil
	},
	"io.debezium.time.NanoTimestamp": func(columnValue string, formatIfRequired bool) (string, error) {
		epochNanoSecs, err := strconv.ParseInt(columnValue, 10, 64)
		if err != nil {
			return columnValue, fmt.Errorf("parsing epoch nanoseconds: %v", err)
		}
		epochSeconds := epochNanoSecs / 1000000000
		epochNanos := epochNanoSecs % 1000000000
		timestamp := time.Unix(epochSeconds, epochNanos).UTC().Format("2006-01-02T15:04:05.999999999")
		if formatIfRequired {
			timestamp = fmt.Sprintf("'%s'", timestamp)
		}
		return timestamp, nil
	},
	"io.debezium.time.ZonedTimestamp": func(columnValue string, formatIfRequired bool) (string, error) {
		// no transformation as columnValue is formatted string from debezium by default
		if formatIfRequired {
			columnValue = fmt.Sprintf("'%s'", columnValue)
		}
		return columnValue, nil
	},
	"io.debezium.time.Time": func(columnValue string, formatIfRequired bool) (string, error) {
		epochMilliSecs, err := strconv.ParseInt(columnValue, 10, 64)
		if err != nil {
			return columnValue, fmt.Errorf("parsing epoch milliseconds: %v", err)
		}
		epochSecs := epochMilliSecs / 1000
		timeValue := time.Unix(epochSecs, 0).Local().Format(time.TimeOnly)
		if formatIfRequired {
			timeValue = fmt.Sprintf("'%s'", timeValue)
		}
		return timeValue, nil
	},
	"io.debezium.time.MicroTime": func(columnValue string, formatIfRequired bool) (string, error) {
		epochMicroSecs, err := strconv.ParseInt(columnValue, 10, 64)
		if err != nil {
			return columnValue, fmt.Errorf("parsing epoch microseconds: %v", err)
		}
		epochSeconds := epochMicroSecs / 1000000
		epochNanos := (epochMicroSecs % 1000000) * 1000
		MICRO_TIME_FORMAT := "15:04:05.000000"
		timeValue := time.Unix(epochSeconds, epochNanos).Local().Format(MICRO_TIME_FORMAT)
		if formatIfRequired {
			timeValue = fmt.Sprintf("'%s'", timeValue)
		}
		return timeValue, nil
	},
	"io.debezium.data.Bits": func(columnValue string, formatIfRequired bool) (string, error) {
		bytes, err := base64.StdEncoding.DecodeString(columnValue)
		if err != nil {
			return columnValue, fmt.Errorf("decoding variable scale decimal in base64: %v", err)
		}
		var data uint64
		if len(bytes) >= 8 {
			data = binary.LittleEndian.Uint64(bytes[:8])
		} else {
			for i, b := range bytes {
				data |= uint64(b) << (8 * i)
			}
		}
		if formatIfRequired {
			return fmt.Sprintf("'%b'", data), nil
		} else {
			return fmt.Sprintf("%b", data), nil
		}
	},
	"io.debezium.data.geometry.Point": func(columnValue string, formatIfRequired bool) (string, error) {
		// TODO: figure out if we want to represent it as a postgres native point or postgis point.
		return columnValue, nil
	},
	"io.debezium.data.geometry.Geometry": func(columnValue string, formatIfRequired bool) (string, error) {
		// TODO: figure out if we want to represent it as a postgres native point or postgis geometry point.
		return columnValue, nil
	},
	"io.debezium.data.geometry.Geography": func(columnValue string, formatIfRequired bool) (string, error) {
		//TODO: figure out if we want to represent it as a postgres native geography or postgis geometry geography.
		return columnValue, nil
	},
	"org.apache.kafka.connect.data.Decimal": func(columnValue string, formatIfRequired bool) (string, error) {
		return columnValue, nil //handled in exporter plugin
	},
	"io.debezium.data.VariableScaleDecimal": func(columnValue string, formatIfRequired bool) (string, error) {
		return columnValue, nil //handled in exporter plugin
	},
	"BYTES": func(columnValue string, formatIfRequired bool) (string, error) {
		//decode base64 string to bytes
		decodedBytes, err := base64.StdEncoding.DecodeString(columnValue) //e.g.`////wv==` -> `[]byte{0x00, 0x00, 0x00, 0x00}`
		if err != nil {
			return columnValue, fmt.Errorf("decoding base64 string: %v", err)
		}
		//convert bytes to hex string e.g. `[]byte{0x00, 0x00, 0x00, 0x00}` -> `\\x00000000`
		hexString := ""
		for _, b := range decodedBytes {
			hexString += fmt.Sprintf("%02x", b)
		}
		hexValue := ""
		if formatIfRequired {
			hexValue = fmt.Sprintf("'\\x%s'", hexString) // in insert statement no need of escaping the backslash and add quotes
		} else {
			hexValue = fmt.Sprintf("\\x%s", hexString) // in data file need to escape the backslash
		}
		return string(hexValue), nil
	},
	"MAP": func(columnValue string, formatIfRequired bool) (string, error) {
		mapValue := make(map[string]interface{})
		err := json.Unmarshal([]byte(columnValue), &mapValue)
		if err != nil {
			return columnValue, fmt.Errorf("parsing map: %v", err)
		}
		var transformedMapValue string
		for key, value := range mapValue {
			transformedMapValue = transformedMapValue + fmt.Sprintf("\"%s\"=>\"%s\",", key, value)
		}
		return fmt.Sprintf("'%s'", transformedMapValue[:len(transformedMapValue)-1]), nil //remove last comma and add quotes
	},
	"STRING": func(columnValue string, formatIfRequired bool) (string, error) {
		if formatIfRequired {
			formattedColumnValue := strings.Replace(columnValue, "'", "''", -1)
			return fmt.Sprintf("'%s'", formattedColumnValue), nil
		} else {
			return columnValue, nil
		}
	},
	"io.debezium.time.Interval": func(columnValue string, formatIfRequired bool) (string, error) {
		if formatIfRequired {
			columnValue = fmt.Sprintf("'%s'", columnValue)
		}
		return columnValue, nil
	},
}

>>>>>>> d0aa3100
func newTargetYugabyteDB(tconf *TargetConf) *TargetYugabyteDB {
	return &TargetYugabyteDB{tconf: tconf}
}

func (yb *TargetYugabyteDB) Init() error {
	err := yb.connect()
	if err != nil {
		return err
	}

	checkSchemaExistsQuery := fmt.Sprintf(
		"SELECT count(schema_name) FROM information_schema.schemata WHERE schema_name = '%s'",
		yb.tconf.Schema)
	var cntSchemaName int
	if err = yb.conn_.QueryRow(context.Background(), checkSchemaExistsQuery).Scan(&cntSchemaName); err != nil {
		err = fmt.Errorf("run query %q on target %q to check schema exists: %s", checkSchemaExistsQuery, yb.tconf.Host, err)
	} else if cntSchemaName == 0 {
		err = fmt.Errorf("schema '%s' does not exist in target", yb.tconf.Schema)
	}
	return err
}

func (yb *TargetYugabyteDB) Finalize() {
	yb.disconnect()
}

// TODO We should not export `Conn`. This is temporary--until we refactor all target db access.
func (yb *TargetYugabyteDB) Conn() *pgx.Conn {
	if yb.conn_ == nil {
		utils.ErrExit("Called TargetDB.Conn() before TargetDB.Connect()")
	}
	return yb.conn_
}

func (yb *TargetYugabyteDB) reconnect() error {
	yb.Mutex.Lock()
	defer yb.Mutex.Unlock()

	var err error
	yb.disconnect()
	for attempt := 1; attempt < 5; attempt++ {
		err = yb.connect()
		if err == nil {
			return nil
		}
		log.Infof("Failed to reconnect to the target database: %s", err)
		time.Sleep(time.Duration(attempt*2) * time.Second)
		// Retry.
	}
	return fmt.Errorf("reconnect to target db: %w", err)
}

func (yb *TargetYugabyteDB) connect() error {
	if yb.conn_ != nil {
		// Already connected.
		return nil
	}
	connStr := yb.tconf.GetConnectionUri()
	conn, err := pgx.Connect(context.Background(), connStr)
	if err != nil {
		return fmt.Errorf("connect to target db: %w", err)
	}
	yb.setTargetSchema(conn)
	yb.conn_ = conn
	return nil
}

func (yb *TargetYugabyteDB) disconnect() {
	if yb.conn_ == nil {
		// Already disconnected.
		return
	}

	err := yb.conn_.Close(context.Background())
	if err != nil {
		log.Infof("Failed to close connection to the target database: %s", err)
	}
	yb.conn_ = nil
}

func (yb *TargetYugabyteDB) EnsureConnected() {
	err := yb.connect()
	if err != nil {
		utils.ErrExit("Failed to connect to the target DB: %s", err)
	}
}

func (yb *TargetYugabyteDB) GetVersion() string {
	if yb.tconf.dbVersion != "" {
		return yb.tconf.dbVersion
	}

	yb.EnsureConnected()
	yb.Mutex.Lock()
	defer yb.Mutex.Unlock()
	query := "SELECT setting FROM pg_settings WHERE name = 'server_version'"
	err := yb.conn_.QueryRow(context.Background(), query).Scan(&yb.tconf.dbVersion)
	if err != nil {
		utils.ErrExit("get target db version: %s", err)
	}
	return yb.tconf.dbVersion
}

func (yb *TargetYugabyteDB) InitConnPool() error {
	tconfs := yb.getYBServers()
	var targetUriList []string
	for _, tconf := range tconfs {
		targetUriList = append(targetUriList, tconf.Uri)
	}
	log.Infof("targetUriList: %s", utils.GetRedactedURLs(targetUriList))

	if yb.tconf.Parallelism == -1 {
		yb.tconf.Parallelism = fetchDefaultParllelJobs(tconfs)
		utils.PrintAndLog("Using %d parallel jobs by default. Use --parallel-jobs to specify a custom value", yb.tconf.Parallelism)
	} else {
		utils.PrintAndLog("Using %d parallel jobs", yb.tconf.Parallelism)
	}

	params := &ConnectionParams{
		NumConnections:    yb.tconf.Parallelism,
		ConnUriList:       targetUriList,
		SessionInitScript: getYBSessionInitScript(yb.tconf),
	}
	yb.connPool = NewConnectionPool(params)
	return nil
}

// The _v2 is appended in the table name so that the import code doesn't
// try to use the similar table created by the voyager 1.3 and earlier.
// Voyager 1.4 uses import data state format that is incompatible from
// the earlier versions.
const BATCH_METADATA_TABLE_SCHEMA = "ybvoyager_metadata"
const BATCH_METADATA_TABLE_NAME = BATCH_METADATA_TABLE_SCHEMA + "." + "ybvoyager_import_data_batches_metainfo_v2"
const EVENT_CHANNELS_METADATA_TABLE_NAME = BATCH_METADATA_TABLE_SCHEMA + "." + "ybvoyager_import_data_event_channels_metainfo"
const EVENTS_PER_TABLE_METADATA_TABLE_NAME = BATCH_METADATA_TABLE_SCHEMA + "." + "ybvoyager_imported_event_count_by_table"

func (yb *TargetYugabyteDB) CreateVoyagerSchema() error {
	cmds := []string{
		fmt.Sprintf(`CREATE SCHEMA IF NOT EXISTS %s;`, BATCH_METADATA_TABLE_SCHEMA),
		fmt.Sprintf(`CREATE TABLE IF NOT EXISTS %s (
			data_file_name VARCHAR(250),
			batch_number INT,
			schema_name VARCHAR(250),
			table_name VARCHAR(250),
			rows_imported BIGINT,
			PRIMARY KEY (data_file_name, batch_number, schema_name, table_name)
		);`, BATCH_METADATA_TABLE_NAME),
		fmt.Sprintf(`CREATE TABLE IF NOT EXISTS %s (
			migration_uuid uuid,
			channel_no INT,
			last_applied_vsn BIGINT,
			num_inserts BIGINT,
			num_deletes BIGINT,
			num_updates BIGINT,
			PRIMARY KEY (migration_uuid, channel_no));`, EVENT_CHANNELS_METADATA_TABLE_NAME),
		fmt.Sprintf(`CREATE TABLE IF NOT EXISTS %s (
			migration_uuid uuid,
			table_name VARCHAR(250), 
			channel_no INT,
			total_events BIGINT,
			num_inserts BIGINT,
			num_deletes BIGINT,
			num_updates BIGINT,
			PRIMARY KEY (migration_uuid, table_name, channel_no));`, EVENTS_PER_TABLE_METADATA_TABLE_NAME),
	}

	maxAttempts := 12
	var err error
outer:
	for _, cmd := range cmds {
		for attempt := 1; attempt <= maxAttempts; attempt++ {
			log.Infof("Executing on target: [%s]", cmd)
			conn := yb.Conn()
			_, err = conn.Exec(context.Background(), cmd)
			if err == nil {
				// No error. Move on to the next command.
				continue outer
			}
			log.Warnf("Error while running [%s] attempt %d: %s", cmd, attempt, err)
			time.Sleep(5 * time.Second)
			err2 := yb.reconnect()
			if err2 != nil {
				log.Warnf("Failed to reconnect to the target database: %s", err2)
				break
			}
		}
		if err != nil {
			return fmt.Errorf("create ybvoyager schema on target: %w", err)
		}
	}
	return nil
}

func (yb *TargetYugabyteDB) clearMigrationStateFromTable(conn *pgx.Conn, tableName string, migrationUUID uuid.UUID) error {
	stmt := fmt.Sprintf("DELETE FROM %s where migration_uuid='%s'", tableName, migrationUUID)
	res, err := conn.Exec(context.Background(), stmt)
	if err != nil {
		return fmt.Errorf("error executing stmt - %v: %w", stmt, err)
	}
	log.Infof("Query: %s ==> Rows affected: %d", stmt, res.RowsAffected())
	return nil
}

func (yb *TargetYugabyteDB) getEventChannelsRowCount(conn *pgx.Conn, migrationUUID uuid.UUID) (int64, error) {
	rowsStmt := fmt.Sprintf(
		"SELECT count(*) FROM %s where migration_uuid='%s'", EVENT_CHANNELS_METADATA_TABLE_NAME, migrationUUID)
	var rowCount int64
	err := conn.QueryRow(context.Background(), rowsStmt).Scan(&rowCount)
	if err != nil {
		return 0, fmt.Errorf("error executing stmt - %v: %w", rowsStmt, err)
	}
	return rowCount, nil
}

func (yb *TargetYugabyteDB) getLiveMigrationMetaInfoByTable(conn *pgx.Conn, migrationUUID uuid.UUID, tableName string) (int64, error) {
	rowsStmt := fmt.Sprintf(
		"SELECT count(*) FROM %s where migration_uuid='%s' AND table_name='%s'",
		EVENTS_PER_TABLE_METADATA_TABLE_NAME, migrationUUID, tableName)
	var rowCount int64
	err := conn.QueryRow(context.Background(), rowsStmt).Scan(&rowCount)
	if err != nil {
		return 0, fmt.Errorf("error executing stmt - %v: %w", rowsStmt, err)
	}
	return rowCount, nil
}

func (yb *TargetYugabyteDB) initChannelMetaInfo(conn *pgx.Conn, migrationUUID uuid.UUID, numChans int) error {
	// if there are >0 rows, then skip because already been inited.
	rowCount, err := yb.getEventChannelsRowCount(conn, migrationUUID)
	if err != nil {
		return fmt.Errorf("error getting channels meta info for %s: %w", EVENT_CHANNELS_METADATA_TABLE_NAME, err)
	}
	if rowCount > 0 {
		log.Info("event channels meta info already created. Skipping init.")
		return nil
	}
	ctx := context.Background()
	tx, err := conn.BeginTx(ctx, pgx.TxOptions{})
	if err != nil {
		return fmt.Errorf("error creating tx: %w", err)
	}
	defer tx.Rollback(ctx)
	for c := 0; c < numChans; c++ {
		insertStmt := fmt.Sprintf("INSERT INTO %s VALUES ('%s', %d, -1, %d, %d, %d)", EVENT_CHANNELS_METADATA_TABLE_NAME, migrationUUID, c, 0, 0, 0)
		_, err := tx.Exec(context.Background(), insertStmt)
		if err != nil {
			return fmt.Errorf("error executing stmt - %v: %w", insertStmt, err)
		}
		log.Infof("created channels meta info: %s;", insertStmt)

		if err != nil {
			return fmt.Errorf("error initializing channels meta info for %s: %w", EVENT_CHANNELS_METADATA_TABLE_NAME, err)
		}
	}
	err = tx.Commit(ctx)
	if err != nil {
		return fmt.Errorf("error committing tx: %w", err)
	}
	return nil
}

func (yb *TargetYugabyteDB) qualifyTableName(tableName string) string {
	if len(strings.Split(tableName, ".")) != 2 {
		tableName = fmt.Sprintf("%s.%s", yb.tconf.Schema, tableName)
	}
	return tableName
}

func (yb *TargetYugabyteDB) initEventStatsByTableMetainfo(conn *pgx.Conn, migrationUUID uuid.UUID, tableNames []string, numChans int) error {
	ctx := context.Background()
	tx, err := conn.BeginTx(ctx, pgx.TxOptions{})
	if err != nil {
		return fmt.Errorf("error creating tx: %w", err)
	}
	defer tx.Rollback(ctx)

	for _, tableName := range tableNames {
		tableName := yb.qualifyTableName(tableName)
		rowCount, err := yb.getLiveMigrationMetaInfoByTable(conn, migrationUUID, tableName)
		if err != nil {
			return fmt.Errorf("error getting channels meta info for %s: %w", EVENT_CHANNELS_METADATA_TABLE_NAME, err)
		}
		if rowCount > 0 {
			log.Info(fmt.Sprintf("event stats for %s already created. Skipping init.", tableName))
		} else {
			for c := 0; c < numChans; c++ {
				insertStmt := fmt.Sprintf("INSERT INTO %s VALUES ('%s', '%s', %d, %d, %d, %d, %d)", EVENTS_PER_TABLE_METADATA_TABLE_NAME, migrationUUID, tableName, c, 0, 0, 0, 0)
				_, err := tx.Exec(ctx, insertStmt)
				if err != nil {
					return fmt.Errorf("error executing stmt - %v: %w", insertStmt, err)
				}
				log.Infof("created table wise event meta info: %s;", insertStmt)
			}
		}
	}
	err = tx.Commit(ctx)
	if err != nil {
		return fmt.Errorf("error committing tx: %w", err)
	}
	return nil
}

func (yb *TargetYugabyteDB) InitLiveMigrationState(migrationUUID uuid.UUID, numChans int, startClean bool, tableNames []string) error {
	err := yb.connPool.WithConn(func(conn *pgx.Conn) (bool, error) {
		if startClean {
			err := yb.clearMigrationStateFromTable(conn, EVENT_CHANNELS_METADATA_TABLE_NAME, migrationUUID)
			if err != nil {
				return false, fmt.Errorf("error clearing channels meta info for %s: %w", EVENT_CHANNELS_METADATA_TABLE_NAME, err)
			}
			err = yb.clearMigrationStateFromTable(conn, EVENTS_PER_TABLE_METADATA_TABLE_NAME, migrationUUID)
			if err != nil {
				return false, fmt.Errorf("error clearing meta info for %s: %w", EVENTS_PER_TABLE_METADATA_TABLE_NAME, err)
			}
		}
		err := yb.initChannelMetaInfo(conn, migrationUUID, numChans)
		if err != nil {
			return false, fmt.Errorf("error initializing channels meta info for %s: %w", EVENT_CHANNELS_METADATA_TABLE_NAME, err)
		}

		err = yb.initEventStatsByTableMetainfo(conn, migrationUUID, tableNames, numChans)
		if err != nil {
			return false, fmt.Errorf("error initializing event stats by table meta info for %s: %w", EVENTS_PER_TABLE_METADATA_TABLE_NAME, err)
		}
		return false, nil
	})
	return err
}

func (yb *TargetYugabyteDB) GetEventChannelsMetaInfo(migrationUUID uuid.UUID) (map[int]EventChannelMetaInfo, error) {
	metainfo := map[int]EventChannelMetaInfo{}

	query := fmt.Sprintf("SELECT channel_no, last_applied_vsn FROM %s where migration_uuid='%s'", EVENT_CHANNELS_METADATA_TABLE_NAME, migrationUUID)
	rows, err := yb.Conn().Query(context.Background(), query)
	if err != nil {
		return nil, fmt.Errorf("failed to query meta info for channels: %w", err)
	}

	for rows.Next() {
		var chanMetaInfo EventChannelMetaInfo
		err := rows.Scan(&(chanMetaInfo.ChanNo), &(chanMetaInfo.LastAppliedVsn))
		if err != nil {
			return nil, fmt.Errorf("error while scanning rows returned from DB: %w", err)
		}
		metainfo[chanMetaInfo.ChanNo] = chanMetaInfo
	}
	return metainfo, nil
}

func (yb *TargetYugabyteDB) GetNonEmptyTables(tables []string) []string {
	result := []string{}

	for _, table := range tables {
		log.Infof("Checking if table %q is empty.", table)
		tmp := false
		stmt := fmt.Sprintf("SELECT TRUE FROM %s LIMIT 1;", table)
		err := yb.Conn().QueryRow(context.Background(), stmt).Scan(&tmp)
		if err == pgx.ErrNoRows {
			continue
		}
		if err != nil {
			utils.ErrExit("failed to check whether table %q empty: %s", table, err)
		}
		result = append(result, table)
	}
	log.Infof("non empty tables: %v", result)
	return result
}

func (yb *TargetYugabyteDB) CleanFileImportState(filePath, tableName string) error {
	// Delete all entries from ${BATCH_METADATA_TABLE_NAME} for this table.
	schemaName := yb.getTargetSchemaName(tableName)
	cmd := fmt.Sprintf(
		`DELETE FROM %s WHERE data_file_name = '%s' AND schema_name = '%s' AND table_name = '%s'`,
		BATCH_METADATA_TABLE_NAME, filePath, schemaName, tableName)
	res, err := yb.Conn().Exec(context.Background(), cmd)
	if err != nil {
		return fmt.Errorf("remove %q related entries from %s: %w", tableName, BATCH_METADATA_TABLE_NAME, err)
	}
	log.Infof("query: [%s] => rows affected %v", cmd, res.RowsAffected())
	return nil
}

func (yb *TargetYugabyteDB) ImportBatch(batch Batch, args *ImportBatchArgs, exportDir string, tableSchema map[string]map[string]string) (int64, error) {
	var rowsAffected int64
	var err error
	copyFn := func(conn *pgx.Conn) (bool, error) {
		rowsAffected, err = yb.importBatch(conn, batch, args)
		return false, err // Retries are now implemented in the caller.
	}
	err = yb.connPool.WithConn(copyFn)
	return rowsAffected, err
}

func (yb *TargetYugabyteDB) importBatch(conn *pgx.Conn, batch Batch, args *ImportBatchArgs) (rowsAffected int64, err error) {
	var file *os.File
	file, err = batch.Open()
	if err != nil {
		return 0, fmt.Errorf("open file %s: %w", batch.GetFilePath(), err)
	}
	defer file.Close()

	//setting the schema so that COPY command can acesss the table
	yb.setTargetSchema(conn)

	// NOTE: DO NOT DEFINE A NEW err VARIABLE IN THIS FUNCTION. ELSE, IT WILL MASK THE err FROM RETURN LIST.
	ctx := context.Background()
	var tx pgx.Tx
	tx, err = conn.BeginTx(ctx, pgx.TxOptions{})
	if err != nil {
		return 0, fmt.Errorf("begin transaction: %w", err)
	}
	defer func() {
		var err2 error
		if err != nil {
			err2 = tx.Rollback(ctx)
			if err2 != nil {
				rowsAffected = 0
				err = fmt.Errorf("rollback txn: %w (while processing %s)", err2, err)
			}
		} else {
			err2 = tx.Commit(ctx)
			if err2 != nil {
				rowsAffected = 0
				err = fmt.Errorf("commit txn: %w", err2)
			}
		}
	}()

	// Check if the split is already imported.
	var alreadyImported bool
	alreadyImported, rowsAffected, err = yb.isBatchAlreadyImported(tx, batch)
	if err != nil {
		return 0, err
	}
	if alreadyImported {
		return rowsAffected, nil
	}

	// Import the split using COPY command.
	var res pgconn.CommandTag
	copyCommand := args.GetYBCopyStatement()
	log.Infof("Importing %q using COPY command: [%s]", batch.GetFilePath(), copyCommand)
	res, err = tx.Conn().PgConn().CopyFrom(context.Background(), file, copyCommand)
	if err != nil {
		var pgerr *pgconn.PgError
		if errors.As(err, &pgerr) {
			err = fmt.Errorf("%s, %s in %s", err.Error(), pgerr.Where, batch.GetFilePath())
		}
		return res.RowsAffected(), err
	}

	err = yb.recordEntryInDB(tx, batch, res.RowsAffected())
	if err != nil {
		err = fmt.Errorf("record entry in DB for batch %q: %w", batch.GetFilePath(), err)
	}
	return res.RowsAffected(), err
}

func (yb *TargetYugabyteDB) IfRequiredQuoteColumnNames(tableName string, columns []string) ([]string, error) {
	result := make([]string, len(columns))
	// FAST PATH.
	fastPathSuccessful := true
	for i, colName := range columns {
		if strings.ToLower(colName) == colName {
			if sqlname.IsReservedKeywordPG(colName) && colName[0:1] != `"` {
				result[i] = fmt.Sprintf(`"%s"`, colName)
			} else {
				result[i] = colName
			}
		} else {
			// Go to slow path.
			log.Infof("column name (%s) is not all lower-case. Going to slow path.", colName)
			result = make([]string, len(columns))
			fastPathSuccessful = false
			break
		}
	}
	if fastPathSuccessful {
		log.Infof("FAST PATH: columns of table %s after quoting: %v", tableName, result)
		return result, nil
	}
	// SLOW PATH.
	schemaName := yb.tconf.Schema
	parts := strings.Split(tableName, ".")
	if len(parts) == 2 {
		schemaName = parts[0]
		tableName = parts[1]
	}
	targetColumns, err := yb.getListOfTableAttributes(schemaName, tableName)
	if err != nil {
		return nil, fmt.Errorf("get list of table attributes: %w", err)
	}
	log.Infof("columns of table %s.%s in target db: %v", schemaName, tableName, targetColumns)

	for i, colName := range columns {
		if colName[0] == '"' && colName[len(colName)-1] == '"' {
			colName = colName[1 : len(colName)-1]
		}
		switch true {
		// TODO: Move sqlname.IsReservedKeyword() in this file.
		case sqlname.IsReservedKeywordPG(colName):
			result[i] = fmt.Sprintf(`"%s"`, colName)
		case colName == strings.ToLower(colName): // Name is all lowercase.
			result[i] = colName
		case slices.Contains(targetColumns, colName): // Name is not keyword and is not all lowercase.
			result[i] = fmt.Sprintf(`"%s"`, colName)
		case slices.Contains(targetColumns, strings.ToLower(colName)): // Case insensitive name given with mixed case.
			result[i] = strings.ToLower(colName)
		default:
			return nil, fmt.Errorf("column %q not found in table %s", colName, tableName)
		}
	}
	log.Infof("columns of table %s.%s after quoting: %v", schemaName, tableName, result)
	return result, nil
}

func (yb *TargetYugabyteDB) getListOfTableAttributes(schemaName, tableName string) ([]string, error) {
	var result []string
	if tableName[0] == '"' {
		// Remove the double quotes around the table name.
		tableName = tableName[1 : len(tableName)-1]
	}
	query := fmt.Sprintf(
		`SELECT column_name FROM information_schema.columns WHERE table_schema = '%s' AND table_name ILIKE '%s'`,
		schemaName, tableName)
	rows, err := yb.Conn().Query(context.Background(), query)
	if err != nil {
		return nil, fmt.Errorf("run [%s] on target: %w", query, err)
	}
	defer rows.Close()
	for rows.Next() {
		var colName string
		err = rows.Scan(&colName)
		if err != nil {
			return nil, fmt.Errorf("scan column name: %w", err)
		}
		result = append(result, colName)
	}
	return result, nil
}

var NonRetryCopyErrors = []string{
	"Sending too long RPC message",
	"invalid input syntax",
	"violates unique constraint",
	"syntax error at",
}

func (yb *TargetYugabyteDB) IsNonRetryableCopyError(err error) bool {
	return err != nil && utils.InsensitiveSliceContains(NonRetryCopyErrors, err.Error())
}

func (yb *TargetYugabyteDB) RestoreSequences(sequencesLastVal map[string]int64) error {
	log.Infof("restoring sequences on target")
	batch := pgx.Batch{}
	restoreStmt := "SELECT pg_catalog.setval('%s', %d, true)"
	for sequenceName, lastValue := range sequencesLastVal {
		if lastValue == 0 {
			// TODO: can be valid for cases like cyclic sequences
			continue
		}
		// same function logic will work for sequences as well
		sequenceName = yb.qualifyTableName(sequenceName)
		log.Infof("restore sequence %s to %d", sequenceName, lastValue)
		batch.Queue(fmt.Sprintf(restoreStmt, sequenceName, lastValue))
	}

	err := yb.connPool.WithConn(func(conn *pgx.Conn) (retry bool, err error) {
		br := conn.SendBatch(context.Background(), &batch)
		for i := 0; i < batch.Len(); i++ {
			_, err := br.Exec()
			if err != nil {
				log.Errorf("error executing restore sequence stmt: %v", err)
				return false, fmt.Errorf("error executing restore sequence stmt: %w", err)
			}
		}
		if err := br.Close(); err != nil {
			log.Errorf("error closing batch: %v", err)
			return false, fmt.Errorf("error closing batch: %w", err)
		}
		return false, nil
	})
	if err != nil {
		return fmt.Errorf("error restoring sequences: %w", err)
	}
	return err
}

/*
TODO(future): figure out the sql error codes for prepared statements which have become invalid
and needs to be prepared again
*/
func (yb *TargetYugabyteDB) ExecuteBatch(migrationUUID uuid.UUID, batch *EventBatch) error {
	log.Infof("executing batch of %d events", len(batch.Events))
	ybBatch := pgx.Batch{}
	stmtToPrepare := make(map[string]string)
	// processing batch events to convert into prepared or unprepared statements based on Op type
	for i := 0; i < len(batch.Events); i++ {
		event := batch.Events[i]
		if event.Op == "u" {
			stmt := event.GetSQLStmt(yb.tconf.Schema)
			ybBatch.Queue(stmt)
		} else {
			stmt := event.GetPreparedSQLStmt(yb.tconf.Schema)
			params := event.GetParams()
			if _, ok := stmtToPrepare[stmt]; !ok {
				stmtToPrepare[event.GetPreparedStmtName(yb.tconf.Schema)] = stmt
			}
			ybBatch.Queue(stmt, params...)
		}
	}

	err := yb.connPool.WithConn(func(conn *pgx.Conn) (retry bool, err error) {
		ctx := context.Background()
		tx, err := conn.BeginTx(ctx, pgx.TxOptions{})
		if err != nil {
			return false, fmt.Errorf("error creating tx: %w", err)
		}
		defer tx.Rollback(ctx)

		for name, stmt := range stmtToPrepare {
			err := yb.connPool.PrepareStatement(conn, name, stmt)
			if err != nil {
				log.Errorf("error preparing stmt(%q): %v", stmt, err)
				return false, fmt.Errorf("error preparing stmt: %w", err)
			}
		}

		br := conn.SendBatch(ctx, &ybBatch)
		for i := 0; i < len(batch.Events); i++ {
			_, err := br.Exec()
			if err != nil {
				log.Errorf("error executing stmt for event with vsn(%d): %v", batch.Events[i].Vsn, err)
				return false, fmt.Errorf("error executing stmt for event with vsn(%d): %v", batch.Events[i].Vsn, err)
			}
		}
		if err = br.Close(); err != nil {
			log.Errorf("error closing batch: %v", err)
			return false, fmt.Errorf("error closing batch: %v", err)
		}

		updateVsnQuery := batch.GetChannelMetadataUpdateQuery(migrationUUID)
		res, err := tx.Exec(context.Background(), updateVsnQuery)
		if err != nil || res.RowsAffected() == 0 {
			log.Errorf("error executing stmt: %v, rowsAffected: %v", err, res.RowsAffected())
			return false, fmt.Errorf("failed to update vsn on target db via query-%s: %w, rowsAffected: %v",
				updateVsnQuery, err, res.RowsAffected())
		}
		log.Debugf("Updated event channel meta info with query = %s; rows Affected = %d", updateVsnQuery, res.RowsAffected())

		tableNames := batch.GetTableNames()
		for _, tableName := range tableNames {
			tableName := yb.qualifyTableName(tableName)
			updateTableStatsQuery := batch.GetQueriesToUpdateEventStatsByTable(migrationUUID, tableName)
			res, err = tx.Exec(context.Background(), updateTableStatsQuery)
			if err != nil || res.RowsAffected() == 0 {
				log.Errorf("error executing stmt: %v, rowsAffected: %v", err, res.RowsAffected())
				return false, fmt.Errorf("failed to update table stats on target db via query-%s: %w, rowsAffected: %v",
					updateTableStatsQuery, err, res.RowsAffected())
			}
			log.Debugf("Updated table stats meta info with query = %s; rows Affected = %d", updateTableStatsQuery, res.RowsAffected())
		}
		if err = tx.Commit(ctx); err != nil {
			return false, fmt.Errorf("failed to commit transaction : %w", err)
		}

		return false, err
	})
	if err != nil {
		return fmt.Errorf("error executing batch: %w", err)
	}

	// Idempotency considerations:
	// Note: Assuming PK column value is not changed via UPDATEs
	// INSERT: The connPool sets `yb_enable_upsert_mode to true`. Hence the insert will be
	// successful even if the row already exists.
	// DELETE does NOT fail if the row does not exist. Rows affected will be 0.
	// UPDATE statement does not fail if the row does not exist. Rows affected will be 0.

	return nil
}

//==============================================================================

const (
	LB_WARN_MSG = "--target-db-host is a load balancer IP which will be used to create connections for data import.\n" +
		"\t To control the parallelism and servers used, refer to help for --parallel-jobs and --target-endpoints flags.\n"

	GET_YB_SERVERS_QUERY = "SELECT host, port, num_connections, node_type, cloud, region, zone, public_ip FROM yb_servers()"
)

func (yb *TargetYugabyteDB) getYBServers() []*TargetConf {
	var tconfs []*TargetConf
	var loadBalancerUsed bool

	tconf := yb.tconf

	if tconf.TargetEndpoints != "" {
		msg := fmt.Sprintf("given yb-servers for import data: %q\n", tconf.TargetEndpoints)
		utils.PrintIfTrue(msg, tconf.VerboseMode)
		log.Infof(msg)

		ybServers := utils.CsvStringToSlice(tconf.TargetEndpoints)
		for _, ybServer := range ybServers {
			clone := tconf.Clone()

			if strings.Contains(ybServer, ":") {
				clone.Host = strings.Split(ybServer, ":")[0]
				var err error
				clone.Port, err = strconv.Atoi(strings.Split(ybServer, ":")[1])

				if err != nil {
					utils.ErrExit("error in parsing useYbServers flag: %v", err)
				}
			} else {
				clone.Host = ybServer
			}

			clone.Uri = getCloneConnectionUri(clone)
			log.Infof("using yb server for import data: %+v", GetRedactedTargetConf(clone))
			tconfs = append(tconfs, clone)
		}
	} else {
		loadBalancerUsed = true
		url := tconf.GetConnectionUri()
		conn, err := pgx.Connect(context.Background(), url)
		if err != nil {
			utils.ErrExit("Unable to connect to database: %v", err)
		}
		defer conn.Close(context.Background())

		rows, err := conn.Query(context.Background(), GET_YB_SERVERS_QUERY)
		if err != nil {
			utils.ErrExit("error in query rows from yb_servers(): %v", err)
		}
		defer rows.Close()

		var hostPorts []string
		for rows.Next() {
			clone := tconf.Clone()
			var host, nodeType, cloud, region, zone, public_ip string
			var port, num_conns int
			if err := rows.Scan(&host, &port, &num_conns,
				&nodeType, &cloud, &region, &zone, &public_ip); err != nil {
				utils.ErrExit("error in scanning rows of yb_servers(): %v", err)
			}

			// check if given host is one of the server in cluster
			if loadBalancerUsed {
				if isSeedTargetHost(tconf, host, public_ip) {
					loadBalancerUsed = false
				}
			}

			if tconf.UsePublicIP {
				if public_ip != "" {
					clone.Host = public_ip
				} else {
					var msg string
					if host == "" {
						msg = fmt.Sprintf("public ip is not available for host: %s."+
							"Refer to help for more details for how to enable public ip.", host)
					} else {
						msg = fmt.Sprintf("public ip is not available for host: %s but private ip are available. "+
							"Either refer to help for how to enable public ip or remove --use-public-up flag and restart the import", host)
					}
					utils.ErrExit(msg)
				}
			} else {
				clone.Host = host
			}

			clone.Port = port
			clone.Uri = getCloneConnectionUri(clone)
			tconfs = append(tconfs, clone)

			hostPorts = append(hostPorts, fmt.Sprintf("%s:%v", host, port))
		}
		log.Infof("Target DB nodes: %s", strings.Join(hostPorts, ","))
	}

	if loadBalancerUsed { // if load balancer is used no need to check direct connectivity
		utils.PrintAndLog(LB_WARN_MSG)
		tconfs = []*TargetConf{tconf}
	} else {
		tconfs = testAndFilterYbServers(tconfs)
	}
	return tconfs
}

func getCloneConnectionUri(clone *TargetConf) string {
	var cloneConnectionUri string
	if clone.Uri == "" {
		//fallback to constructing the URI from individual parameters. If URI was not set for target, then its other necessary parameters must be non-empty (or default values)
		cloneConnectionUri = clone.GetConnectionUri()
	} else {
		targetConnectionUri, err := url.Parse(clone.Uri)
		if err == nil {
			targetConnectionUri.Host = fmt.Sprintf("%s:%d", clone.Host, clone.Port)
			cloneConnectionUri = fmt.Sprint(targetConnectionUri)
		} else {
			panic(err)
		}
	}
	return cloneConnectionUri
}

func isSeedTargetHost(tconf *TargetConf, names ...string) bool {
	var allIPs []string
	for _, name := range names {
		if name != "" {
			allIPs = append(allIPs, utils.LookupIP(name)...)
		}
	}

	seedHostIPs := utils.LookupIP(tconf.Host)
	for _, seedHostIP := range seedHostIPs {
		if slices.Contains(allIPs, seedHostIP) {
			log.Infof("Target.Host=%s matched with one of ips in %v\n", seedHostIP, allIPs)
			return true
		}
	}
	return false
}

// this function will check the reachability to each of the nodes and returns list of ones which are reachable
func testAndFilterYbServers(tconfs []*TargetConf) []*TargetConf {
	var availableTargets []*TargetConf

	for _, tconf := range tconfs {
		log.Infof("testing server: %s\n", spew.Sdump(GetRedactedTargetConf(tconf)))
		conn, err := pgx.Connect(context.Background(), tconf.GetConnectionUri())
		if err != nil {
			utils.PrintAndLog("unable to use yb-server %q: %v", tconf.Host, err)
		} else {
			availableTargets = append(availableTargets, tconf)
			conn.Close(context.Background())
		}
	}

	if len(availableTargets) == 0 {
		utils.ErrExit("no yb servers available for data import")
	}
	return availableTargets
}

func fetchDefaultParllelJobs(tconfs []*TargetConf) int {
	totalCores := 0
	targetCores := 0
	for _, tconf := range tconfs {
		log.Infof("Determining CPU core count on: %s", utils.GetRedactedURLs([]string{tconf.Uri})[0])
		conn, err := pgx.Connect(context.Background(), tconf.Uri)
		if err != nil {
			log.Warnf("Unable to reach target while querying cores: %v", err)
			return len(tconfs) * 2
		}
		defer conn.Close(context.Background())

		cmd := "CREATE TEMP TABLE yb_voyager_cores(num_cores int);"
		_, err = conn.Exec(context.Background(), cmd)
		if err != nil {
			log.Warnf("Unable to create tables on target DB: %v", err)
			return len(tconfs) * 2
		}

		cmd = "COPY yb_voyager_cores(num_cores) FROM PROGRAM 'grep processor /proc/cpuinfo|wc -l';"
		_, err = conn.Exec(context.Background(), cmd)
		if err != nil {
			log.Warnf("Error while running query %s on host %s: %v", cmd, utils.GetRedactedURLs([]string{tconf.Uri}), err)
			return len(tconfs) * 2
		}

		cmd = "SELECT num_cores FROM yb_voyager_cores;"
		if err = conn.QueryRow(context.Background(), cmd).Scan(&targetCores); err != nil {
			log.Warnf("Error while running query %s: %v", cmd, err)
			return len(tconfs) * 2
		}
		totalCores += targetCores
	}
	if totalCores == 0 { //if target is running on MacOS, we are unable to determine totalCores
		return 3
	}
	return totalCores / 2
}

// import session parameters
const (
	SET_CLIENT_ENCODING_TO_UTF8           = "SET client_encoding TO 'UTF8'"
	SET_SESSION_REPLICATE_ROLE_TO_REPLICA = "SET session_replication_role TO replica" //Disable triggers or fkeys constraint checks.
	SET_YB_ENABLE_UPSERT_MODE             = "SET yb_enable_upsert_mode to true"
	SET_YB_DISABLE_TRANSACTIONAL_WRITES   = "SET yb_disable_transactional_writes to true" // Disable transactions to improve ingestion throughput.
)

func getYBSessionInitScript(tconf *TargetConf) []string {
	var sessionVars []string
	if checkSessionVariableSupport(tconf, SET_CLIENT_ENCODING_TO_UTF8) {
		sessionVars = append(sessionVars, SET_CLIENT_ENCODING_TO_UTF8)
	}
	if checkSessionVariableSupport(tconf, SET_SESSION_REPLICATE_ROLE_TO_REPLICA) {
		sessionVars = append(sessionVars, SET_SESSION_REPLICATE_ROLE_TO_REPLICA)
	}

	if tconf.EnableUpsert {
		// upsert_mode parameters was introduced later than yb_disable_transactional writes in yb releases
		// hence if upsert_mode is supported then its safe to assume yb_disable_transactional_writes is already there
		if checkSessionVariableSupport(tconf, SET_YB_ENABLE_UPSERT_MODE) {
			sessionVars = append(sessionVars, SET_YB_ENABLE_UPSERT_MODE)
			// 	SET_YB_DISABLE_TRANSACTIONAL_WRITES is used only with & if upsert_mode is supported
			if tconf.DisableTransactionalWrites {
				if checkSessionVariableSupport(tconf, SET_YB_DISABLE_TRANSACTIONAL_WRITES) {
					sessionVars = append(sessionVars, SET_YB_DISABLE_TRANSACTIONAL_WRITES)
				} else {
					tconf.DisableTransactionalWrites = false
				}
			}
		} else {
			log.Infof("Falling back to transactional inserts of batches during data import")
		}
	}

	sessionVarsPath := "/etc/yb-voyager/ybSessionVariables.sql"
	if !utils.FileOrFolderExists(sessionVarsPath) {
		log.Infof("YBSessionInitScript: %v\n", sessionVars)
		return sessionVars
	}

	varsFile, err := os.Open(sessionVarsPath)
	if err != nil {
		utils.PrintAndLog("Unable to open %s : %v. Using default values.", sessionVarsPath, err)
		log.Infof("YBSessionInitScript: %v\n", sessionVars)
		return sessionVars
	}
	defer varsFile.Close()
	fileScanner := bufio.NewScanner(varsFile)

	var curLine string
	for fileScanner.Scan() {
		curLine = strings.TrimSpace(fileScanner.Text())
		if curLine != "" && checkSessionVariableSupport(tconf, curLine) {
			sessionVars = append(sessionVars, curLine)
		}
	}
	log.Infof("YBSessionInitScript: %v\n", sessionVars)
	return sessionVars
}

func checkSessionVariableSupport(tconf *TargetConf, sqlStmt string) bool {
	conn, err := pgx.Connect(context.Background(), tconf.GetConnectionUri())
	if err != nil {
		utils.ErrExit("error while creating connection for checking session parameter(%q) support: %v", sqlStmt, err)
	}
	defer conn.Close(context.Background())

	_, err = conn.Exec(context.Background(), sqlStmt)
	if err != nil {
		if !strings.Contains(err.Error(), "unrecognized configuration parameter") {
			utils.ErrExit("error while executing sqlStatement=%q: %v", sqlStmt, err)
		} else {
			log.Warnf("Warning: %q is not supported: %v", sqlStmt, err)
		}
	}

	return err == nil
}

func (yb *TargetYugabyteDB) setTargetSchema(conn *pgx.Conn) {
	setSchemaQuery := fmt.Sprintf("SET SCHEMA '%s'", yb.tconf.Schema)
	_, err := conn.Exec(context.Background(), setSchemaQuery)
	if err != nil {
		utils.ErrExit("run query %q on target %q: %s", setSchemaQuery, yb.tconf.Host, err)
	}

	// append oracle schema in the search_path for orafce
	// It is okay even if the schema does not exist in the target.
	updateSearchPath := `SELECT set_config('search_path', current_setting('search_path') || ', oracle', false)`
	_, err = conn.Exec(context.Background(), updateSearchPath)
	if err != nil {
		utils.ErrExit("unable to update search_path for orafce extension: %v", err)
	}

}

func (yb *TargetYugabyteDB) getTargetSchemaName(tableName string) string {
	parts := strings.Split(tableName, ".")
	if len(parts) == 2 {
		return parts[0]
	}
	return yb.tconf.Schema // default set to "public"
}

func (yb *TargetYugabyteDB) isBatchAlreadyImported(tx pgx.Tx, batch Batch) (bool, int64, error) {
	var rowsImported int64
	query := batch.GetQueryIsBatchAlreadyImported()
	err := tx.QueryRow(context.Background(), query).Scan(&rowsImported)
	if err == nil {
		log.Infof("%v rows from %q are already imported", rowsImported, batch.GetFilePath())
		return true, rowsImported, nil
	}
	if err == pgx.ErrNoRows {
		log.Infof("%q is not imported yet", batch.GetFilePath())
		return false, 0, nil
	}
	return false, 0, fmt.Errorf("check if %s is already imported: %w", batch.GetFilePath(), err)
}

func (yb *TargetYugabyteDB) recordEntryInDB(tx pgx.Tx, batch Batch, rowsAffected int64) error {
	cmd := batch.GetQueryToRecordEntryInDB(rowsAffected)
	_, err := tx.Exec(context.Background(), cmd)
	if err != nil {
		return fmt.Errorf("insert into %s: %w", BATCH_METADATA_TABLE_NAME, err)
	}
	return nil
}

func (yb *TargetYugabyteDB) GetTotalNumOfEventsImportedByType(migrationUUID uuid.UUID) (int64, int64, int64, error) {
	query := fmt.Sprintf("SELECT SUM(num_inserts), SUM(num_updates), SUM(num_deletes) FROM %s where migration_uuid='%s'",
		EVENT_CHANNELS_METADATA_TABLE_NAME, migrationUUID)
	var numInserts, numUpdates, numDeletes int64
	err := yb.Conn().QueryRow(context.Background(), query).Scan(&numInserts, &numUpdates, &numDeletes)
	if err != nil {
		return 0, 0, 0, fmt.Errorf("error in getting import stats from target db: %w", err)
	}
	return numInserts, numUpdates, numDeletes, nil
}

func (yb *TargetYugabyteDB) GetDebeziumValueConverterSuite() map[string]tgtdbsuite.ConverterFn {
	return tgtdbsuite.YBValueConverterSuite
}

func (yb *TargetYugabyteDB) MaxBatchSizeInBytes() int64 {
	return 200 * 1024 * 1024 // 200 MB
}

func (yb *TargetYugabyteDB) GetImportedEventsStatsForTable(tableName string, migrationUUID uuid.UUID) (*EventCounter, error) {
	var eventCounter EventCounter
	tableName = yb.qualifyTableName(tableName)
	err := yb.connPool.WithConn(func(conn *pgx.Conn) (retry bool, err error) {
		query := fmt.Sprintf(`SELECT SUM(total_events), SUM(num_inserts), SUM(num_updates), SUM(num_deletes) FROM %s 
		WHERE table_name='%s' AND migration_uuid='%s'`, EVENTS_PER_TABLE_METADATA_TABLE_NAME, tableName, migrationUUID)
		log.Infof("query to get import stats for table %s: %s", tableName, query)
		err = conn.QueryRow(context.Background(), query).Scan(&eventCounter.TotalEvents,
			&eventCounter.NumInserts, &eventCounter.NumUpdates, &eventCounter.NumDeletes)
		return false, err
	})
	if err != nil {
		log.Errorf("error in getting import stats from target db: %v", err)
		return nil, fmt.Errorf("error in getting import stats from target db: %w", err)
	}
	log.Infof("import stats for table %s: %v", tableName, eventCounter)
	return &eventCounter, nil
}

func (yb *TargetYugabyteDB) GetImportedSnapshotRowCountForTable(tableName string) (int64, error) {
	var snapshotRowCount int64
	schema := yb.getTargetSchemaName(tableName)
	err := yb.connPool.WithConn(func(conn *pgx.Conn) (bool, error) {
		query := fmt.Sprintf(`SELECT SUM(rows_imported) FROM %s where schema_name='%s' AND table_name='%s'`,
			BATCH_METADATA_TABLE_NAME, schema, tableName)
		log.Infof("query to get total row count for snapshot import of table %s: %s", tableName, query)
		err := conn.QueryRow(context.Background(), query).Scan(&snapshotRowCount)
		if err != nil {
			log.Errorf("error in querying row_imported for snapshot import of table %s: %v", tableName, err)
			return false, fmt.Errorf("error in querying row_imported for snapshot import of table %s: %w", tableName, err)
		}
		return false, nil
	})
	if err != nil {
		log.Errorf("error in getting total row count for snapshot import of table %s: %v", tableName, err)
		return -1, fmt.Errorf("error in getting total row count for snapshot import of table %s: %w", tableName, err)
	}
	log.Infof("total row count for snapshot import of table %s: %d", tableName, snapshotRowCount)
	return snapshotRowCount, nil
}<|MERGE_RESOLUTION|>--- conflicted
+++ resolved
@@ -36,7 +36,7 @@
 
 	"github.com/yugabyte/yb-voyager/yb-voyager/src/utils"
 	"github.com/yugabyte/yb-voyager/yb-voyager/src/utils/sqlname"
-	"github.com/yugabyte/yb-voyager/yb-voyager/src/tgtdb/suites"
+	tgtdbsuite "github.com/yugabyte/yb-voyager/yb-voyager/src/tgtdb/suites"
 )
 
 type TargetYugabyteDB struct {
@@ -46,177 +46,6 @@
 	connPool *ConnectionPool
 }
 
-<<<<<<< HEAD
-=======
-var ybValueConverterSuite = map[string]ConverterFn{
-	"io.debezium.time.Date": func(columnValue string, formatIfRequired bool) (string, error) {
-		epochDays, err := strconv.ParseUint(columnValue, 10, 64)
-		if err != nil {
-			return columnValue, fmt.Errorf("parsing epoch seconds: %v", err)
-		}
-		epochSecs := epochDays * 24 * 60 * 60
-		date := time.Unix(int64(epochSecs), 0).Local().Format(time.DateOnly)
-		if formatIfRequired {
-			date = fmt.Sprintf("'%s'", date)
-		}
-		return date, nil
-	},
-	"io.debezium.time.Timestamp": func(columnValue string, formatIfRequired bool) (string, error) {
-		epochMilliSecs, err := strconv.ParseInt(columnValue, 10, 64)
-		if err != nil {
-			return columnValue, fmt.Errorf("parsing epoch milliseconds: %v", err)
-		}
-		epochSecs := epochMilliSecs / 1000
-		timestamp := time.Unix(epochSecs, 0).UTC().Format(time.DateTime)
-		if formatIfRequired {
-			timestamp = fmt.Sprintf("'%s'", timestamp)
-		}
-		return timestamp, nil
-	},
-	"io.debezium.time.MicroTimestamp": func(columnValue string, formatIfRequired bool) (string, error) {
-		epochMicroSecs, err := strconv.ParseInt(columnValue, 10, 64)
-		if err != nil {
-			return columnValue, fmt.Errorf("parsing epoch microseconds: %v", err)
-		}
-		epochSeconds := epochMicroSecs / 1000000
-		epochNanos := (epochMicroSecs % 1000000) * 1000
-		timestamp := time.Unix(epochSeconds, epochNanos).UTC().Format("2006-01-02T15:04:05.999999")
-		if formatIfRequired {
-			timestamp = fmt.Sprintf("'%s'", timestamp)
-		}
-		return timestamp, nil
-	},
-	"io.debezium.time.NanoTimestamp": func(columnValue string, formatIfRequired bool) (string, error) {
-		epochNanoSecs, err := strconv.ParseInt(columnValue, 10, 64)
-		if err != nil {
-			return columnValue, fmt.Errorf("parsing epoch nanoseconds: %v", err)
-		}
-		epochSeconds := epochNanoSecs / 1000000000
-		epochNanos := epochNanoSecs % 1000000000
-		timestamp := time.Unix(epochSeconds, epochNanos).UTC().Format("2006-01-02T15:04:05.999999999")
-		if formatIfRequired {
-			timestamp = fmt.Sprintf("'%s'", timestamp)
-		}
-		return timestamp, nil
-	},
-	"io.debezium.time.ZonedTimestamp": func(columnValue string, formatIfRequired bool) (string, error) {
-		// no transformation as columnValue is formatted string from debezium by default
-		if formatIfRequired {
-			columnValue = fmt.Sprintf("'%s'", columnValue)
-		}
-		return columnValue, nil
-	},
-	"io.debezium.time.Time": func(columnValue string, formatIfRequired bool) (string, error) {
-		epochMilliSecs, err := strconv.ParseInt(columnValue, 10, 64)
-		if err != nil {
-			return columnValue, fmt.Errorf("parsing epoch milliseconds: %v", err)
-		}
-		epochSecs := epochMilliSecs / 1000
-		timeValue := time.Unix(epochSecs, 0).Local().Format(time.TimeOnly)
-		if formatIfRequired {
-			timeValue = fmt.Sprintf("'%s'", timeValue)
-		}
-		return timeValue, nil
-	},
-	"io.debezium.time.MicroTime": func(columnValue string, formatIfRequired bool) (string, error) {
-		epochMicroSecs, err := strconv.ParseInt(columnValue, 10, 64)
-		if err != nil {
-			return columnValue, fmt.Errorf("parsing epoch microseconds: %v", err)
-		}
-		epochSeconds := epochMicroSecs / 1000000
-		epochNanos := (epochMicroSecs % 1000000) * 1000
-		MICRO_TIME_FORMAT := "15:04:05.000000"
-		timeValue := time.Unix(epochSeconds, epochNanos).Local().Format(MICRO_TIME_FORMAT)
-		if formatIfRequired {
-			timeValue = fmt.Sprintf("'%s'", timeValue)
-		}
-		return timeValue, nil
-	},
-	"io.debezium.data.Bits": func(columnValue string, formatIfRequired bool) (string, error) {
-		bytes, err := base64.StdEncoding.DecodeString(columnValue)
-		if err != nil {
-			return columnValue, fmt.Errorf("decoding variable scale decimal in base64: %v", err)
-		}
-		var data uint64
-		if len(bytes) >= 8 {
-			data = binary.LittleEndian.Uint64(bytes[:8])
-		} else {
-			for i, b := range bytes {
-				data |= uint64(b) << (8 * i)
-			}
-		}
-		if formatIfRequired {
-			return fmt.Sprintf("'%b'", data), nil
-		} else {
-			return fmt.Sprintf("%b", data), nil
-		}
-	},
-	"io.debezium.data.geometry.Point": func(columnValue string, formatIfRequired bool) (string, error) {
-		// TODO: figure out if we want to represent it as a postgres native point or postgis point.
-		return columnValue, nil
-	},
-	"io.debezium.data.geometry.Geometry": func(columnValue string, formatIfRequired bool) (string, error) {
-		// TODO: figure out if we want to represent it as a postgres native point or postgis geometry point.
-		return columnValue, nil
-	},
-	"io.debezium.data.geometry.Geography": func(columnValue string, formatIfRequired bool) (string, error) {
-		//TODO: figure out if we want to represent it as a postgres native geography or postgis geometry geography.
-		return columnValue, nil
-	},
-	"org.apache.kafka.connect.data.Decimal": func(columnValue string, formatIfRequired bool) (string, error) {
-		return columnValue, nil //handled in exporter plugin
-	},
-	"io.debezium.data.VariableScaleDecimal": func(columnValue string, formatIfRequired bool) (string, error) {
-		return columnValue, nil //handled in exporter plugin
-	},
-	"BYTES": func(columnValue string, formatIfRequired bool) (string, error) {
-		//decode base64 string to bytes
-		decodedBytes, err := base64.StdEncoding.DecodeString(columnValue) //e.g.`////wv==` -> `[]byte{0x00, 0x00, 0x00, 0x00}`
-		if err != nil {
-			return columnValue, fmt.Errorf("decoding base64 string: %v", err)
-		}
-		//convert bytes to hex string e.g. `[]byte{0x00, 0x00, 0x00, 0x00}` -> `\\x00000000`
-		hexString := ""
-		for _, b := range decodedBytes {
-			hexString += fmt.Sprintf("%02x", b)
-		}
-		hexValue := ""
-		if formatIfRequired {
-			hexValue = fmt.Sprintf("'\\x%s'", hexString) // in insert statement no need of escaping the backslash and add quotes
-		} else {
-			hexValue = fmt.Sprintf("\\x%s", hexString) // in data file need to escape the backslash
-		}
-		return string(hexValue), nil
-	},
-	"MAP": func(columnValue string, formatIfRequired bool) (string, error) {
-		mapValue := make(map[string]interface{})
-		err := json.Unmarshal([]byte(columnValue), &mapValue)
-		if err != nil {
-			return columnValue, fmt.Errorf("parsing map: %v", err)
-		}
-		var transformedMapValue string
-		for key, value := range mapValue {
-			transformedMapValue = transformedMapValue + fmt.Sprintf("\"%s\"=>\"%s\",", key, value)
-		}
-		return fmt.Sprintf("'%s'", transformedMapValue[:len(transformedMapValue)-1]), nil //remove last comma and add quotes
-	},
-	"STRING": func(columnValue string, formatIfRequired bool) (string, error) {
-		if formatIfRequired {
-			formattedColumnValue := strings.Replace(columnValue, "'", "''", -1)
-			return fmt.Sprintf("'%s'", formattedColumnValue), nil
-		} else {
-			return columnValue, nil
-		}
-	},
-	"io.debezium.time.Interval": func(columnValue string, formatIfRequired bool) (string, error) {
-		if formatIfRequired {
-			columnValue = fmt.Sprintf("'%s'", columnValue)
-		}
-		return columnValue, nil
-	},
-}
-
->>>>>>> d0aa3100
 func newTargetYugabyteDB(tconf *TargetConf) *TargetYugabyteDB {
 	return &TargetYugabyteDB{tconf: tconf}
 }
