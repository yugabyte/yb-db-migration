/*
Copyright (c) YugabyteDB, Inc.

Licensed under the Apache License, Version 2.0 (the "License");
you may not use this file except in compliance with the License.
You may obtain a copy of the License at

	http://www.apache.org/licenses/LICENSE-2.0

Unless required by applicable law or agreed to in writing, software
distributed under the License is distributed on an "AS IS" BASIS,
WITHOUT WARRANTIES OR CONDITIONS OF ANY KIND, either express or implied.
See the License for the specific language governing permissions and
limitations under the License.
*/
package utils

import (
	"sync"

	"github.com/yugabyte/yb-voyager/yb-voyager/src/utils/sqlname"
)

const (
	TABLE_MIGRATION_NOT_STARTED = iota
	TABLE_MIGRATION_IN_PROGRESS
	TABLE_MIGRATION_DONE
	TABLE_MIGRATION_COMPLETED
	YB_VOYAGER_NULL_STRING = "__YBV_NULL__"
)

type TableProgressMetadata struct {
	TableName            sqlname.NameTuple
	InProgressFilePath   string
	FinalFilePath        string
	Status               int //(0: NOT-STARTED, 1: IN-PROGRESS, 2: DONE, 3: COMPLETED)
	CountLiveRows        int64
	CountTotalRows       int64
	FileOffsetToContinue int64 // This might be removed later
	IsPartition          bool
	ParentTable          string
	//timeTakenByLast1000Rows int64; TODO: for ESTIMATED time calculation
}

var TableMetadataStatusMap = map[int]string{
	0: "NOT-STARTED",
	1: "EXPORTING",
	2: "DONE",
	3: "DONE",
}

// the list elements order is same as the import objects order
// TODO: Need to make each of the list comprehensive, not missing any database object category
var oracleSchemaObjectList = []string{"TYPE", "SEQUENCE", "TABLE", "PARTITION", "INDEX", "PACKAGE", "VIEW",
	/*"GRANT",*/ "TRIGGER", "FUNCTION", "PROCEDURE",
	"MVIEW" /*"DBLINK",*/, "SYNONYM" /*, "DIRECTORY"*/}
var oracleSchemaObjectListForExport = []string{"TYPE", "SEQUENCE", "TABLE", "PACKAGE", "TRIGGER", "FUNCTION", "PROCEDURE", "SYNONYM", "VIEW", "MVIEW"}

// In PG, PARTITION are exported along with TABLE
var postgresSchemaObjectList = []string{"SCHEMA", "COLLATION", "EXTENSION", "TYPE", "DOMAIN", "SEQUENCE",
	"TABLE", "INDEX", "FUNCTION", "AGGREGATE", "PROCEDURE", "VIEW", "TRIGGER",
<<<<<<< HEAD
	"MVIEW", "RULE", "COMMENT" /* GRANT, ROLE*/, "FOREIGN TABLE"}
var postgresSchemaObjectListForExport = []string{"TYPE", "DOMAIN", "SEQUENCE", "TABLE", "FUNCTION", "PROCEDURE", "AGGREGATE", "VIEW", "MVIEW", "TRIGGER", "COMMENT","FOREIGN TABLE"}
=======
	"MVIEW", "RULE", "COMMENT" /* GRANT, ROLE*/, "CONVERSION"}
var postgresSchemaObjectListForExport = []string{"TYPE", "DOMAIN", "SEQUENCE", "TABLE", "FUNCTION", "PROCEDURE", "AGGREGATE", "VIEW", "MVIEW", "TRIGGER", "COMMENT", "CONVERSION"}
>>>>>>> f1af7571

// In MYSQL, TYPE and SEQUENCE are not supported
var mysqlSchemaObjectList = []string{"TABLE", "PARTITION", "INDEX", "VIEW", /*"GRANT*/
	"TRIGGER", "FUNCTION", "PROCEDURE"}
var mysqlSchemaObjectListForExport = []string{"TABLE", "VIEW", "TRIGGER", "FUNCTION", "PROCEDURE"}

var WaitGroup sync.WaitGroup
var WaitChannel = make(chan int)

// ================== Schema Report ==============================

type SchemaReport struct {
	SchemaSummary SchemaSummary `json:"Summary"`
	Issues        []Issue       `json:"Issues"`
}

type SchemaSummary struct {
	DBName      string     `json:"DbName,omitempty"`
	SchemaNames []string   `json:"SchemaNames,omitempty"`
	DBVersion   string     `json:"DbVersion,omitempty"`
	Notes       []string   `json:"Notes,omitempty"`
	DBObjects   []DBObject `json:"DatabaseObjects"`
}

type DBObject struct {
	ObjectType   string `json:"ObjectType"`
	TotalCount   int    `json:"TotalCount"`
	InvalidCount int    `json:"InvalidCount,omitempty"`
	ObjectNames  string `json:"ObjectNames,omitempty"`
	Details      string `json:"Details,omitempty"`
}

type Issue struct {
	ObjectType   string `json:"ObjectType"`
	ObjectName   string `json:"ObjectName"`
	Reason       string `json:"Reason"`
	SqlStatement string `json:"SqlStatement,omitempty"`
	FilePath     string `json:"FilePath"`
	Suggestion   string `json:"Suggestion"`
	GH           string `json:"GH"`
}

type IndexInfo struct {
	// TODO: ADD SchemaName string `json:"SchemaName"`
	IndexName string   `json:"IndexName"`
	IndexType string   `json:"IndexType"`
	TableName string   `json:"TableName"`
	Columns   []string `json:"Columns"`
}

type TableColumnsDataTypes struct {
	SchemaName string `json:"SchemaName"`
	TableName  string `json:"TableName"`
	ColumnName string `json:"ColumnName"`
	DataType   string `json:"DataType"`
}

// ================== Segment ==============================
type Segment struct {
	Num      int
	FilePath string
}

const (
	SNAPSHOT_ONLY        = "snapshot-only"
	SNAPSHOT_AND_CHANGES = "snapshot-and-changes"
	CHANGES_ONLY         = "changes-only"
)<|MERGE_RESOLUTION|>--- conflicted
+++ resolved
@@ -59,13 +59,8 @@
 // In PG, PARTITION are exported along with TABLE
 var postgresSchemaObjectList = []string{"SCHEMA", "COLLATION", "EXTENSION", "TYPE", "DOMAIN", "SEQUENCE",
 	"TABLE", "INDEX", "FUNCTION", "AGGREGATE", "PROCEDURE", "VIEW", "TRIGGER",
-<<<<<<< HEAD
-	"MVIEW", "RULE", "COMMENT" /* GRANT, ROLE*/, "FOREIGN TABLE"}
-var postgresSchemaObjectListForExport = []string{"TYPE", "DOMAIN", "SEQUENCE", "TABLE", "FUNCTION", "PROCEDURE", "AGGREGATE", "VIEW", "MVIEW", "TRIGGER", "COMMENT","FOREIGN TABLE"}
-=======
-	"MVIEW", "RULE", "COMMENT" /* GRANT, ROLE*/, "CONVERSION"}
-var postgresSchemaObjectListForExport = []string{"TYPE", "DOMAIN", "SEQUENCE", "TABLE", "FUNCTION", "PROCEDURE", "AGGREGATE", "VIEW", "MVIEW", "TRIGGER", "COMMENT", "CONVERSION"}
->>>>>>> f1af7571
+	"MVIEW", "RULE", "COMMENT" /* GRANT, ROLE*/, "CONVERSION", "FOREIGN TABLE"}
+var postgresSchemaObjectListForExport = []string{"TYPE", "DOMAIN", "SEQUENCE", "TABLE", "FUNCTION", "PROCEDURE", "AGGREGATE", "VIEW", "MVIEW", "TRIGGER", "COMMENT", "CONVERSION", "FOREIGN TABLE"}
 
 // In MYSQL, TYPE and SEQUENCE are not supported
 var mysqlSchemaObjectList = []string{"TABLE", "PARTITION", "INDEX", "VIEW", /*"GRANT*/
