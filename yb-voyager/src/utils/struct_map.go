package utils

// This file provides a generic map data structure that allows using custom structs as keys.
// In golang, by default, you can use structs as keys as long as the fields of the structs themselves are comparable.
// If the struct has pointer fields, this becomes problematic because when comparing for equality in the map,
// the pointer values(integers) of the struct are compared, and not the values pointed by the pointers.

// This implementation of StructMap overcomes this limitation. The custom objects are
// converted to strings using the Keyer interface. Internally golang maps are used to store the keys, and values.

// Keyer is an interface that should be implemented by custom objects that are used as keys
// in the map data structure.
type Keyer interface {
	// Key returns a string representation of the object that is used as a key in the map.
	// Note that every instance of the object should have a unique value for the Key()
	Key() string
}

// Map is a generic map data structure that allows using custom objects as keys.
// Note that every instance of the object should have a unique value for the Key()
type StructMap[K Keyer, V any] struct {
	kmap map[string]K
	vmap map[string]V
}

// NewMap creates a new Map data structure.
func NewStructMap[K Keyer, V any]() *StructMap[K, V] {
	return &StructMap[K, V]{
		kmap: make(map[string]K),
		vmap: make(map[string]V),
	}
}

// Put sets the value for the given key in the map.
func (m *StructMap[K, V]) Put(key K, value V) {
	m.kmap[key.Key()] = key
	m.vmap[key.Key()] = value
}

// Get returns the value for the given key in the map.
func (m *StructMap[K, V]) Get(key K) (V, bool) {
	value, ok := m.vmap[key.Key()]
	return value, ok
}

// Delete deletes the value for the given key in the map.
func (m *StructMap[K, V]) Delete(key K) {
	delete(m.kmap, key.Key())
	delete(m.vmap, key.Key())
}

// IterKV iterates over the key-value pairs of the map and calls the given function for each pair.
// The function should return false to stop the iteration.
func (m *StructMap[K, V]) IterKV(f func(key K, value V) (bool, error)) error {
	for k, key := range m.kmap {
		value := m.vmap[k]
		shouldContinue, err := f(key, value)
		if err != nil {
			return err
		}
		if !shouldContinue {
			break
		}
	}
	return nil
}

func (m *StructMap[K, V]) Clear() {
<<<<<<< HEAD
	for k := range m.kmap {
		delete(m.kmap, k)
	}
	for k := range m.vmap {
		delete(m.vmap, k)
	}
}

func (m *StructMap[K, V]) Keys() []string {
	keys := make([]string, 0, len(m.kmap))
	m.IterKV(func(key K, _ V) (bool, error) {
		keys = append(keys, key.Key())
		return true, nil
	})
	return keys
=======
	m.kmap = make(map[string]K)
	m.vmap = make(map[string]V)
>>>>>>> fd88efbb
}<|MERGE_RESOLUTION|>--- conflicted
+++ resolved
@@ -66,13 +66,8 @@
 }
 
 func (m *StructMap[K, V]) Clear() {
-<<<<<<< HEAD
-	for k := range m.kmap {
-		delete(m.kmap, k)
-	}
-	for k := range m.vmap {
-		delete(m.vmap, k)
-	}
+	m.kmap = make(map[string]K)
+	m.vmap = make(map[string]V)
 }
 
 func (m *StructMap[K, V]) Keys() []string {
@@ -82,8 +77,4 @@
 		return true, nil
 	})
 	return keys
-=======
-	m.kmap = make(map[string]K)
-	m.vmap = make(map[string]V)
->>>>>>> fd88efbb
 }