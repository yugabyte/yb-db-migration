/*
Copyright (c) YugabyteDB, Inc.

Licensed under the Apache License, Version 2.0 (the "License");
you may not use this file except in compliance with the License.
You may obtain a copy of the License at

	http://www.apache.org/licenses/LICENSE-2.0

Unless required by applicable law or agreed to in writing, software
distributed under the License is distributed on an "AS IS" BASIS,
WITHOUT WARRANTIES OR CONDITIONS OF ANY KIND, either express or implied.
See the License for the specific language governing permissions and
limitations under the License.
*/
package sqlname

import (
	"fmt"
	"strings"

	"golang.org/x/exp/slices"
)

const (
	YUGABYTEDB   = "yugabytedb"
	POSTGRESQL = "postgresql"
	ORACLE     = "oracle"
	MYSQL      = "mysql"
)

var (
	SourceDBType string
	PreserveCase bool
)

type Identifier struct {
	Quoted    string
	Unquoted  string
	MinQuoted string
}

type SourceName struct {
	ObjectName Identifier
	SchemaName Identifier
	Qualified  Identifier
}

type TargetName struct {
	ObjectName Identifier
	SchemaName Identifier
	Qualified  Identifier
}

func NewSourceName(schemaName, objectName string) *SourceName {
	if schemaName == "" {
		panic("schema name cannot be empty")
	}
	return &SourceName{
		ObjectName: Identifier{
			Quoted:    quote(objectName, SourceDBType),
			Unquoted:  unquote(objectName, SourceDBType),
			MinQuoted: minQuote(objectName, SourceDBType),
		},
		// We do not support quoted schema names yet.
		SchemaName: Identifier{
			Quoted:    `"` + schemaName + `"`,
			Unquoted:  schemaName,
			MinQuoted: schemaName,
		},
		Qualified: Identifier{
			Quoted:    schemaName + "." + quote(objectName, SourceDBType),
			Unquoted:  schemaName + "." + unquote(objectName, SourceDBType),
			MinQuoted: schemaName + "." + minQuote(objectName, SourceDBType),
		},
	}
}

func NewSourceNameFromQualifiedName(qualifiedName string) *SourceName {
	parts := strings.Split(qualifiedName, ".")
	if len(parts) != 2 {
		panic(fmt.Sprintf("invalid qualified name: %s", qualifiedName))
	}
	return NewSourceName(parts[0], parts[1])
}

func NewSourceNameFromMaybeQualifiedName(qualifiedName string, defaultSchemaName string) *SourceName {
	parts := strings.Split(qualifiedName, ".")
	if len(parts) == 2 {
		return NewSourceName(parts[0], parts[1])
	} else if len(parts) == 1 {
		return NewSourceName(defaultSchemaName, parts[0])
	} else {
		panic(fmt.Sprintf("invalid qualified name: %s", qualifiedName))
	}
}

func (s *SourceName) String() string {
	return s.Qualified.MinQuoted
}

func (s *SourceName) ToTargetName() *TargetName {
	if PreserveCase {
		return NewTargetName(s.SchemaName.Quoted, s.ObjectName.Quoted)
	}
	return NewTargetName(s.SchemaName.Unquoted, s.ObjectName.Unquoted)
}

func NewTargetName(schemaName, objectName string) *TargetName {
	if schemaName == "" {
		panic("schema name cannot be empty")
	}
	return &TargetName{
		ObjectName: Identifier{
			Quoted:    quote(objectName, YUGABYTEDB),
			Unquoted:  unquote(objectName, YUGABYTEDB),
			MinQuoted: minQuote(objectName, YUGABYTEDB),
		},
		SchemaName: Identifier{
			Quoted:    `"` + schemaName + `"`,
			Unquoted:  schemaName,
			MinQuoted: schemaName,
		},
		Qualified: Identifier{
			Quoted:    schemaName + "." + quote(objectName, YUGABYTEDB),
			Unquoted:  schemaName + "." + unquote(objectName, YUGABYTEDB),
			MinQuoted: schemaName + "." + minQuote(objectName, YUGABYTEDB),
		},
	}
}

func NewTargetNameFromQualifiedName(qualifiedName string) *TargetName {
	parts := strings.Split(qualifiedName, ".")
	if len(parts) != 2 {
		panic(fmt.Sprintf("invalid qualified name: %s", qualifiedName))
	}
	return NewTargetName(parts[0], parts[1])
}

func NewTargetNameFromMaybeQualifiedName(qualifiedName string, defaultSchemaName string) *TargetName {
	parts := strings.Split(qualifiedName, ".")
	if len(parts) == 2 {
		return NewTargetName(parts[0], parts[1])
	} else if len(parts) == 1 {
		return NewTargetName(defaultSchemaName, parts[0])
	} else {
		panic(fmt.Sprintf("invalid qualified name: %s", qualifiedName))
	}
}

func (t *TargetName) String() string {
	return t.Qualified.Quoted
}

func IsQuoted(s string) bool {
	// TODO: Learn the semantics of backticks in MySQL and Oracle.
	return (s[0] == '"' && s[len(s)-1] == '"') || (s[0] == '`' && s[len(s)-1] == '`')
}

func quote(s string, dbType string) string {
	if IsQuoted(s) {
		if s[0] == '`' && dbType == YUGABYTEDB {
			return `"` + unquote(s, dbType) + `"` // `Foo` -> "Foo"
		}
		return s
	}
	switch dbType {
	case POSTGRESQL, YUGABYTEDB:
		return `"` + strings.ToLower(s) + `"`
	case MYSQL:
		return s // TODO - learn the semantics of quoting in MySQL.
	case ORACLE:
		return `"` + strings.ToUpper(s) + `"`
	default:
		panic("unknown source db type")
	}
}

func unquote(s string, dbType string) string {
	if IsQuoted(s) {
		return s[1 : len(s)-1]
	}
	switch dbType {
	case POSTGRESQL, YUGABYTEDB:
		return strings.ToLower(s)
	case MYSQL:
		return s
	case ORACLE:
		return strings.ToUpper(s)
	default:
		panic("unknown source db type")
	}
}

func SetDifference(a, b []*SourceName) []*SourceName {
	m := make(map[string]bool)
	for _, x := range b {
		m[x.String()] = true
	}
	var res []*SourceName
	for _, x := range a {
		if !m[x.String()] {
			res = append(res, x)
		}
	}
	return res
}

func minQuote(objectName, sourceDBType string) string {
	objectName = unquote(objectName, sourceDBType)
	switch sourceDBType {
<<<<<<< HEAD
	case YUGABYTEDB, POSTGRESQL:
		if IsAllLowercase(objectName) && !IsReservedKeyword(objectName) {
=======
	case YUGABYTE, POSTGRESQL:
		if IsAllLowercase(objectName) && !IsReservedKeywordPG(objectName) {
>>>>>>> dea7cb3e
			return objectName
		} else {
			return `"` + objectName + `"`
		}
	case MYSQL:
		return objectName
	case ORACLE:
		if IsAllUppercase(objectName) && !IsReservedKeywordOracle(objectName) {
			return objectName
		} else {
			return `"` + objectName + `"`
		}
	default:
		panic("invalid source db type")
	}
}

func IsAllUppercase(s string) bool {
	for _, c := range s {
		if c >= 'a' && c <= 'z' {
			return false
		}
	}
	return true
}

func IsAllLowercase(s string) bool {
	for _, c := range s {
		if c >= 'A' && c <= 'Z' {
			return false
		}
	}
	return true
}

func IsCaseSensitive(s string, sourceDbType string) bool {
	switch sourceDbType {
	case ORACLE:
		return !IsAllUppercase(s)
	case POSTGRESQL:
		return !IsAllLowercase(s)
	case MYSQL:
		return false
	}
	panic("invalid source db type")
}

var PgReservedKeywords = []string{"all", "analyse", "analyze", "and", "any", "array",
	"as", "asc", "asymmetric", "both", "case", "cast", "check", "collate", "column",
	"constraint", "create", "current_catalog", "current_date", "current_role",
	"current_time", "current_timestamp", "current_user", "default", "deferrable",
	"desc", "distinct", "do", "else", "end", "except", "false", "fetch", "for", "foreign",
	"from", "grant", "group", "having", "in", "initially", "intersect", "into", "lateral",
	"leading", "limit", "localtime", "localtimestamp", "not", "null", "offset", "on",
	"only", "or", "order", "placing", "primary", "references", "returning", "select",
	"session_user", "some", "symmetric", "table", "then", "to", "trailing", "true",
	"union", "unique", "user", "using", "variadic", "when", "where", "window", "with"}

var OracleReservedKeywords = []string{
	"ACCESS", "ADD", "ADMIN", "AFTER", "ALL", "ALTER", "ANALYZE", "AND", "ANY", "ARCHIVE",
	"ARCHIVELOG", "ARRAYLEN", "AS", "ASC", "AUTHORIZATION", "AVG", "BACKUP", "BECOME",
	"BEFORE", "BEGIN", "BETWEEN", "BLOCK", "BODY", "BY", "CACHE", "CANCEL", "CASCADE",
	"CHANGE", "CHAR", "CHECK", "CHECKPOINT", "CLOSE", "CLUSTER", "COBOL", "COLUMN",
	"COMMENT", "COMMIT", "COMPILE", "COMPRESS", "CONNECT", "CONSTRAINT", "CONSTRAINTS",
	"CONTENTS", "CONTINUE", "CONTROLFILE", "COUNT", "CREATE", "CURRENT", "CYCLE", "DATAFILE",
	"DATABASE", "DATE", "DECIMAL", "DECLARE", "DEFAULT", "DEFERRABLE", "DELETE", "DESC",
	"DISABLE", "DISTINCT", "DISTRIBUTE", "DROP", "DUMP", "EACH", "ELSE", "ENABLE",
	"END", "ESCAPE", "EXCEPT", "EXCEPTIONS", "EXCLUSIVE", "EXEC", "EXECUTE", "EXISTS",
	"EXIT", "EXTERNALLY", "EXTRACT", "FAILED", "FETCH", "FLOAT", "FOR", "FORCE",
	"FOREIGN", "FOUND", "FROM", "FUNCTION", "GOTO", "GRANT", "GROUP", "GROUPS", "HAVING",
	"IDENTIFIED", "IMMEDIATE", "INCLUDING", "INCREMENT", "INDEX", "INDICATOR", "INITIAL",
	"INITRANS", "INSERT", "INSTANCE", "INT", "INTEGER", "INTERSECT", "INTO", "IS", "KEY",
	"LAYER", "LEVEL", "LIKE", "LINK", "LISTS", "LOCK", "LOGFILE", "LONG", "MANAGE", "MANUAL",
	"MAX", "MAXDATAFILES", "MAXEXTENTS", "MAXINSTANCES", "MAXLOGFILES", "MAXLOGHISTORY",
	"MAXLOGMEMBERS", "MAXTRANS", "MAXVALUE", "MIN", "MINEXTENTS", "MINUS", "MINVALUE",
	"MODE", "MODIFY", "MODULE", "MOUNT", "NEXT", "NOARCHIVELOG", "NOCACHE", "NOCOMPRESS",
	"NOCYCLE", "NOORDER", "NORESETLOGS", "NORMAL", "NOT", "NOTFOUND", "NOWAIT", "NULL",
	"NUMBER", "NUMERIC", "OFF", "OFFLINE", "ON", "ONLINE", "ONLY", "OPEN", "OPTION",
	"OR", "ORDER", "OWN", "PACKAGE", "PARALLEL", "PCTFREE", "PCTINCREASE", "PCTUSED",
	"PLAN", "PLI", "POOL", "PRIOR", "PRIVILEGES", "PROCEDURE", "PUBLIC", "RAW", "RBA",
	"READ", "REAL", "RECOVER", "REFERENCES", "REFERENCING", "RELEASE", "RENAME",
	"RESOURCE", "RESTRICTED", "RETURN", "REUSE", "REVOKE", "ROLE", "ROLES", "ROLLBACK",
	"ROW", "ROWID", "ROWLABEL", "ROWNUM", "ROWS", "SCHEMA", "SCN", "SECTION", "SEGMENT",
	"SELECT", "SEQUENCE", "SESSION", "SET", "SHARE", "SHARED", "SIZE", "SMALLINT", "SNAPSHOT",
	"SOME", "SORT", "SQL", "SQLBUF", "SQLCODE", "SQLERROR", "SQLSTATE", "START", "STATEMENT_ID",
	"STATISTICS", "STOP", "STORAGE", "SUCCESSFUL", "SWITCH", "SYNONYM", "SYSDATE", "SYSTEM",
	"TABLE", "TABLES", "TABLESPACE", "TEMPORARY", "THEN", "THREAD", "TIME", "TO", "TRACING",
	"TRIGGER", "TRIGGERS", "TRUNCATE", "UID", "UNION", "UNIQUE", "UNTIL", "UPDATE", "USE", "USER",
	"VALIDATE", "VALUES", "VARCHAR", "VARCHAR2", "VIEW", "WHEN", "WHENEVER", "WHERE", "WHILE",
	"WITH", "WORK", "WRITE",
}

func IsReservedKeywordPG(word string) bool {
	return slices.Contains(PgReservedKeywords, word)
}

func IsReservedKeywordOracle(word string) bool {
	return slices.Contains(OracleReservedKeywords, word)
}<|MERGE_RESOLUTION|>--- conflicted
+++ resolved
@@ -209,13 +209,8 @@
 func minQuote(objectName, sourceDBType string) string {
 	objectName = unquote(objectName, sourceDBType)
 	switch sourceDBType {
-<<<<<<< HEAD
 	case YUGABYTEDB, POSTGRESQL:
-		if IsAllLowercase(objectName) && !IsReservedKeyword(objectName) {
-=======
-	case YUGABYTE, POSTGRESQL:
 		if IsAllLowercase(objectName) && !IsReservedKeywordPG(objectName) {
->>>>>>> dea7cb3e
 			return objectName
 		} else {
 			return `"` + objectName + `"`
