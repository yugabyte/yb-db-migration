--- conflicted
+++ resolved
@@ -35,12 +35,9 @@
 	ExportDataDone                                  bool              `json:"ExportDataDone"`
 	YBCDCStreamID                                   string            `json:"YBCDCStreamID"`
 	EndMigrationRequested                           bool              `json:"EndMigrationRequested"`
-<<<<<<< HEAD
-	RenameTablesMap 								string			  `json:"RenameTablesMap"`	
-=======
+	RenameTablesMap                                 string            `json:"RenameTablesMap"` // stores the mapping of leaf partitions (Unquoted) to root table (MinQuoted)
 	PGReplicationSlotName                           string            `json:"PGReplicationSlotName"` // of the format voyager_<migrationUUID> (with replace "-" -> "_")
 	SnapshotMechanism                               string            `json:"SnapshotMechanism"`     // one of (debezium, pg_dump)
->>>>>>> 86946970
 }
 
 const MIGRATION_STATUS_KEY = "migration_status"
