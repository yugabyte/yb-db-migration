package metadb

import (
	"fmt"

	"github.com/google/uuid"
	"github.com/yugabyte/yb-voyager/yb-voyager/src/srcdb"
	"github.com/yugabyte/yb-voyager/yb-voyager/src/tgtdb"
	"github.com/yugabyte/yb-voyager/yb-voyager/src/utils"
)

type MigrationStatusRecord struct {
<<<<<<< HEAD
	MigrationUUID               string
	SourceDBType                string
	ExportType                  string
	FallForwardEnabled          bool
	FallbackEnabled             bool
	TargetDBConf                *tgtdb.TargetConf
	FallForwardDBConf           *tgtdb.TargetConf
	TableListExportedFromSource []string
=======
	MigrationUUID                              string            `json:"MigrationUUID"`
	SourceDBType                               string            `json:"SourceDBType"`
	ExportType                                 string            `json:"ExportType"`
	FallForwarDBExists                         bool              `json:"FallForwarDBExists"`
	TargetDBConf                               *tgtdb.TargetConf `json:"TargetDBConf"`
	FallForwardDBConf                          *tgtdb.TargetConf `json:"FallForwardDBConf"`
	TableListExportedFromSource                []string          `json:"TableListExportedFromSource"`
	SourceDBConf                               *srcdb.Source     `json:"SourceDBConf"`
	CutoverRequested                           bool              `json:"CutoverRequested"`
	CutoverProcessedBySourceExporter           bool              `json:"CutoverProcessedBySourceExporter"`
	CutoverProcessedByTargetImporter           bool              `json:"CutoverProcessedByTargetImporter"`
	FallForwardSyncStarted                     bool              `json:"FallForwardSyncStarted"`
	FallForwardSwitchRequested                 bool              `json:"FallForwardSwitchRequested"`
	FallForwardSwitchProcessedByTargetExporter bool              `json:"FallForwardSwitchProcessedByTargetExporter"`
	FallForwardSwitchProcessedByFFImporter     bool              `json:"FallForwardSwitchProcessedByFFImporter"`
	ExportSchemaDone                           bool              `json:"ExportSchemaDone"`
	ExportDataDone                             bool              `json:"ExportDataDone"`
>>>>>>> f2a081ca
}

const MIGRATION_STATUS_KEY = "migration_status"

func (m *MetaDB) UpdateMigrationStatusRecord(updateFn func(*MigrationStatusRecord)) error {
	return UpdateJsonObjectInMetaDB(m, MIGRATION_STATUS_KEY, updateFn)
}

func (m *MetaDB) GetMigrationStatusRecord() (*MigrationStatusRecord, error) {
	record := new(MigrationStatusRecord)
	found, err := m.GetJsonObject(nil, MIGRATION_STATUS_KEY, record)
	if err != nil {
		return nil, fmt.Errorf("error while getting migration status record from meta db: %w", err)
	}
	if !found {
		return nil, nil
	}
	return record, nil
}

<<<<<<< HEAD
func (m *MetaDB) InitMigrationStatusRecord(migUUID string) error {
=======
func (m *MetaDB) InitMigrationStatusRecord() error {
>>>>>>> f2a081ca
	return m.UpdateMigrationStatusRecord(func(record *MigrationStatusRecord) {
		if record != nil && record.MigrationUUID != "" {
			return // already initialized
		}
		record.MigrationUUID = uuid.New().String()
		record.ExportType = utils.SNAPSHOT_ONLY
	})
}<|MERGE_RESOLUTION|>--- conflicted
+++ resolved
@@ -10,20 +10,12 @@
 )
 
 type MigrationStatusRecord struct {
-<<<<<<< HEAD
-	MigrationUUID               string
-	SourceDBType                string
-	ExportType                  string
-	FallForwardEnabled          bool
-	FallbackEnabled             bool
-	TargetDBConf                *tgtdb.TargetConf
-	FallForwardDBConf           *tgtdb.TargetConf
-	TableListExportedFromSource []string
-=======
-	MigrationUUID                              string            `json:"MigrationUUID"`
-	SourceDBType                               string            `json:"SourceDBType"`
-	ExportType                                 string            `json:"ExportType"`
-	FallForwarDBExists                         bool              `json:"FallForwarDBExists"`
+	MigrationUUID string `json:"MigrationUUID"`
+	SourceDBType  string `json:"SourceDBType"`
+	ExportType    string `json:"ExportType"`
+	// FallForwarDBExists                         bool              `json:"FallForwarDBExists"`
+	FallForwardEnabled                         bool              `json:"FallForwardEnabled"`
+	FallbackEnabled                            bool              `json:"FallbackEnabled"`
 	TargetDBConf                               *tgtdb.TargetConf `json:"TargetDBConf"`
 	FallForwardDBConf                          *tgtdb.TargetConf `json:"FallForwardDBConf"`
 	TableListExportedFromSource                []string          `json:"TableListExportedFromSource"`
@@ -37,7 +29,6 @@
 	FallForwardSwitchProcessedByFFImporter     bool              `json:"FallForwardSwitchProcessedByFFImporter"`
 	ExportSchemaDone                           bool              `json:"ExportSchemaDone"`
 	ExportDataDone                             bool              `json:"ExportDataDone"`
->>>>>>> f2a081ca
 }
 
 const MIGRATION_STATUS_KEY = "migration_status"
@@ -58,11 +49,7 @@
 	return record, nil
 }
 
-<<<<<<< HEAD
-func (m *MetaDB) InitMigrationStatusRecord(migUUID string) error {
-=======
 func (m *MetaDB) InitMigrationStatusRecord() error {
->>>>>>> f2a081ca
 	return m.UpdateMigrationStatusRecord(func(record *MigrationStatusRecord) {
 		if record != nil && record.MigrationUUID != "" {
 			return // already initialized
