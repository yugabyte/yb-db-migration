/*
Copyright (c) YugabyteDB, Inc.

Licensed under the Apache License, Version 2.0 (the "License");
you may not use this file except in compliance with the License.
You may obtain a copy of the License at

	http://www.apache.org/licenses/LICENSE-2.0

Unless required by applicable law or agreed to in writing, software
distributed under the License is distributed on an "AS IS" BASIS,
WITHOUT WARRANTIES OR CONDITIONS OF ANY KIND, either express or implied.
See the License for the specific language governing permissions and
limitations under the License.
*/
package callhome

import (
	"bytes"
	"encoding/json"
	"fmt"
	"io"
	"net/http"
	"os"
	"reflect"
	"strconv"

	"github.com/google/uuid"
	"github.com/samber/lo"
	log "github.com/sirupsen/logrus"

	"github.com/yugabyte/yb-voyager/yb-voyager/src/utils"
)

// call-home json formats
var (
	SendDiagnostics utils.BoolStr
)

var (
	CALL_HOME_SERVICE_HOST = "diagnostics.yugabyte.com"
	CALL_HOME_SERVICE_PORT = 443 // default https port
)

/*
Call-home diagnostics table structure -
CREATE TABLE diagnostics (

	migration_uuid UUID,
	phase_start_time TIMESTAMP WITH TIME ZONE,
	collected_at TIMESTAMP WITH TIME ZONE,
	source_db_details JSONB,
	target_db_details JSONB,
	yb_voyager_version TEXT,
	migration_phase TEXT,
	phase_payload JSONB,
	migration_type TEXT,
	time_taken_sec int,
	status TEXT,
	host_ip character varying 255 -- set by the callhome service
	PRIMARY KEY (migration_uuid, migration_phase, collected_at)

);
*/
type Payload struct {
	MigrationUUID    uuid.UUID `json:"migration_uuid"`
	PhaseStartTime   string    `json:"phase_start_time"`
	CollectedAt      string    `json:"collected_at"`
	SourceDBDetails  string    `json:"source_db_details"`
	TargetDBDetails  string    `json:"target_db_details"`
	YBVoyagerVersion string    `json:"yb_voyager_version"`
	MigrationPhase   string    `json:"migration_phase"`
	PhasePayload     string    `json:"phase_payload"`
	MigrationType    string    `json:"migration_type"`
	TimeTakenSec     int       `json:"time_taken_sec"`
	Status           string    `json:"status"`
}

type SourceDBDetails struct {
	Host      string `json:"host"` //keeping it empty for now, as field iss used in big query app
	DBType    string `json:"db_type"`
	DBVersion string `json:"db_version"`
	DBSize    int64  `json:"total_db_size_bytes"` //bytes
	Role      string `json:"role,omitempty"`      //for differentiating replica details
}

type TargetDBDetails struct {
	Host      string `json:"host"`
	DBVersion string `json:"db_version"`
	NodeCount int    `json:"node_count"`
	Cores     int    `json:"total_cores"`
}

type UnsupportedFeature struct {
	FeatureName string `json:"FeatureName"`
	ObjectCount int `json:"ObjectCount"`
}

type AssessMigrationPhasePayload struct {
	UnsupportedFeatures  string `json:"unsupported_features"`
	UnsupportedDatatypes string `json:"unsupported_datatypes"`
	Error                string `json:"error,omitempty"` // Removed it for now, TODO
	TableSizingStats     string `json:"table_sizing_stats"`
	IndexSizingStats     string `json:"index_sizing_stats"`
	SchemaSummary        string `json:"schema_summary"`
	SourceConnectivity   bool   `json:"source_connectivity"`
	IopsInterval         int64  `json:"iops_interval"`
}

type AssessMigrationBulkPhasePayload struct {
	FleetConfigCount int `json:"fleet_config_count"` // Not storing any source infor just the count of db configs passed to bulk cmd
}

type ObjectSizingStats struct {
	SchemaName      string `json:"schema_name,omitempty"`
	ObjectName      string `json:"object_name"`
	ReadsPerSecond  int64  `json:"reads_per_second"`
	WritesPerSecond int64  `json:"writes_per_second"`
	SizeInBytes     int64  `json:"size_in_bytes"`
}

type ExportSchemaPhasePayload struct {
	StartClean             bool `json:"start_clean"`
	AppliedRecommendations bool `json:"applied_recommendations"`
	UseOrafce              bool `json:"use_orafce"`
	CommentsOnObjects      bool `json:"comments_on_objects"`
}

type AnalyzePhasePayload struct {
	Issues          string `json:"issues"`
	DatabaseObjects string `json:"database_objects"`
}
type ExportDataPhasePayload struct {
	ParallelJobs            int64  `json:"parallel_jobs"`
	TotalRows               int64  `json:"total_rows_exported"`
	LargestTableRows        int64  `json:"largest_table_rows_exported"`
	StartClean              bool   `json:"start_clean"`
	ExportSnapshotMechanism string `json:"export_snapshot_mechanism,omitempty"`
	//TODO: see if these three can be changed to not use omitempty to put the data for 0 rate or total events
	Phase               string `json:"phase,omitempty"`
	TotalExportedEvents int64  `json:"total_exported_events,omitempty"`
	EventsExportRate    int64  `json:"events_export_rate_3m,omitempty"`
	LiveWorkflowType    string `json:"live_workflow_type,omitempty"`
}

type ImportSchemaPhasePayload struct {
	ContinueOnError    bool `json:"continue_on_error"`
	EnableOrafce       bool `json:"enable_orafce"`
	IgnoreExist        bool `json:"ignore_exist"`
	RefreshMviews      bool `json:"refresh_mviews"`
	Errors             int  `json:"errors"` // changing it to count of errors only
	PostSnapshotImport bool `json:"post_snapshot_import"`
	StartClean         bool `json:"start_clean"`
}

type ImportDataPhasePayload struct {
	ParallelJobs     int64 `json:"parallel_jobs"`
	TotalRows        int64 `json:"total_rows_imported"`
	LargestTableRows int64 `json:"largest_table_rows_imported"`
	StartClean       bool  `json:"start_clean"`
	//TODO: see if these three can be changed to not use omitempty to put the data for 0 rate or total events
	Phase               string `json:"phase,omitempty"`
	TotalImportedEvents int64  `json:"total_imported_events,omitempty"`
	EventsImportRate    int64  `json:"events_import_rate_3m,omitempty"`
	LiveWorkflowType    string `json:"live_workflow_type,omitempty"`
	EnableUpsert        bool   `json:"enable_upsert"`
}

type ImportDataFilePhasePayload struct {
	ParallelJobs       int64  `json:"parallel_jobs"`
	TotalSize          int64  `json:"total_size_imported"`
	LargestTableSize   int64  `json:"largest_table_size_imported"`
	FileStorageType    string `json:"file_storage_type"`
	StartClean         bool   `json:"start_clean"`
	DataFileParameters string `json:"data_file_parameters"`
}

type DataFileParameters struct {
	FileFormat string `json:"FileFormat"`
	Delimiter  string `json:"Delimiter"`
	HasHeader  bool   `json:"HasHeader"`
	QuoteChar  string `json:"QuoteChar,omitempty"`
	EscapeChar string `json:"EscapeChar,omitempty"`
	NullString string `json:"NullString,omitempty"`
}

type EndMigrationPhasePayload struct {
	BackupDataFiles      bool `json:"backup_data_files"`
	BackupLogFiles       bool `json:"backup_log_files"`
	BackupSchemaFiles    bool `json:"backup_schema_files"`
	SaveMigrationReports bool `json:"save_migration_reports"`
}

var DoNotStoreFlags = []string{
	"source-db-password",
	"target-db-password",
	"source-replica-db-password",
	"export-dir",
}

func MarshalledJsonString[T any](value T) string {
	bytes, err := json.Marshal(value)
	if err != nil {
		log.Infof("callhome: error in parsing %v: %v", reflect.TypeOf(value).Name(), err)
		return ""
	}
	return string(bytes)
}

// [For development] Read ENV VARS for value of SendDiagnostics
func ReadEnvSendDiagnostics() {
	rawSendDiag := os.Getenv("YB_VOYAGER_SEND_DIAGNOSTICS")
	for _, val := range []string{"0", "no", "false"} {
		if rawSendDiag == val {
			SendDiagnostics = false
		}
	}
}

func readCallHomeServiceEnv() {
	host := os.Getenv("LOCAL_CALL_HOME_SERVICE_HOST")
	port := os.Getenv("LOCAL_CALL_HOME_SERVICE_PORT")
	CALL_HOME_SERVICE_HOST = lo.Ternary(host != "", host, CALL_HOME_SERVICE_HOST)

	if port != "" {
		portNum, err := strconv.Atoi(port)
		if err != nil {
			utils.ErrExit("call-home port is not in valid format %s: %s", port, err)
		}
		CALL_HOME_SERVICE_PORT = portNum
	}
}

// Send http request to flask servers after saving locally
func SendPayload(payload *Payload) error {
	if !SendDiagnostics {
		return nil
	}

	//for local call-home setup
	readCallHomeServiceEnv()

<<<<<<< HEAD
	//Disable PhasePayload field for now to be stored in callhome until we remove the sensitive information such as
	// 1. object names / schema names / etc..
	// 3. sql statements (newly introduced in assesment's Unsupported features)
	// payload.PhasePayload = ""
=======
	//Disable PhasePayload field for now to be stored in callhome until we remove the sensitive information such as 
	// 1. object names / schema names / etc..
	// 3. sql statements (newly introduced in assesment's Unsupported features)
	payload.PhasePayload = "" 
>>>>>>> d0abbe80

	postBody, err := json.Marshal(payload)
	if err != nil {
		return fmt.Errorf("error while creating http request for diagnostics: %v", err)
	}
	requestBody := bytes.NewBuffer(postBody)

	log.Infof("callhome: Payload being sent for diagnostic usage: %s\n", string(postBody))
	callhomeURL := fmt.Sprintf("https://%s:%d/", CALL_HOME_SERVICE_HOST, CALL_HOME_SERVICE_PORT)
	resp, err := http.Post(callhomeURL, "application/json", requestBody)
	if err != nil {
<<<<<<< HEAD
		log.Infof("error while sending diagnostic data: %s", err)
=======
		log.Infof("error while sending diagnostic data: %s", err )
>>>>>>> d0abbe80
		return fmt.Errorf("error while sending diagnostic data: %w", err)
	}
	defer func() {
		closeErr := resp.Body.Close()
		if closeErr != nil {
			log.Infof("error closing response body: %s", closeErr)
		}
	}()

	body, err := io.ReadAll(resp.Body)
	if err != nil {
		return fmt.Errorf("error while reading HTTP response from call-home server: %w", err)
	}
	log.Infof("callhome: HTTP response after sending diagnostics: %s\n", string(body))

	return nil
}<|MERGE_RESOLUTION|>--- conflicted
+++ resolved
@@ -240,18 +240,6 @@
 	//for local call-home setup
 	readCallHomeServiceEnv()
 
-<<<<<<< HEAD
-	//Disable PhasePayload field for now to be stored in callhome until we remove the sensitive information such as
-	// 1. object names / schema names / etc..
-	// 3. sql statements (newly introduced in assesment's Unsupported features)
-	// payload.PhasePayload = ""
-=======
-	//Disable PhasePayload field for now to be stored in callhome until we remove the sensitive information such as 
-	// 1. object names / schema names / etc..
-	// 3. sql statements (newly introduced in assesment's Unsupported features)
-	payload.PhasePayload = "" 
->>>>>>> d0abbe80
-
 	postBody, err := json.Marshal(payload)
 	if err != nil {
 		return fmt.Errorf("error while creating http request for diagnostics: %v", err)
@@ -262,11 +250,7 @@
 	callhomeURL := fmt.Sprintf("https://%s:%d/", CALL_HOME_SERVICE_HOST, CALL_HOME_SERVICE_PORT)
 	resp, err := http.Post(callhomeURL, "application/json", requestBody)
 	if err != nil {
-<<<<<<< HEAD
-		log.Infof("error while sending diagnostic data: %s", err)
-=======
 		log.Infof("error while sending diagnostic data: %s", err )
->>>>>>> d0abbe80
 		return fmt.Errorf("error while sending diagnostic data: %w", err)
 	}
 	defer func() {
