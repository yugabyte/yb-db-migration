--- conflicted
+++ resolved
@@ -68,26 +68,23 @@
 	}
 }
 
-<<<<<<< HEAD
-func (p *ParserIssueDetector) GetAllIssues(query string) ([]issue.IssueInstance, error) {
-	plpgsqlIssues, err := p.GetAllPLPGSQLIssues(query)
+func (p *ParserIssueDetector) getAllIssues(query string) ([]issue.IssueInstance, error) {
+	plpgsqlIssues, err := p.getPLPGSQLIssues(query)
 	if err != nil {
 		return nil, fmt.Errorf("error getting plpgsql issues: %v", err)
 	}
 
-	dmlIssues, err := p.GetDMLIssues(query)
+	dmlIssues, err := p.getDMLIssues(query)
 	if err != nil {
 		return nil, fmt.Errorf("error getting dml issues: %v", err)
 	}
-	ddlIssues, err := p.GetDDLIssues(query)
+	ddlIssues, err := p.getDDLIssues(query)
 	if err != nil {
 		return nil, fmt.Errorf("error getting ddl issues: %v", err)
 	}
 	return lo.Flatten([][]issue.IssueInstance{plpgsqlIssues, dmlIssues, ddlIssues}), nil
 }
 
-func (p *ParserIssueDetector) GetAllPLPGSQLIssues(query string) ([]issue.IssueInstance, error) {
-=======
 func (p *ParserIssueDetector) getIssuesNotFixedInTargetDbVersion(issues []issue.IssueInstance, targetDbVersion *ybversion.YBVersion) ([]issue.IssueInstance, error) {
 	var filteredIssues []issue.IssueInstance
 	for _, i := range issues {
@@ -111,17 +108,21 @@
 	return p.getIssuesNotFixedInTargetDbVersion(issues, targetDbVersion)
 }
 
-func (p *ParserIssueDetector) getAllIssues(query string) ([]issue.IssueInstance, error) {
->>>>>>> ee4cc053
+func (p *ParserIssueDetector) GetAllPLPGSQLIssues(query string, targetDbVersion *ybversion.YBVersion) ([]issue.IssueInstance, error) {
+	issues, err := p.getPLPGSQLIssues(query)
+	if err != nil {
+		return issues, nil
+	}
+
+	return p.getIssuesNotFixedInTargetDbVersion(issues, targetDbVersion)
+}
+
+func (p *ParserIssueDetector) getPLPGSQLIssues(query string) ([]issue.IssueInstance, error) {
 	parseTree, err := queryparser.Parse(query)
 	if err != nil {
 		return nil, fmt.Errorf("error parsing query: %w", err)
 	}
-<<<<<<< HEAD
 	//TODO handle this in DDLPARSER, DDLIssueDetector
-=======
-
->>>>>>> ee4cc053
 	if queryparser.IsPLPGSQLObject(parseTree) {
 		objType, objName := queryparser.GetObjectTypeAndObjectName(parseTree)
 		plpgsqlQueries, err := queryparser.GetAllPLPGSQLStatements(query)
@@ -154,11 +155,7 @@
 		if err != nil {
 			return nil, fmt.Errorf("error deparsing a select stmt: %v", err)
 		}
-<<<<<<< HEAD
-		issues, err := p.GetDMLIssues(selectStmtQuery)
-=======
-		issues, err := p.getAllIssues(selectStmtQuery)
->>>>>>> ee4cc053
+		issues, err := p.getDMLIssues(selectStmtQuery)
 		if err != nil {
 			return nil, err
 		}
@@ -171,7 +168,6 @@
 			return i
 		}), nil
 	}
-
 	return nil, nil
 }
 
@@ -242,7 +238,6 @@
 		return fmt.Errorf("error parsing DDL: %w", err)
 	}
 
-<<<<<<< HEAD
 	switch ddlObj.(type) {
 	case *queryparser.AlterTable:
 		alter, _ := ddlObj.(*queryparser.AlterTable)
@@ -291,7 +286,17 @@
 	return nil
 }
 
-func (p *ParserIssueDetector) GetDDLIssues(query string) ([]issue.IssueInstance, error) {
+func (p *ParserIssueDetector) GetDDLIssues(query string, targetDbVersion *ybversion.YBVersion) ([]issue.IssueInstance, error) {
+	issues, err := p.getDDLIssues(query)
+	if err != nil {
+		return issues, nil
+	}
+
+	return p.getIssuesNotFixedInTargetDbVersion(issues, targetDbVersion)
+
+}
+
+func (p *ParserIssueDetector) getDDLIssues(query string) ([]issue.IssueInstance, error) {
 	// Parse the query into a DDL object
 	ddlObj, err := queryparser.ParseDDL(query)
 	if err != nil {
@@ -315,14 +320,6 @@
 			issues[i].SqlStatement = query
 		}
 	}
-
-	return issues, nil
-
-=======
-	issues, err := p.getDMLIssues(query)
-	if err != nil {
-		return nil, fmt.Errorf("error getting DML issues: %w", err)
-	}
 	return issues, nil
 }
 
@@ -333,7 +330,6 @@
 	}
 
 	return p.getIssuesNotFixedInTargetDbVersion(issues, targetDbVersion)
->>>>>>> ee4cc053
 }
 
 // TODO: in future when we will DDL issues detection here we need `GetDDLIssues`
