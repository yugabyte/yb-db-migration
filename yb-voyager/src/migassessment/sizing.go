/*
Copyright (c) YugabyteDB, Inc.

Licensed under the Apache License, Version 2.0 (the "License");
you may not use this file except in compliance with the License.
You may obtain a copy of the License at

	http://www.apache.org/licenses/LICENSE-2.0

Unless required by applicable law or agreed to in writing, software
distributed under the License is distributed on an "AS IS" BASIS,
WITHOUT WARRANTIES OR CONDITIONS OF ANY KIND, either express or implied.
See the License for the specific language governing permissions and
limitations under the License.
*/

package migassessment

import (
	"database/sql"
	_ "embed"
	"fmt"
	"io"
	"math"
	"net/http"
	"os"
	"path/filepath"

	"github.com/yugabyte/yb-voyager/yb-voyager/src/utils"

	log "github.com/sirupsen/logrus"
)

type SourceDBMetadata struct {
	SchemaName      string         `db:"schema_name"`
	ObjectName      string         `db:"object_name"`
	RowCount        sql.NullInt64  `db:"row_count,string"`
	ColumnCount     sql.NullInt64  `db:"column_count,string"`
	Reads           int64          `db:"reads,string"`
	Writes          int64          `db:"writes,string"`
	ReadsPerSec     int64          `db:"reads_per_second,string"`
	WritesPerSec    int64          `db:"writes_per_second,string"`
	IsIndex         bool           `db:"is_index,string"`
	ParentTableName sql.NullString `db:"parent_table_name"`
	Size            float64        `db:"size_in_bytes,string"`
}

type ExpDataColocatedLimit struct {
	maxColocatedSizeSupported  sql.NullFloat64 `db:"max_colocated_db_size_gb,string"`
	numCores                   sql.NullFloat64 `db:"num_cores,string"`
	memPerCore                 sql.NullFloat64 `db:"mem_per_core,string"`
	maxSupportedNumTables      sql.NullInt64   `db:"max_num_tables,string"`
	minSupportedNumTables      sql.NullFloat64 `db:"min_num_tables,string"`
	maxSupportedSelectsPerCore sql.NullFloat64 `db:"max_selects_per_core,string"`
	maxSupportedInsertsPerCore sql.NullFloat64 `db:"max_inserts_per_core,string"`
}

const (
	COLOCATED_LIMITS_TABLE    = "colocated_limits"
	SHARDED_SIZING_TABLE      = "sharded_sizing"
	COLOCATED_LOAD_TIME_TABLE = "colocated_load_time"
	SHARDED_LOAD_TIME_TABLE   = "sharded_load_time"
	// GITHUB_RAW_LINK use raw github link to fetch the file from repository using the api:
	// https://raw.githubusercontent.com/{username-or-organization}/{repository}/{branch}/{path-to-file}
	GITHUB_RAW_LINK          = "https://raw.githubusercontent.com/yugabyte/yb-voyager/main/yb-voyager/src/migassessment/resources"
	EXPERIMENT_DATA_FILENAME = "yb_2024_0_source.db"
)

var ExperimentDB *sql.DB

//go:embed resources/yb_2024_0_source.db
var experimentData20240 []byte

<<<<<<< HEAD
func SizingAssessment(assessmentMetadataDir string) error {
	SizingReport = &SizingAssessmentReport{}
=======
func SizingAssessment() error {
>>>>>>> 0e4ae71a

	log.Infof("loading metadata files for sharding assessment")
	sourceTableMetadata, sourceIndexMetadata, totalSourceDBSize, err := loadSourceMetadata(assessmentMetadataDir)
	if err != nil {
		SizingReport.FailureReasoning = fmt.Sprintf("failed to load source metadata: %v", err)
		return fmt.Errorf("failed to load source metadata: %w", err)
	}

	err = createConnectionToExperimentData()
	if err != nil {
		SizingReport.FailureReasoning = fmt.Sprintf("failed to connect to experiment data: %v", err)
		return fmt.Errorf("failed to connect to experiment data: %w", err)
	}

	colocatedObjects, _, coresToUse, shardedObjects, reasoning, err :=
		generateShardingRecommendations(sourceTableMetadata, sourceIndexMetadata, totalSourceDBSize)
	if err != nil {
		SizingReport.FailureReasoning = fmt.Sprintf("error generating sharding recommendations: %v", err)
		return fmt.Errorf("error generating sharding recommendations: %w", err)
	}

	// only use the remaining sharded objects and its size for further recommendation processing
	numNodes, optimalSelectConnections, optimalInsertConnections, err :=
		generateSizingRecommendations(shardedObjects, len(colocatedObjects), coresToUse)
	if err != nil {
		SizingReport.FailureReasoning = fmt.Sprintf("error generate sizing recommendations: %v", err)
		return fmt.Errorf("error generate sizing recommendations: %w", err)
	}

	// calculate time taken for colocated import
	importTimeForColocatedObjects, parallelThreadsColocated, err :=
		calculateTimeTakenAndParallelThreadsForImport(COLOCATED_LOAD_TIME_TABLE, colocatedObjects,
			coresToUse.numCores.Float64, coresToUse.memPerCore.Float64)
	if err != nil {
		SizingReport.FailureReasoning = fmt.Sprintf("calculate time taken for colocated objects import: %v", err)
		return fmt.Errorf("calculate time taken for colocated object import: %w", err)
	}

	// calculate time taken for sharded import
	importTimeForShardedObjects, parallelThreadsSharded, err :=
		calculateTimeTakenAndParallelThreadsForImport(SHARDED_LOAD_TIME_TABLE, shardedObjects,
			coresToUse.numCores.Float64, coresToUse.memPerCore.Float64)
	if err != nil {
<<<<<<< HEAD
		SizingReport.FailureReasoning = fmt.Sprintf("calculate time taken for sharded migration: %v", err)
		return fmt.Errorf("calculate time taken for sharded migration: %w", err)
	}
	SizingReport.MigrationTimeTakenInMin = migrationTimeForColocatedObjects + migrationTimeForShardedObjects
	SizingReport.ParallelVoyagerThreadsSharded = parallelThreadsSharded

	// reasoning for colocation/sharding
	reasoning := fmt.Sprintf("Recommended instance with %vvCPU and %vGiB memory could fit: ",
		coresToUse.numCores.Float64, coresToUse.numCores.Float64*coresToUse.memPerCore.Float64)
	if len(shardedObjects) > 0 {
		reasoning += fmt.Sprintf("%v objects with size %0.4f GB as colocated. "+
			"Rest %v objects of size %0.4f GB can be imported as sharded tables",
			len(colocatedObjects), colocatedObjectsSize, len(shardedObjects), totalSourceDBSize-colocatedObjectsSize)
	} else {
		reasoning += fmt.Sprintf("All %v objects of size %0.4fGB as colocated",
			len(sourceTableMetadata)+len(sourceIndexMetadata), totalSourceDBSize)
	}
	SizingReport.ColocatedReasoning = reasoning
=======
		SizingReport.FailureReasoning = fmt.Sprintf("calculate time taken for sharded objects import: %v", err)
		return fmt.Errorf("calculate time taken for sharded objects import: %w", err)
	}
	sizingRecommendation := &SizingRecommendation{
		ColocatedTables:                 fetchObjectNames(colocatedObjects),
		ShardedTables:                   fetchObjectNames(shardedObjects),
		VCPUsPerInstance:                coresToUse.numCores.Float64,
		MemoryPerInstance:               coresToUse.numCores.Float64 * coresToUse.memPerCore.Float64,
		NumNodes:                        numNodes,
		OptimalSelectConnectionsPerNode: optimalSelectConnections,
		OptimalInsertConnectionsPerNode: optimalInsertConnections,
		ParallelVoyagerThreads:          math.Min(float64(parallelThreadsColocated), float64(parallelThreadsSharded)),
		ColocatedReasoning:              reasoning,
		ImportTimeTakenInMin:            importTimeForColocatedObjects + importTimeForShardedObjects,
	}
	SizingReport.SizingRecommendation = *sizingRecommendation
>>>>>>> 0e4ae71a

	return nil
}

func fetchObjectNames(dbObjects []SourceDBMetadata) []string {
	var objectNames []string
	for _, dbObject := range dbObjects {
		objectNames = append(objectNames, dbObject.SchemaName+"."+dbObject.ObjectName)
	}
	return objectNames
}

/*
loadSourceMetadata connects to the assessment metadata of the source database and generates the slice of objects
for tables and indexes. It also returns the total size of source db in GB. Primary key size is not considered in the
calculation.
Returns:

	[]SourceDBMetadata: all table objects from source db
	[]SourceDBMetadata: all index objects from source db
	float64: total size of source db
*/
func loadSourceMetadata(assessmentMetadataDir string) ([]SourceDBMetadata, []SourceDBMetadata, float64, error) {
	filePath := GetSourceMetadataDBFilePath()
	if filePath == "assessment.db" {
		if AssessmentMetadataDir == "" {
			filePath = filepath.Join(assessmentMetadataDir, "assessment.db")
		} else {
			filePath = filepath.Join(AssessmentMetadataDir, "assessment.db")
		}
	}
	SourceMetaDB, err := utils.ConnectToSqliteDatabase(filePath)
	if err != nil {
		return nil, nil, 0.0, fmt.Errorf("cannot connect to source metadata database: %w", err)
	}
	return getSourceMetadata(SourceMetaDB)
}

/*
generateShardingRecommendations analyzes source database metadata to generate sharding recommendations.
It calculates the required number of nodes, CPU cores, and memory for colocated objects. It tries to fit in all source
objects(in increasing order of size) as colocated and scales vertically to achieve it going upto 16 cores.
Then onwards, we make the rest of the objects as sharded. The function returns a slice containing metadata for sharded
objects and the total size of sharded objects. Additionally, it updates a global report structure with information on
colocated and sharded tables, recommended instance configurations, and import time estimates for colocated object
import.
Parameters:

	sourceTableMetadata: A slice containing metadata for source database tables.
	sourceIndexMetadata: A slice containing metadata for source database indexes.
	totalSourceDBSize: The total size of the source database in gigabytes.

Returns:

	[]SourceDBMetadata: A slice containing metadata for sharded objects. Used for sharding recommendations.
	float64: The total size of sharded objects in gigabytes. Used for sharding recommendations.
	ExpDataColocatedLimit: Information about the instance type to use for the experiment
	SourceDBMetadata[]: list of sharded objects
	string: reasoning for decision-making.
*/

func generateShardingRecommendations(sourceTableMetadata []SourceDBMetadata, sourceIndexMetadata []SourceDBMetadata,
	totalSourceDBSize float64) ([]SourceDBMetadata, float64, ExpDataColocatedLimit, []SourceDBMetadata, string, error) {
	var previousReasoning string
	previousCores := ExpDataColocatedLimit{
		maxColocatedSizeSupported:  sql.NullFloat64{Float64: -1, Valid: true},
		numCores:                   sql.NullFloat64{Float64: -1, Valid: true},
		memPerCore:                 sql.NullFloat64{Float64: -1, Valid: true},
		maxSupportedNumTables:      sql.NullInt64{Int64: -1, Valid: true},
		minSupportedNumTables:      sql.NullFloat64{Float64: -1, Valid: true},
		maxSupportedSelectsPerCore: sql.NullFloat64{Float64: -1, Valid: true},
		maxSupportedInsertsPerCore: sql.NullFloat64{Float64: -1, Valid: true},
	}

	query := fmt.Sprintf(`
		SELECT max_colocated_db_size_gb, 
			   num_cores, 
			   mem_per_core, 
			   max_num_tables, 
			   min_num_tables, 
			   max_selects_per_core, 
			   max_inserts_per_core 
		FROM %v 
		ORDER BY num_cores DESC
	`, COLOCATED_LIMITS_TABLE)
	rows, err := ExperimentDB.Query(query)
	if err != nil {
		return nil, 0.0, ExpDataColocatedLimit{}, nil, "", fmt.Errorf("cannot fetch data from experiment data table with query [%s]: %w", query, err)
	}
	defer func() {
		if closeErr := rows.Close(); closeErr != nil {
			log.Warnf("failed to close the result set for query [%v]", query)
		}
	}()

	for rows.Next() {
		var r1 ExpDataColocatedLimit
		var cumulativeObjectCount int64 = 0
		var cumulativeSelectOpsPerSec int64 = 0
		var cumulativeInsertOpsPerSec int64 = 0
		var cumulativeSizeSum float64 = 0
		var colocatedObjects []SourceDBMetadata
		var currentReasoning string
		var allObjectsColocated bool = true

		if err := rows.Scan(&r1.maxColocatedSizeSupported, &r1.numCores, &r1.memPerCore, &r1.maxSupportedNumTables,
			&r1.minSupportedNumTables, &r1.maxSupportedSelectsPerCore, &r1.maxSupportedInsertsPerCore); err != nil {
			return nil, 0.0, ExpDataColocatedLimit{}, nil, previousReasoning, fmt.Errorf("cannot fetch data from experiment data table with query [%s]: %w", query, err)
		}
		currentReasoning = fmt.Sprintf(" Recommended instance with %vvCPU and %vGiB memory could ",
			r1.numCores.Float64, r1.numCores.Float64*r1.memPerCore.Float64)

		for i, table := range sourceTableMetadata {
			// check if current table has any indexes and fetch all indexes
			indexesOfTable, indexesSizeSum, indexReads, indexWrites := checkAndFetchIndexes(table, sourceIndexMetadata)
			cumulativeObjectCount += int64(len(indexesOfTable)) + 1
			objectTotalSize := table.Size + indexesSizeSum
			cumulativeSizeSum += objectTotalSize
			cumulativeSelectOpsPerSec += table.ReadsPerSec + indexReads
			cumulativeInsertOpsPerSec += table.WritesPerSec + indexWrites

			neededCores :=
				math.Ceil(float64(cumulativeSelectOpsPerSec)/r1.maxSupportedSelectsPerCore.Float64 +
					float64(cumulativeInsertOpsPerSec)/r1.maxSupportedInsertsPerCore.Float64)

			if (neededCores <= r1.numCores.Float64) &&
				(cumulativeObjectCount <= r1.maxSupportedNumTables.Int64) &&
				(cumulativeSizeSum <= r1.maxColocatedSizeSupported.Float64) {
				colocatedObjects = append(colocatedObjects, table)
				// append all indexes into colocated
				colocatedObjects = append(colocatedObjects, indexesOfTable...)

			} else {
				allObjectsColocated = false
				if neededCores > r1.numCores.Float64 {
					currentReasoning = "Max throughput for instance type reached: " + currentReasoning +
						fmt.Sprintf("support %v objects with which require %v select ops/sec and %v insert "+
							"ops/sec in total. ", len(colocatedObjects),
							cumulativeSelectOpsPerSec-table.ReadsPerSec-indexReads,
							cumulativeInsertOpsPerSec-table.WritesPerSec-indexWrites)
				}
				if cumulativeObjectCount > r1.maxSupportedNumTables.Int64 {
					currentReasoning = "Max supported number of tables reached: " + currentReasoning +
						fmt.Sprintf("support %v objects as colocated. ", len(colocatedObjects))
				}
				if cumulativeSizeSum > r1.maxColocatedSizeSupported.Float64 {
					currentReasoning = "Max colocated database size reached: " + currentReasoning +
						fmt.Sprintf("support %v objects with %v size as colocated. ",
							len(colocatedObjects), cumulativeSizeSum-objectTotalSize)
				}

				if previousCores.numCores.Float64 != -1 {
					return append(sourceTableMetadata, sourceIndexMetadata...), totalSourceDBSize, previousCores, nil, previousReasoning, nil
				} else {
					var shardedObjects []SourceDBMetadata
					var cumulativeSizeSharded float64 = 0
					var cumulativeReadsSharded int64 = 0
					var cumulativeWritesSharded int64 = 0

					for _, remainingTable := range sourceTableMetadata[i:] {
						shardedObjects = append(shardedObjects, remainingTable)
						// fetch all associated indexes
						indexesOfShardedTable, indexesSizeSumSharded, cumulativeSelectsIdx, cumulativeInsertsIdx :=
							checkAndFetchIndexes(remainingTable, sourceIndexMetadata)
						shardedObjects = append(shardedObjects, indexesOfShardedTable...)
						cumulativeSizeSharded += remainingTable.Size + indexesSizeSumSharded
						cumulativeReadsSharded += remainingTable.ReadsPerSec + cumulativeSelectsIdx
						cumulativeWritesSharded += remainingTable.WritesPerSec + cumulativeInsertsIdx
					}
					currentReasoning += fmt.Sprintf("Rest %v objects with %0.4f GiB size and %v select ops/sec and"+
						" %v write ops/sec requirement need to be migrated as sharded.", len(shardedObjects),
						cumulativeSizeSharded, cumulativeReadsSharded, cumulativeWritesSharded)
					return colocatedObjects, cumulativeSizeSum - objectTotalSize, r1, shardedObjects, currentReasoning, nil
				}
			}
		}
		previousReasoning = currentReasoning
		if allObjectsColocated {
			previousReasoning += fmt.Sprintf("fit all %v objects of size %0.4fGB as colocated",
				len(sourceTableMetadata)+len(sourceIndexMetadata), totalSourceDBSize)
		}
		previousCores = r1
	}
	return append(sourceTableMetadata, sourceIndexMetadata...), totalSourceDBSize, previousCores, nil, previousReasoning, nil
}

/*
generateSizingRecommendations generates sizing recommendations for sharded objects based on various factors such as
table limits and throughput data. It checks table limits to determine the maximum number of supported CPU cores for the
given number of sharded objects. The function calculates aggregate select and write throughput data for the sharded
objects and then analyzes the throughput data to generate additional recommendations. It calculates optimal connections
per node, considering the supported CPU cores, and updates the global report structure with the calculated values.
Additionally, the function estimates the import time for sharded objects and adds it to the total import time in
the report.
Parameters:

	shardedObjectMetadata: A slice containing metadata for sharded objects.
	numColocatedObjects: Total number of colocated objects.
	coresToUse: cores to use for sizing recommendation.

Returns:

	float64: recommended number of nodes
	int64: optimal select connections per node recommendation
	int64: optimal insert connections per node recommendation
*/
func generateSizingRecommendations(shardedObjectMetadata []SourceDBMetadata, numColocatedObjects int,
	coresToUse ExpDataColocatedLimit) (float64, int64, int64, error) {
	// 3 is the minimum number of nodes recommended
	var numNodes float64 = 3
	var optimalSelectConnectionsPerNode int64 = 0
	var optimalInsertConnectionsPerNode int64 = 0

	if len(shardedObjectMetadata) > 0 {
		// table limit check
		arrayOfSupportedCores, err :=
			checkTableLimits(len(shardedObjectMetadata), coresToUse.numCores.Float64, numColocatedObjects)
		if err != nil {
			return numNodes, 0, 0, fmt.Errorf("check table limits: %w", err)
		}
		// calculate throughput data
		var sumSourceSelectThroughput int64 = 0
		var sumSourceWriteThroughput int64 = 0
		for _, metadata := range shardedObjectMetadata {
			sumSourceSelectThroughput += metadata.ReadsPerSec
			sumSourceWriteThroughput += metadata.WritesPerSec
		}

		throughputData, err := getThroughputData(sumSourceSelectThroughput, sumSourceWriteThroughput, coresToUse.numCores.Float64)
		if err != nil {
			return numNodes, 0, 0, fmt.Errorf("get throughput data: %w", err)
		}
		numNodes = math.Max(throughputData+1, numNodes)
		// calculate impact of table count : not in this version
		//values = calculateTableCountImpact(values, int64(len(srcMeta)))

		// calculate impact of horizontal scaling : not in this version
		//calculateImpactOfHorizontalScaling(values)

		// get connections per core
		optimalSelectConnectionsPerNode, optimalInsertConnectionsPerNode, err = getConnectionsPerCore(arrayOfSupportedCores[0])
		if err != nil {
			return numNodes, 0, 0, fmt.Errorf("get connections per core: %w", err)
		}
	}
	return numNodes, optimalSelectConnectionsPerNode, optimalInsertConnectionsPerNode, nil
}

/*
getConnectionsPerCore retrieves the optimal number of select and insert connections per core based on the specified
number of CPU cores. It constructs a SQL query to retrieve the select and insert connection values from a database
table based on the maximum throughput dimension and the provided number of CPU cores. The function returns the optimal
number of select and insert connections per core obtained from the query.
Parameters:

	numCores: The number of CPU cores for which optimal connections per core are to be retrieved.

Returns:

	int64: The optimal number of select connections per core.
	int64: The optimal number of insert connections per core.
*/
func getConnectionsPerCore(numCores int) (int64, int64, error) {
	var selectConnectionsPerCore, insertConnectionsPerCore int64
	selectQuery := fmt.Sprintf(`
		SELECT select_conn_per_node, 
			   insert_conn_per_node 
		FROM %v 
		WHERE dimension LIKE 'MaxThroughput' 
			AND num_cores = ? 
		ORDER BY num_nodes 
		LIMIT 1
	`, SHARDED_SIZING_TABLE)
	row := ExperimentDB.QueryRow(selectQuery, numCores)

	if err := row.Scan(&selectConnectionsPerCore, &insertConnectionsPerCore); err != nil {
		if err == sql.ErrNoRows {
			log.Errorf("no records found in Experiment data: sharded_sizing")
		} else {
			return 0, 0, fmt.Errorf("error while fetching connecctions per core with query [%s]: %w", selectQuery, err)
		}
	}

	return selectConnectionsPerCore, insertConnectionsPerCore, nil
}

/*
checkTableLimits queries a database table to find the number of CPU cores required to support a specified number
of tables while ensuring table limits are not exceeded. It constructs a SQL query to retrieve the number of CPU cores
from a sharded_sizing table where the number of tables exceeds a given threshold and the number of CPU cores meets
or exceeds a specified value per instance. The query filters results based on a dimension criterion and orders the
retrieved data by the number of CPU cores. The function returns a slice containing the CPU core values that satisfy
the specified conditions. If no suitable CPU core values are found, it returns nil.
Parameters:

	numShardedObjects: The required number of tables for which CPU core limits need to be checked.
	numColocatedObjects: The number of colocated objects. Only used for reasoning in this function.

Returns:

	[]int: A slice containing the number of CPU cores that meet the criteria for supporting the specified number of tables.
*/
func checkTableLimits(numShardedObjects int, coresPerNode float64, numColocatedObjects int) ([]int, error) {
	// added num_cores >= VCPUPerInstance from colo recommendation as that is the starting point
	selectQuery := fmt.Sprintf(`
			SELECT num_cores 
			FROM %s 
			WHERE num_tables > ? 
				AND num_cores >= ? 
				AND dimension LIKE '%%TableLimits-3nodeRF=3%%' 
			ORDER BY num_cores
		`, SHARDED_SIZING_TABLE)
	rows, err := ExperimentDB.Query(selectQuery, numShardedObjects, coresPerNode)
	if err != nil {
		return nil, fmt.Errorf("error while fetching cores info with query [%s]: %w", selectQuery, err)
	}
	defer func() {
		if closeErr := rows.Close(); closeErr != nil {
			log.Warnf("failed to close result set for query: [%s]", selectQuery)
		}
	}()

	var valuesArray []int
	for rows.Next() {

		var numCores int
		if err := rows.Scan(&numCores); err != nil {
			return nil, fmt.Errorf("error while fetching cores info with query [%s]: %w", selectQuery, err)
		}
		valuesArray = append(valuesArray, numCores)
	}
	if err := rows.Err(); err != nil {
		return nil, fmt.Errorf("error while fetching cores info with query [%s]: %w", selectQuery, err)
	}

	if len(valuesArray) > 0 {
		return valuesArray, nil
	} else {
<<<<<<< HEAD
		return nil, fmt.Errorf("cannot support %v sharded objects", sourceDBObjects)
=======
		return nil, fmt.Errorf("cannot support %v colocated objects and %v sharded objects",
			numColocatedObjects, numShardedObjects)
>>>>>>> 0e4ae71a
	}
}

/*
getThroughputData calculates the required number of nodes based on the provided select and write throughput metrics.
It constructs a SQL query to retrieve throughput data from a database table and processes the results to determine
the total number of CPU cores needed for both read and write operations. The function then adjusts the total number
of nodes in the final report based on the calculated CPU core count and the specified number of virtual CPUs per instance.
Parameters:

	selectThroughput: The select throughput metric representing the number of read operations per second.
	writeThroughput: The write throughput metric representing the number of write operations per second.
	numCores: number of cores to be used for calculating nodes to be added

Returns:

	float64: recommended number of nodes to be added
*/
func getThroughputData(selectThroughput int64, writeThroughput int64, numCores float64) (float64, error) {

	var currentRow [5]float64
	var nodesToAdd float64 = 0
	selectQuery := fmt.Sprintf(`
		SELECT foo.* 
		FROM (
			SELECT id, 
				   ROUND((? / inserts_per_core) + 0.5) AS insert_total_cores,
				   ROUND((? / selects_per_core) + 0.5) AS select_total_cores, 
				   num_cores, 
				   num_nodes 
			FROM %s 
			WHERE dimension = 'MaxThroughput' 
				AND num_cores >= ?
		) AS foo 
		ORDER BY num_cores DESC;
	`, SHARDED_SIZING_TABLE)
	rows, err := ExperimentDB.Query(selectQuery, writeThroughput, selectThroughput, numCores)
	if err != nil {
		return 0.0, fmt.Errorf("error while fetching throughput info with query [%s]: %w", selectQuery, err)
	}
	defer func() {
		if closeErr := rows.Close(); closeErr != nil {
			log.Warnf("failed to close result set for query: [%s]", selectQuery)
		}
	}()

	for rows.Next() {
		if err := rows.Scan(&currentRow[0], &currentRow[1], &currentRow[2], &currentRow[3], &currentRow[4]); err != nil {
			return 0.0, fmt.Errorf("error while fetching throughput info with query [%s]: %w", selectQuery, err)
		}
		nodesNeededForRow := math.Max(math.Ceil((currentRow[1]+currentRow[2])/numCores), 1)
		if nodesNeededForRow <= 3 {
			nodesToAdd = nodesNeededForRow
		} else if nodesNeededForRow <= 5 {
			return nodesToAdd, nil
		} else {
			return nodesNeededForRow, nil
		}
	}
	return nodesToAdd, nil
}

/*
calculateTimeTakenAndParallelThreadsForImport estimates the time taken for import of database objects based on their type, size,
and the specified CPU and memory configurations. It calculates the total size of the database objects to be migrated,
then queries experimental data to find import time estimates for similar object sizes and configurations. The
function adjusts the import time based on the ratio of the total size of the objects to be migrated to the maximum
size found in the experimental data. The import time is then converted from seconds to minutes and returned.
Parameters:

	objectType: A string indicating the type of database objects to be migrated (e.g., "colocated" or "sharded").
	dbObjects: A slice containing metadata for the database objects to be migrated.
	vCPUPerInstance: The number of virtual CPUs per instance used for import.
	memPerCore: The memory allocated per CPU core used for import.

Returns:

	float64: The estimated time taken for import in minutes.
	int64: Total parallel threads used for import.
*/
func calculateTimeTakenAndParallelThreadsForImport(tableName string, dbObjects []SourceDBMetadata,
	vCPUPerInstance float64, memPerCore float64) (float64, int64, error) {
	// the total size of colocated objects
	var size float64 = 0
	var timeTakenOfFetchedRow float64
	var maxSizeOfFetchedRow float64
	var parallelThreads int64
	for _, dbObject := range dbObjects {
		size += dbObject.Size
	}

	// find the rows in experiment data about the approx row matching the size
	selectQuery := fmt.Sprintf(`
		SELECT csv_size_gb, 
			   migration_time_secs, 
			   parallel_threads 
		FROM %v 
		WHERE num_cores = ? 
			AND mem_per_core = ? 
			AND csv_size_gb >= ? 
		UNION ALL 
		SELECT csv_size_gb, 
			   migration_time_secs, 
			   parallel_threads 
		FROM sharded_load_time 
		WHERE csv_size_gb = (
			SELECT MAX(csv_size_gb) 
			FROM sharded_load_time
		) 
		LIMIT 1;
	`, tableName)
	row := ExperimentDB.QueryRow(selectQuery, vCPUPerInstance, memPerCore, size)

	if err := row.Scan(&maxSizeOfFetchedRow, &timeTakenOfFetchedRow, &parallelThreads); err != nil {
		if err == sql.ErrNoRows {
			log.Errorf("No rows were returned by the query to experiment table: sharded_load_time")
		} else {
			return 0.0, 0, fmt.Errorf("error while fetching import time info with query [%s]: %w", selectQuery, err)
		}
	}

	importTime := ((timeTakenOfFetchedRow * size) / maxSizeOfFetchedRow) / 60
	return math.Ceil(importTime), parallelThreads, nil
}

/*
getSourceMetadata retrieves metadata for source database tables and indexes along with the total size of the source
database.
Returns:

	[]SourceDBMetadata: Metadata for source database tables.
	[]SourceDBMetadata: Metadata for source database indexes.
	float64: The total size of the source database in gigabytes.
*/
func getSourceMetadata(sourceDB *sql.DB) ([]SourceDBMetadata, []SourceDBMetadata, float64, error) {
	query := fmt.Sprintf(`
		SELECT schema_name, 
			   object_name, 
			   row_count, 
			   reads_per_second, 
			   writes_per_second, 
			   is_index, 
			   parent_table_name, 
			   size_in_bytes 
		FROM %v 
		ORDER BY size_in_bytes ASC
	`, GetTableIndexStatName())
	rows, err := sourceDB.Query(query)
	if err != nil {
		return nil, nil, 0.0, fmt.Errorf("failed to query source metadata with query [%s]: %w", query, err)
	}
	defer func() {
		if closeErr := rows.Close(); closeErr != nil {
			log.Warnf("failed to close result set for query: [%s]", query)
		}
	}()

	// Iterate over the rows
	var sourceTableMetadata []SourceDBMetadata
	var sourceIndexMetadata []SourceDBMetadata

	var totalSourceDBSize float64 = 0
	for rows.Next() {
		var metadata SourceDBMetadata
		if err := rows.Scan(&metadata.SchemaName, &metadata.ObjectName, &metadata.RowCount, &metadata.ReadsPerSec, &metadata.WritesPerSec,
			&metadata.IsIndex, &metadata.ParentTableName, &metadata.Size); err != nil {
			return nil, nil, 0.0, fmt.Errorf("failed to read from result set of query source metadata [%s]: %w", query, err)
		}
		// convert bytes to GB
		metadata.Size = utils.BytesToGB(metadata.Size)
		if metadata.IsIndex {
			sourceIndexMetadata = append(sourceIndexMetadata, metadata)
		} else {
			sourceTableMetadata = append(sourceTableMetadata, metadata)
		}
		totalSourceDBSize += metadata.Size
	}
	if err := rows.Err(); err != nil {
		return nil, nil, 0.0, fmt.Errorf("failed to query source metadata with query [%s]: %w", query, err)
	}
	if err := sourceDB.Close(); err != nil {
		log.Warnf("failed to close connection to sourceDB metadata")
	}
	return sourceTableMetadata, sourceIndexMetadata, totalSourceDBSize, nil
}

func createConnectionToExperimentData() error {
	filePath, err := getExperimentFile()
	if err != nil {
		return fmt.Errorf("failed to get experiment file: %w", err)
	}
	DbConnection, err := utils.ConnectToSqliteDatabase(filePath)
	if err != nil {
		return fmt.Errorf("failed to connect to experiment data database: %w", err)
	}
	ExperimentDB = DbConnection
	return nil
}

func getExperimentFile() (string, error) {
	fetchedFromRemote := false
	if checkInternetAccess() {
		existsOnRemote, err := checkAndDownloadFileExistsOnRemoteRepo()
		if err != nil {
			return "", err
		}
		if existsOnRemote {
			fetchedFromRemote = true
		}
	}
	if !fetchedFromRemote {
		err := os.WriteFile(filepath.Join(AssessmentMetadataDir, EXPERIMENT_DATA_FILENAME), experimentData20240, 0644)
		if err != nil {
			return "", fmt.Errorf("failed to write experiment data file: %w", err)
		}
	}

	return filepath.Join(AssessmentMetadataDir, EXPERIMENT_DATA_FILENAME), nil
}

func checkAndDownloadFileExistsOnRemoteRepo() (bool, error) {
	// check if the file exists on remote github repository using the raw link
	remotePath := GITHUB_RAW_LINK + "/" + EXPERIMENT_DATA_FILENAME
	resp, err := http.Get(remotePath)
	if err != nil {
		return false, fmt.Errorf("failed to make GET request: %w", err)
	}
	defer func() {
		if closingErr := resp.Body.Close(); closingErr != nil {
			log.Warnf("failed to close the response body for GET api")
		}
	}()

	if resp.StatusCode != http.StatusOK {
		return false, nil
	}

	downloadPath := filepath.Join(AssessmentMetadataDir, EXPERIMENT_DATA_FILENAME)
	bodyBytes, err := io.ReadAll(resp.Body)
	if err != nil {
		return false, fmt.Errorf("failed to read response body: %w", err)
	}

	err = os.WriteFile(downloadPath, bodyBytes, 0644)
	if err != nil {
		return false, fmt.Errorf("failed to write file: %w", err)
	}

	return true, nil
}

/*
checkAndFetchIndexes checks for indexes associated with a specific database table and fetches their metadata.
It iterates through a slice of index metadata and selects indexes that belong to the specified table by comparing
their parent table names. The function returns a slice containing metadata for indexes associated with the table
and the total size of those indexes.
Parameters:

	table: Metadata for the database table for which indexes are to be checked.
	indexes: A slice containing metadata for all indexes in the database.

Returns:

	[]SourceDBMetadata: Metadata for indexes associated with the specified table.
	float64: The total size of indexes associated with the specified table.
	int64 : sum of read ops per second for all indexes of the table
	int64 : sum of write ops per second for all indexes of the table
*/
func checkAndFetchIndexes(table SourceDBMetadata, indexes []SourceDBMetadata) ([]SourceDBMetadata, float64, int64, int64) {
	indexesOfTable := make([]SourceDBMetadata, 0)
	var indexesSizeSum float64 = 0
	var cumulativeSelectOpsPerSecIdx int64 = 0
	var cumulativeInsertOpsPerSecIdx int64 = 0
	for _, index := range indexes {
		if index.ParentTableName.Valid && (index.ParentTableName.String == (table.SchemaName + "." + table.ObjectName)) {
			indexesOfTable = append(indexesOfTable, index)
			indexesSizeSum += index.Size
			cumulativeSelectOpsPerSecIdx += index.ReadsPerSec
			cumulativeInsertOpsPerSecIdx += index.WritesPerSec
		}
	}

	return indexesOfTable, indexesSizeSum, cumulativeSelectOpsPerSecIdx, cumulativeInsertOpsPerSecIdx
}<|MERGE_RESOLUTION|>--- conflicted
+++ resolved
@@ -71,12 +71,7 @@
 //go:embed resources/yb_2024_0_source.db
 var experimentData20240 []byte
 
-<<<<<<< HEAD
 func SizingAssessment(assessmentMetadataDir string) error {
-	SizingReport = &SizingAssessmentReport{}
-=======
-func SizingAssessment() error {
->>>>>>> 0e4ae71a
 
 	log.Infof("loading metadata files for sharding assessment")
 	sourceTableMetadata, sourceIndexMetadata, totalSourceDBSize, err := loadSourceMetadata(assessmentMetadataDir)
@@ -120,26 +115,6 @@
 		calculateTimeTakenAndParallelThreadsForImport(SHARDED_LOAD_TIME_TABLE, shardedObjects,
 			coresToUse.numCores.Float64, coresToUse.memPerCore.Float64)
 	if err != nil {
-<<<<<<< HEAD
-		SizingReport.FailureReasoning = fmt.Sprintf("calculate time taken for sharded migration: %v", err)
-		return fmt.Errorf("calculate time taken for sharded migration: %w", err)
-	}
-	SizingReport.MigrationTimeTakenInMin = migrationTimeForColocatedObjects + migrationTimeForShardedObjects
-	SizingReport.ParallelVoyagerThreadsSharded = parallelThreadsSharded
-
-	// reasoning for colocation/sharding
-	reasoning := fmt.Sprintf("Recommended instance with %vvCPU and %vGiB memory could fit: ",
-		coresToUse.numCores.Float64, coresToUse.numCores.Float64*coresToUse.memPerCore.Float64)
-	if len(shardedObjects) > 0 {
-		reasoning += fmt.Sprintf("%v objects with size %0.4f GB as colocated. "+
-			"Rest %v objects of size %0.4f GB can be imported as sharded tables",
-			len(colocatedObjects), colocatedObjectsSize, len(shardedObjects), totalSourceDBSize-colocatedObjectsSize)
-	} else {
-		reasoning += fmt.Sprintf("All %v objects of size %0.4fGB as colocated",
-			len(sourceTableMetadata)+len(sourceIndexMetadata), totalSourceDBSize)
-	}
-	SizingReport.ColocatedReasoning = reasoning
-=======
 		SizingReport.FailureReasoning = fmt.Sprintf("calculate time taken for sharded objects import: %v", err)
 		return fmt.Errorf("calculate time taken for sharded objects import: %w", err)
 	}
@@ -156,7 +131,6 @@
 		ImportTimeTakenInMin:            importTimeForColocatedObjects + importTimeForShardedObjects,
 	}
 	SizingReport.SizingRecommendation = *sizingRecommendation
->>>>>>> 0e4ae71a
 
 	return nil
 }
@@ -349,7 +323,7 @@
 given number of sharded objects. The function calculates aggregate select and write throughput data for the sharded
 objects and then analyzes the throughput data to generate additional recommendations. It calculates optimal connections
 per node, considering the supported CPU cores, and updates the global report structure with the calculated values.
-Additionally, the function estimates the import time for sharded objects and adds it to the total import time in
+Additionally, the function estimates the migration time for sharded objects and adds it to the total migration time in
 the report.
 Parameters:
 
@@ -495,12 +469,8 @@
 	if len(valuesArray) > 0 {
 		return valuesArray, nil
 	} else {
-<<<<<<< HEAD
-		return nil, fmt.Errorf("cannot support %v sharded objects", sourceDBObjects)
-=======
 		return nil, fmt.Errorf("cannot support %v colocated objects and %v sharded objects",
 			numColocatedObjects, numShardedObjects)
->>>>>>> 0e4ae71a
 	}
 }
 
