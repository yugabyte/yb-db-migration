--- conflicted
+++ resolved
@@ -93,12 +93,8 @@
 	// GITHUB_RAW_LINK use raw github link to fetch the file from repository using the api:
 	// https://raw.githubusercontent.com/{username-or-organization}/{repository}/{branch}/{path-to-file}
 	GITHUB_RAW_LINK          = "https://raw.githubusercontent.com/yugabyte/yb-voyager/main/yb-voyager/src/migassessment/resources"
-<<<<<<< HEAD
-	EXPERIMENT_DATA_FILENAME = "assessment.db"
-=======
 	EXPERIMENT_DATA_FILENAME = "yb_2024_0_source.db"
 	DBS_DIR                  = "dbs"
->>>>>>> 41d32e07
 )
 
 var ExperimentDB *sql.DB
@@ -107,11 +103,7 @@
 //go:embed resources/yb_2024_0_source.db
 var experimentData20240 []byte
 
-<<<<<<< HEAD
 func SizingAssessment(assessmentMetadataDir string) error {
-=======
-func SizingAssessment() error {
->>>>>>> 41d32e07
 
 	log.Infof("loading metadata files for sharding assessment")
 	sourceTableMetadata, sourceIndexMetadata, _, err := loadSourceMetadata(assessmentMetadataDir)
@@ -126,30 +118,18 @@
 		return fmt.Errorf("failed to connect to experiment data: %w", err)
 	}
 
-<<<<<<< HEAD
 	colocatedLimits, err := loadColocatedLimit()
-=======
-	colocatedObjects, _, coresToUse, shardedObjects, reasoning, err :=
-		generateShardingRecommendations(sourceTableMetadata, sourceIndexMetadata, totalSourceDBSize)
->>>>>>> 41d32e07
 	if err != nil {
 		SizingReport.FailureReasoning = fmt.Sprintf("error fetching the colocated limits: %v", err)
 		return fmt.Errorf("error fetching the colocated limits: %w", err)
 	}
 
-<<<<<<< HEAD
 	shardedLimits, err := loadShardedTableLimits()
-=======
-	// only use the remaining sharded objects and its size for further recommendation processing
-	numNodes, optimalSelectConnections, optimalInsertConnections, err :=
-		generateSizingRecommendations(shardedObjects, len(colocatedObjects), coresToUse)
->>>>>>> 41d32e07
 	if err != nil {
 		SizingReport.FailureReasoning = fmt.Sprintf("error fetching the sharded limits: %v", err)
 		return fmt.Errorf("error fetching the colocated limits: %w", err)
 	}
 
-<<<<<<< HEAD
 	shardedThroughput, err := loadShardedThroughput()
 	if err != nil {
 		SizingReport.FailureReasoning = fmt.Sprintf("error fetching the sharded throughput: %v", err)
@@ -205,35 +185,6 @@
 		OptimalInsertConnectionsPerNode: finalSizingRecommendation.OptimalInsertConnectionsPerNode,
 		ParallelVoyagerJobs:             math.Min(float64(parallelVoyagerJobsColocated), float64(parallelVoyagerJobsSharded)),
 		ColocatedReasoning:              getReasoning(finalSizingRecommendation, shardedObjects, colocatedObjects),
-=======
-	// calculate time taken for colocated import
-	importTimeForColocatedObjects, parallelVoyagerJobsColocated, err :=
-		calculateTimeTakenAndParallelJobsForImport(COLOCATED_LOAD_TIME_TABLE, colocatedObjects,
-			coresToUse.numCores.Float64, coresToUse.memPerCore.Float64)
-	if err != nil {
-		SizingReport.FailureReasoning = fmt.Sprintf("calculate time taken for colocated data import: %v", err)
-		return fmt.Errorf("calculate time taken for colocated data import: %w", err)
-	}
-
-	// calculate time taken for sharded import
-	importTimeForShardedObjects, parallelVoyagerJobsSharded, err :=
-		calculateTimeTakenAndParallelJobsForImport(SHARDED_LOAD_TIME_TABLE, shardedObjects,
-			coresToUse.numCores.Float64, coresToUse.memPerCore.Float64)
-	if err != nil {
-		SizingReport.FailureReasoning = fmt.Sprintf("calculate time taken for sharded data import: %v", err)
-		return fmt.Errorf("calculate time taken for sharded data import: %w", err)
-	}
-	sizingRecommendation := &SizingRecommendation{
-		ColocatedTables:                 fetchObjectNames(colocatedObjects),
-		ShardedTables:                   fetchObjectNames(shardedObjects),
-		VCPUsPerInstance:                coresToUse.numCores.Float64,
-		MemoryPerInstance:               coresToUse.numCores.Float64 * coresToUse.memPerCore.Float64,
-		NumNodes:                        numNodes,
-		OptimalSelectConnectionsPerNode: optimalSelectConnections,
-		OptimalInsertConnectionsPerNode: optimalInsertConnections,
-		ParallelVoyagerJobs:             math.Min(float64(parallelVoyagerJobsColocated), float64(parallelVoyagerJobsSharded)),
-		ColocatedReasoning:              reasoning,
->>>>>>> 41d32e07
 		EstimatedTimeInMinForImport:     importTimeForColocatedObjects + importTimeForShardedObjects,
 	}
 	SizingReport.SizingRecommendation = *sizingRecommendation
@@ -279,7 +230,6 @@
 	return objectsSize, objectSelectOps, objectInsertOps
 }
 
-<<<<<<< HEAD
 func getListOfIndexesAlongWithObjects(tableList []SourceDBMetadata, sourceIndexMetadata []SourceDBMetadata) []SourceDBMetadata {
 	var indexesAndObject []SourceDBMetadata
 	for _, table := range tableList {
@@ -289,17 +239,6 @@
 	}
 	return indexesAndObject
 }
-=======
-/*
-generateShardingRecommendations analyzes source database metadata to generate sharding recommendations.
-It calculates the required number of nodes, CPU cores, and memory for colocated objects. It tries to fit in all source
-objects(in increasing order of size) as colocated and scales vertically to achieve it going upto 16 cores.
-Then onwards, we make the rest of the objects as sharded. The function returns a slice containing metadata for sharded
-objects and the total size of sharded objects. Additionally, it updates a global report structure with information on
-colocated and sharded tables, recommended instance configurations, and import time estimates for colocated object
-import.
-Parameters:
->>>>>>> 41d32e07
 
 func pickBestRecommendation(recommendation map[int]IntermediateRecommendation) IntermediateRecommendation {
 	// find the one with least number of nodes
@@ -331,7 +270,6 @@
 	return finalRecommendation
 }
 
-<<<<<<< HEAD
 func findNumNodesNeeded(sourceIndexMetadata []SourceDBMetadata, shardedLimits []ExpDataShardedThroughput,
 	recommendation map[int]IntermediateRecommendation) map[int]IntermediateRecommendation {
 	for _, shardedLimit := range shardedLimits {
@@ -367,26 +305,6 @@
 			EstimatedTimeInMinForImport:     previousRecommendation.EstimatedTimeInMinForImport,
 			FailureReasoning:                previousRecommendation.FailureReasoning,
 		}
-=======
-	[]SourceDBMetadata: A slice containing metadata for sharded objects. Used for sharding recommendations.
-	float64: The total size of sharded objects in gigabytes. Used for sharding recommendations.
-	ExpDataColocatedLimit: Information about the instance type to use for the experiment
-	SourceDBMetadata[]: list of sharded objects
-	string: reasoning for decision-making.
-*/
-
-func generateShardingRecommendations(sourceTableMetadata []SourceDBMetadata, sourceIndexMetadata []SourceDBMetadata,
-	totalSourceDBSize float64) ([]SourceDBMetadata, float64, ExpDataColocatedLimit, []SourceDBMetadata, string, error) {
-	var previousReasoning string
-	previousCores := ExpDataColocatedLimit{
-		maxColocatedSizeSupported:  sql.NullFloat64{Float64: -1, Valid: true},
-		numCores:                   sql.NullFloat64{Float64: -1, Valid: true},
-		memPerCore:                 sql.NullFloat64{Float64: -1, Valid: true},
-		maxSupportedNumTables:      sql.NullInt64{Int64: -1, Valid: true},
-		minSupportedNumTables:      sql.NullFloat64{Float64: -1, Valid: true},
-		maxSupportedSelectsPerCore: sql.NullFloat64{Float64: -1, Valid: true},
-		maxSupportedInsertsPerCore: sql.NullFloat64{Float64: -1, Valid: true},
->>>>>>> 41d32e07
 	}
 	return recommendation
 }
@@ -405,11 +323,7 @@
 	`, SHARDED_SIZING_TABLE)
 	rows, err := ExperimentDB.Query(selectQuery)
 	if err != nil {
-<<<<<<< HEAD
 		return nil, fmt.Errorf("error while fetching throughput info with query [%s]: %w", selectQuery, err)
-=======
-		return nil, 0.0, ExpDataColocatedLimit{}, nil, "", fmt.Errorf("cannot fetch data from experiment data table with query [%s]: %w", query, err)
->>>>>>> 41d32e07
 	}
 	defer func() {
 		if closeErr := rows.Close(); closeErr != nil {
@@ -419,7 +333,6 @@
 
 	var shardedThroughput []ExpDataShardedThroughput
 	for rows.Next() {
-<<<<<<< HEAD
 		var throughput ExpDataShardedThroughput
 		if err := rows.Scan(&throughput.maxSupportedInsertsPerCore,
 			&throughput.maxSupportedSelectsPerCore, &throughput.numCores,
@@ -430,32 +343,6 @@
 	}
 	return shardedThroughput, nil
 }
-=======
-		var r1 ExpDataColocatedLimit
-		var cumulativeObjectCount int64 = 0
-		var cumulativeSelectOpsPerSec int64 = 0
-		var cumulativeInsertOpsPerSec int64 = 0
-		var cumulativeSizeSum float64 = 0
-		var colocatedObjects []SourceDBMetadata
-		var currentReasoning string
-		var allObjectsColocated = true
-
-		if err := rows.Scan(&r1.maxColocatedSizeSupported, &r1.numCores, &r1.memPerCore, &r1.maxSupportedNumTables,
-			&r1.minSupportedNumTables, &r1.maxSupportedSelectsPerCore, &r1.maxSupportedInsertsPerCore); err != nil {
-			return nil, 0.0, ExpDataColocatedLimit{}, nil, previousReasoning, fmt.Errorf("cannot fetch data from experiment data table with query [%s]: %w", query, err)
-		}
-		currentReasoning = fmt.Sprintf("Recommended instance with %vvCPU and %vGiB memory could ",
-			r1.numCores.Float64, r1.numCores.Float64*r1.memPerCore.Float64)
-
-		for i, table := range sourceTableMetadata {
-			// check if current table has any indexes and fetch all indexes
-			indexesOfTable, indexesSizeSum, indexReads, indexWrites := checkAndFetchIndexes(table, sourceIndexMetadata)
-			cumulativeObjectCount += int64(len(indexesOfTable)) + 1
-			objectTotalSize := table.Size + indexesSizeSum
-			cumulativeSizeSum += objectTotalSize
-			cumulativeSelectOpsPerSec += table.ReadsPerSec + indexReads
-			cumulativeInsertOpsPerSec += table.WritesPerSec + indexWrites
->>>>>>> 41d32e07
 
 func checkShardedTableLimit(sourceIndexMetadata []SourceDBMetadata, shardedLimits []ExpDataShardedLimit, recommendation map[int]IntermediateRecommendation) map[int]IntermediateRecommendation {
 
@@ -466,7 +353,6 @@
 			indexes, _, _, _ := checkAndFetchIndexes(table, sourceIndexMetadata)
 			totalObjectCount += int64(len(indexes)) + 1
 
-<<<<<<< HEAD
 		}
 		if totalObjectCount > shardedLimit.maxSupportedNumTables.Int64 {
 			failureReasoning := fmt.Sprintf("Cannot support %v sharded objects on a machine with %v cores and %v "+
@@ -494,80 +380,10 @@
 func calculateSizeOfObjects() {
 
 }
-=======
-			} else {
-				allObjectsColocated = false
-				if neededCores > r1.numCores.Float64 {
-					currentReasoning = "Max throughput for instance type reached: " + currentReasoning +
-						fmt.Sprintf("support %v objects which require %v select ops/sec and %v insert "+
-							"ops/sec in total. ", len(colocatedObjects),
-							cumulativeSelectOpsPerSec-table.ReadsPerSec-indexReads,
-							cumulativeInsertOpsPerSec-table.WritesPerSec-indexWrites)
-				}
-				if cumulativeObjectCount > r1.maxSupportedNumTables.Int64 {
-					currentReasoning = "Max supported number of tables reached: " + currentReasoning +
-						fmt.Sprintf("support %v objects as colocated. ", len(colocatedObjects))
-				}
-				if cumulativeSizeSum > r1.maxColocatedSizeSupported.Float64 {
-					currentReasoning = "Max colocated database size reached: " + currentReasoning +
-						fmt.Sprintf("support %v objects with %0.4f GB size as colocated. ",
-							len(colocatedObjects), cumulativeSizeSum-objectTotalSize)
-				}
-
-				if previousCores.numCores.Float64 != -1 {
-					return append(sourceTableMetadata, sourceIndexMetadata...), totalSourceDBSize, previousCores, nil, previousReasoning, nil
-				} else {
-					var shardedObjects []SourceDBMetadata
-					var cumulativeSizeSharded float64 = 0
-					var cumulativeReadsSharded int64 = 0
-					var cumulativeWritesSharded int64 = 0
-
-					for _, remainingTable := range sourceTableMetadata[i:] {
-						shardedObjects = append(shardedObjects, remainingTable)
-						// fetch all associated indexes
-						indexesOfShardedTable, indexesSizeSumSharded, cumulativeSelectsIdx, cumulativeInsertsIdx :=
-							checkAndFetchIndexes(remainingTable, sourceIndexMetadata)
-						shardedObjects = append(shardedObjects, indexesOfShardedTable...)
-						cumulativeSizeSharded += remainingTable.Size + indexesSizeSumSharded
-						cumulativeReadsSharded += remainingTable.ReadsPerSec + cumulativeSelectsIdx
-						cumulativeWritesSharded += remainingTable.WritesPerSec + cumulativeInsertsIdx
-					}
-					currentReasoning += fmt.Sprintf("Rest %v objects with %0.4f GB size and %v select ops/sec and"+
-						" %v write ops/sec requirement need to be migrated as sharded.", len(shardedObjects),
-						cumulativeSizeSharded, cumulativeReadsSharded, cumulativeWritesSharded)
-					return colocatedObjects, cumulativeSizeSum - objectTotalSize, r1, shardedObjects, currentReasoning, nil
-				}
-			}
-		}
-		previousReasoning = currentReasoning
-		if allObjectsColocated {
-			previousReasoning += fmt.Sprintf("fit all %v objects of size %0.4fGB as colocated",
-				len(sourceTableMetadata)+len(sourceIndexMetadata), totalSourceDBSize)
-		}
-		previousCores = r1
-	}
-	return append(sourceTableMetadata, sourceIndexMetadata...), totalSourceDBSize, previousCores, nil, previousReasoning, nil
-}
-
-/*
-generateSizingRecommendations generates sizing recommendations for sharded objects based on various factors such as
-table limits and throughput data. It checks table limits to determine the maximum number of supported CPU cores for the
-given number of sharded objects. The function calculates aggregate select and write throughput data for the sharded
-objects and then analyzes the throughput data to generate additional recommendations. It calculates optimal connections
-per node, considering the supported CPU cores, and updates the global report structure with the calculated values.
-Additionally, the function estimates the import time for sharded objects and adds it to the total import time in
-the report.
-Parameters:
-
-	shardedObjectMetadata: A slice containing metadata for sharded objects.
-	numColocatedObjects: Total number of colocated objects.
-	coresToUse: cores to use for sizing recommendation.
->>>>>>> 41d32e07
 
 func shardingBasedOnOperations(sourceIndexMetadata []SourceDBMetadata,
 	colocatedLimits []ExpDataColocatedLimit, recommendation map[int]IntermediateRecommendation) map[int]IntermediateRecommendation {
 
-<<<<<<< HEAD
 	for _, colocatedLimit := range colocatedLimits {
 		var colocatedObjects []SourceDBMetadata
 		var cumulativeColocatedSizeSum float64 = 0
@@ -575,33 +391,6 @@
 		var cumulativeSelectOpsPerSec int64 = 0
 		var cumulativeInsertOpsPerSec int64 = 0
 		previousRecommendation := recommendation[int(colocatedLimit.numCores.Float64)]
-=======
-	float64: recommended number of nodes
-	int64: optimal select connections per node recommendation
-	int64: optimal insert connections per node recommendation
-*/
-func generateSizingRecommendations(shardedObjectMetadata []SourceDBMetadata, numColocatedObjects int,
-	coresToUse ExpDataColocatedLimit) (float64, int64, int64, error) {
-	// 3 is the minimum number of nodes recommended
-	var numNodes float64 = 3
-	var optimalSelectConnectionsPerNode int64 = 0
-	var optimalInsertConnectionsPerNode int64 = 0
-
-	if len(shardedObjectMetadata) > 0 {
-		// table limit check
-		arrayOfSupportedCores, err :=
-			checkTableLimits(len(shardedObjectMetadata), coresToUse.numCores.Float64, numColocatedObjects)
-		if err != nil {
-			return numNodes, 0, 0, fmt.Errorf("check table limits: %w", err)
-		}
-		// calculate throughput data
-		var sumSourceSelectThroughput int64 = 0
-		var sumSourceWriteThroughput int64 = 0
-		for _, metadata := range shardedObjectMetadata {
-			sumSourceSelectThroughput += metadata.ReadsPerSec
-			sumSourceWriteThroughput += metadata.WritesPerSec
-		}
->>>>>>> 41d32e07
 
 		for _, table := range previousRecommendation.ColocatedTables {
 			_, indexesSizeSum, indexReads, indexWrites := checkAndFetchIndexes(table, sourceIndexMetadata)
@@ -677,7 +466,6 @@
 		var shardedObjects []SourceDBMetadata
 		var cumulativeSizeSharded float64 = 0
 
-<<<<<<< HEAD
 		for _, remainingTable := range sourceTableMetadata[numColocated:] {
 			shardedObjects = append(shardedObjects, remainingTable)
 			_, indexesSizeSumSharded, _, _ := checkAndFetchIndexes(remainingTable, sourceIndexMetadata)
@@ -697,19 +485,11 @@
 			ColocatedSize:                   cumulativeColocatedSizeSum,
 			ShardedSize:                     cumulativeSizeSharded,
 			EstimatedTimeInMinForImport:     previousRecommendation.EstimatedTimeInMinForImport,
-=======
-	if err := row.Scan(&selectConnectionsPerCore, &insertConnectionsPerCore); err != nil {
-		if err == sql.ErrNoRows {
-			log.Errorf("no records found in Experiment data: %v", SHARDED_SIZING_TABLE)
-		} else {
-			return 0, 0, fmt.Errorf("error while fetching connecctions per core with query [%s]: %w", selectQuery, err)
->>>>>>> 41d32e07
 		}
 	}
 	return recommendation
 }
 
-<<<<<<< HEAD
 func createSizingRecommendationStructure(colocatedLimits []ExpDataColocatedLimit) map[int]IntermediateRecommendation {
 	recommendationPerCore := make(map[int]IntermediateRecommendation)
 	for _, colocatedLimit := range colocatedLimits {
@@ -722,25 +502,6 @@
 }
 
 func loadShardedTableLimits() ([]ExpDataShardedLimit, error) {
-=======
-/*
-checkTableLimits queries a database table to find the number of CPU cores required to support a specified number
-of tables while ensuring table limits are not exceeded. It constructs a SQL query to retrieve the number of CPU cores
-from a sharded_sizing table where the number of tables exceeds a given threshold and the number of CPU cores meets
-or exceeds a specified value per instance. The query filters results based on a dimension criterion and orders the
-retrieved data by the number of CPU cores. The function returns a slice containing the CPU core values that satisfy
-the specified conditions. If no suitable CPU core values are found, it returns nil.
-Parameters:
-
-	numShardedObjects: The required number of tables for which CPU core limits need to be checked.
-	numColocatedObjects: The number of colocated objects. Only used for reasoning in this function.
-
-Returns:
-
-	[]int: A slice containing the number of CPU cores that meet the criteria for supporting the specified number of tables.
-*/
-func checkTableLimits(numShardedObjects int, coresPerNode float64, numColocatedObjects int) ([]int, error) {
->>>>>>> 41d32e07
 	// added num_cores >= VCPUPerInstance from colo recommendation as that is the starting point
 	selectQuery := fmt.Sprintf(`
 			SELECT num_cores, memory_per_core, num_tables 
@@ -748,12 +509,8 @@
 			WHERE dimension LIKE '%%TableLimits-3nodeRF=3%%' 
 			ORDER BY num_cores
 		`, SHARDED_SIZING_TABLE)
-<<<<<<< HEAD
 	rows, err := ExperimentDB.Query(selectQuery)
 
-=======
-	rows, err := ExperimentDB.Query(selectQuery, numShardedObjects, coresPerNode)
->>>>>>> 41d32e07
 	if err != nil {
 		return nil, fmt.Errorf("error while fetching cores info with query [%s]: %w", selectQuery, err)
 	}
@@ -770,21 +527,7 @@
 		if err := rows.Scan(&r1.numCores, &r1.memPerCore, &r1.maxSupportedNumTables); err != nil {
 			return nil, fmt.Errorf("cannot fetch data from experiment data table with query [%s]: %w", selectQuery, err)
 		}
-<<<<<<< HEAD
 		shardedLimits = append(shardedLimits, r1)
-=======
-		valuesArray = append(valuesArray, numCores)
-	}
-	if err := rows.Err(); err != nil {
-		return nil, fmt.Errorf("error while fetching cores info with query [%s]: %w", selectQuery, err)
-	}
-
-	if len(valuesArray) > 0 {
-		return valuesArray, nil
-	} else {
-		return nil, fmt.Errorf("cannot support %v colocated objects and %v sharded objects",
-			numColocatedObjects, numShardedObjects)
->>>>>>> 41d32e07
 	}
 	return shardedLimits, nil
 }
@@ -845,12 +588,13 @@
 func loadSourceMetadata(assessmentMetadataDir string) ([]SourceDBMetadata, []SourceDBMetadata, float64, error) {
 	filePath := GetSourceMetadataDBFilePath()
 	if filePath == "assessment.db" {
-		if AssessmentMetadataDir == "" {
+		if AssessmentDir == "" {
 			filePath = filepath.Join(assessmentMetadataDir, "assessment.db")
 		} else {
-			filePath = filepath.Join(AssessmentMetadataDir, "assessment.db")
-		}
-	}
+			filePath = filepath.Join(AssessmentDir, "assessment.db")
+		}
+	}
+	fmt.Println("source metadata file path:", filePath)
 	SourceMetaDB, err := utils.ConnectToSqliteDatabase(filePath)
 	if err != nil {
 		return nil, nil, 0.0, fmt.Errorf("cannot connect to source metadata database: %w", err)
@@ -877,11 +621,7 @@
 	int64: Total parallel jobs used for import.
 */
 func calculateTimeTakenAndParallelJobsForImport(tableName string, dbObjects []SourceDBMetadata,
-<<<<<<< HEAD
 	vCPUPerInstance int, memPerCore int) (float64, int64, error) {
-=======
-	vCPUPerInstance float64, memPerCore float64) (float64, int64, error) {
->>>>>>> 41d32e07
 	// the total size of colocated objects
 	var size float64 = 0
 	var timeTakenOfFetchedRow float64
