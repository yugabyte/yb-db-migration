--- conflicted
+++ resolved
@@ -329,22 +329,14 @@
 	totalTabletsRequired := 0
 	for index, rec := range recommendation {
 		if len(rec.ShardedTables) != 0 && rec.FailureReasoning == "" {
-<<<<<<< HEAD
 			fmt.Printf("\nProcessing Recommendation for %d vCPUs per instance\n", rec.VCPUsPerInstance)
-=======
->>>>>>> d1d0760a
 			// Iterate over each table and its indexes to find out how many tablets are needed
 			for _, table := range rec.ShardedTables {
 				// check and fetch indexes size data for table
 				_, indexesSizeSum, _, _ := checkAndFetchIndexes(table, sourceIndexMetadata)
-<<<<<<< HEAD
 				threshold, tabletsRequired := getThresholdAndTablets(table.Size + indexesSizeSum)
 				totalTabletsRequired += tabletsRequired
 				fmt.Printf("Table %s with size %f GB requires %d tablets from threshold %f", table.ObjectName, table.Size, tabletsRequired, threshold)
-=======
-				_, tabletsRequired := getThresholdAndTablets(table.Size + indexesSizeSum)
-				totalTabletsRequired += tabletsRequired
->>>>>>> d1d0760a
 			}
 			// assuming table limits is also a tablet limit
 			// get shardedLimit of current recommendation
@@ -352,14 +344,6 @@
 				if record.numCores.Valid && int(record.numCores.Float64) == rec.VCPUsPerInstance {
 					nodesRequired := math.Ceil(float64(totalTabletsRequired) / float64(record.maxSupportedNumTables.Int64))
 					// update recommendation to use the maximum of the existing recommended nodes and nodes calculated based on tablets
-<<<<<<< HEAD
-					if nodesRequired > rec.NumNodes {
-						fmt.Printf("Tablets required %d, existing recommendation: %f new recommendation: %f\n", totalTabletsRequired, rec.NumNodes, nodesRequired)
-					} else {
-						fmt.Printf("Tablets required %d, existing recommendation: %f. Staying with current recommendation\n", totalTabletsRequired, rec.NumNodes)
-					}
-=======
->>>>>>> d1d0760a
 					rec.NumNodes = math.Max(rec.NumNodes, nodesRequired)
 					recommendation[index] = rec
 				}
@@ -391,32 +375,6 @@
 	var tablets = math.Ceil(sizeGB / LOW_PHASE_SIZE_THRESHOLD_GB)
 
 	if tablets <= LOW_PHASE_SHARD_COUNT {
-<<<<<<< HEAD
-		// this means that table size is less than 4GB. So 8 tablets of 512MB each will be enough
-		return LOW_PHASE_SIZE_THRESHOLD_GB, int(tablets)
-	} else {
-		// this means that table size is more than 4GB.
-		// find out the per tablet size if it is less than 10GB which is high phase threshold
-		perTabletSize := sizeGB / LOW_PHASE_SHARD_COUNT
-		if perTabletSize <= HIGH_PHASE_SIZE_THRESHOLD_GB {
-			// tablet count is still 8 but the size of each tablet is less than 10GB(table size < 80GB). So same number of tablets could fit
-			return HIGH_PHASE_SIZE_THRESHOLD_GB, LOW_PHASE_SHARD_COUNT
-		} else {
-			// table size is > 80GB. So we need to increase the tablet count
-			tablets = math.Ceil(LOW_PHASE_SHARD_COUNT + (sizeGB-LOW_PHASE_SHARD_COUNT*HIGH_PHASE_SIZE_THRESHOLD_GB)/HIGH_PHASE_SIZE_THRESHOLD_GB)
-			if tablets <= HIGH_PHASE_SHARD_COUNT {
-				// this means that table size is less than 240GB. So tablets of 10GB each will be enough
-				return HIGH_PHASE_SIZE_THRESHOLD_GB, int(tablets)
-			} else {
-				// this means that table size is more than 240 GB.
-				// find out the per tablet size if it is less than 100GB which is final phase threshold
-				perTabletSize = sizeGB / HIGH_PHASE_SHARD_COUNT
-				if perTabletSize <= FINAL_PHASE_SIZE_THRESHOLD_GB {
-					// tablet count is still 24 but the size of each tablet is less than 100GB(table size < 2400GB). So same number of tablets could fit
-					return FINAL_PHASE_SIZE_THRESHOLD_GB, HIGH_PHASE_SHARD_COUNT
-				} else {
-					// table size is > 2400GB. So we need to increase the tablet count
-=======
 		// table size is less than 4GB, hence 8 tablets of 512MB each will be enough
 		return LOW_PHASE_SIZE_THRESHOLD_GB, int(tablets)
 	} else {
@@ -441,7 +399,6 @@
 					return FINAL_PHASE_SIZE_THRESHOLD_GB, HIGH_PHASE_SHARD_COUNT
 				} else {
 					// table size is > 2400GB, hence we need to increase the tablet count
->>>>>>> d1d0760a
 					tablets = math.Ceil(HIGH_PHASE_SHARD_COUNT + (sizeGB-HIGH_PHASE_SHARD_COUNT*FINAL_PHASE_SIZE_THRESHOLD_GB)/FINAL_PHASE_SIZE_THRESHOLD_GB)
 					if tablets <= MAX_TABLETS_PER_TABLE {
 						// this means that table size is less than 25600GB. So 256 tablets of 100GB each will be enough
