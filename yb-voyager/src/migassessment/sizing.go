/*
Copyright (c) YugabyteDB, Inc.

Licensed under the Apache License, Version 2.0 (the "License");
you may not use this file except in compliance with the License.
You may obtain a copy of the License at

	http://www.apache.org/licenses/LICENSE-2.0

Unless required by applicable law or agreed to in writing, software
distributed under the License is distributed on an "AS IS" BASIS,
WITHOUT WARRANTIES OR CONDITIONS OF ANY KIND, either express or implied.
See the License for the specific language governing permissions and
limitations under the License.
*/

package migassessment

import (
	"database/sql"
	_ "embed"
	"fmt"
	"github.com/yugabyte/yb-voyager/yb-voyager/src/utils"
	"io"
	"math"
	"net/http"
	"os"
	"path/filepath"

	log "github.com/sirupsen/logrus"
)

type SourceDBMetadata struct {
	SchemaName      string         `db:"schema_name"`
	ObjectName      string         `db:"object_name"`
	RowCount        sql.NullInt64  `db:"row_count,string"`
	ColumnCount     sql.NullInt64  `db:"column_count,string"`
	Reads           int64          `db:"reads,string"`
	Writes          int64          `db:"writes,string"`
	ReadsPerSec     int64          `db:"reads_per_second,string"`
	WritesPerSec    int64          `db:"writes_per_second,string"`
	IsIndex         bool           `db:"is_index,string"`
	ParentTableName sql.NullString `db:"parent_table_name"`
	Size            float64        `db:"size_in_bytes,string"`
}

type ExpDataColocatedLimit struct {
	maxColocatedSizeSupported  sql.NullFloat64 `db:"max_colocated_db_size_gb,string"`
	numCores                   sql.NullFloat64 `db:"num_cores,string"`
	memPerCore                 sql.NullFloat64 `db:"mem_per_core,string"`
	maxSupportedNumTables      sql.NullInt64   `db:"max_num_tables,string"`
	minSupportedNumTables      sql.NullFloat64 `db:"min_num_tables,string"`
	maxSupportedSelectsPerCore sql.NullFloat64 `db:"max_selects_per_core,string"`
	maxSupportedInsertsPerCore sql.NullFloat64 `db:"max_inserts_per_core,string"`
}

const (
	COLOCATED_LIMITS_TABLE    = "colocated_limits"
	SHARDED_SIZING_TABLE      = "sharded_sizing"
	COLOCATED_LOAD_TIME_TABLE = "colocated_load_time"
	SHARDED_LOAD_TIME_TABLE   = "sharded_load_time"
	// GITHUB_RAW_LINK use raw github link to fetch the file from repository using the api:
	// https://raw.githubusercontent.com/{username-or-organization}/{repository}/{branch}/{path-to-file}
	GITHUB_RAW_LINK          = "https://raw.githubusercontent.com/yugabyte/yb-voyager/main/yb-voyager/src/migassessment/resources"
	EXPERIMENT_DATA_FILENAME = "yb_2024_0_source.db"
)

var ExperimentDB *sql.DB
<<<<<<< HEAD
var experimentDataFileName = "/yb_2024_0_source.db"
var AssessmentDir string
=======
>>>>>>> 9b6a6b02

//go:embed resources/yb_2024_0_source.db
var experimentData20240 []byte

func SizingAssessment() error {
	SizingReport = &SizingAssessmentReport{}
	AssessmentDir = assessmentMetadataDir
	log.Infof("loading metadata files for sharding assessment")
	sourceTableMetadata, sourceIndexMetadata, totalSourceDBSize, err := loadSourceMetadata()
	if err != nil {
		SizingReport.FailureReasoning = fmt.Sprintf("failed to load source metadata: %v", err)
		return fmt.Errorf("failed to load source metadata: %w", err)
	}

	err = createConnectionToExperimentData()
	if err != nil {
		SizingReport.FailureReasoning = fmt.Sprintf("failed to connect to experiment data: %v", err)
		return fmt.Errorf("failed to connect to experiment data: %w", err)
	}

	colocatedObjects, colocatedObjectsSize, coresToUse, shardedObjects, err :=
		generateShardingRecommendations(sourceTableMetadata, sourceIndexMetadata, totalSourceDBSize)
	if err != nil {
		SizingReport.FailureReasoning = fmt.Sprintf("error generating sharding recommendations: %v", err)
		return fmt.Errorf("error generating sharding recommendations: %w", err)
	}
	SizingReport.ColocatedTables = fetchObjectNames(colocatedObjects)
	SizingReport.ShardedTables = fetchObjectNames(shardedObjects)
	SizingReport.VCPUsPerInstance = coresToUse.numCores.Float64
	SizingReport.MemoryPerInstance = coresToUse.numCores.Float64 * coresToUse.memPerCore.Float64

	// only use the remaining sharded objects and its size for further recommendation processing
	numNodes, optimalSelectConnections, optimalInsertConnections, err :=
		generateSizingRecommendations(shardedObjects, totalSourceDBSize-colocatedObjectsSize, coresToUse)
	if err != nil {
		SizingReport.FailureReasoning = fmt.Sprintf("error generate sizing recommendations: %v", err)
		return fmt.Errorf("error generate sizing recommendations: %w", err)
	}
	SizingReport.NumNodes = numNodes
	SizingReport.OptimalSelectConnectionsPerNode = optimalSelectConnections
	SizingReport.OptimalInsertConnectionsPerNode = optimalInsertConnections

	// calculate time taken for colocated migration
	migrationTimeForColocatedObjects, parallelThreadsColocated, err :=
		calculateTimeTakenAndParallelThreadsForMigration(COLOCATED_LOAD_TIME_TABLE, colocatedObjects,
			coresToUse.numCores.Float64, coresToUse.memPerCore.Float64)
	if err != nil {
		SizingReport.FailureReasoning = fmt.Sprintf("calculate time taken for colocated migration: %v", err)
		return fmt.Errorf("calculate time taken for colocated migration: %w", err)
	}
	SizingReport.ParallelVoyagerThreadsColocated = parallelThreadsColocated

	// calculate time taken for sharded migration
	migrationTimeForShardedObjects, parallelThreadsSharded, err :=
		calculateTimeTakenAndParallelThreadsForMigration(SHARDED_LOAD_TIME_TABLE, shardedObjects,
			coresToUse.numCores.Float64, coresToUse.memPerCore.Float64)
	if err != nil {
		SizingReport.FailureReasoning = fmt.Sprintf("calculate time taken for sharded migration: %v", err)
		return fmt.Errorf("calculate time taken for sharded migration: %w", err)
	}
	SizingReport.MigrationTimeTakenInMin = migrationTimeForColocatedObjects + migrationTimeForShardedObjects
	SizingReport.ParallelVoyagerThreadsSharded = parallelThreadsSharded

	// reasoning for colocation/sharding
	reasoning := fmt.Sprintf("Recommended instance with %vvCPU and %vGiB memory could fit: ",
		coresToUse.numCores.Float64, coresToUse.numCores.Float64*coresToUse.memPerCore.Float64)
	if len(shardedObjects) > 0 {
		reasoning += fmt.Sprintf("%v objects with size %0.3f GB as colocated. "+
			"Rest %v objects of size %0.3f GB can be imported as sharded tables",
			len(colocatedObjects), colocatedObjectsSize, len(shardedObjects), totalSourceDBSize-colocatedObjectsSize)
	} else {
		reasoning += fmt.Sprintf("All %v objects of size %0.3fGB as colocated",
			len(sourceTableMetadata)+len(sourceIndexMetadata), totalSourceDBSize)
	}
	SizingReport.ColocatedReasoning = reasoning

	return nil
}

func fetchObjectNames(dbObjects []SourceDBMetadata) []string {
	var objectNames []string
	for _, dbObject := range dbObjects {
		objectNames = append(objectNames, dbObject.SchemaName+"."+dbObject.ObjectName)
	}
	return objectNames
}

/*
loadSourceMetadata connects to the assessment metadata of the source database and generates the slice of objects
for tables and indexes. It also returns the total size of source db in GB. Primary key size is not considered in the
calculation.
Returns:

	[]SourceDBMetadata: all table objects from source db
	[]SourceDBMetadata: all index objects from source db
	float64: total size of source db
*/
func loadSourceMetadata() ([]SourceDBMetadata, []SourceDBMetadata, float64, error) {
	filePath := GetSourceMetadataDBFilePath()
	if filePath == "assessment.db" {
		filePath = filepath.Join(AssessmentDir, "assessment.db")
	}
	SourceMetaDB, err := utils.ConnectToSqliteDatabase(filePath)
	if err != nil {
		return nil, nil, 0.0, fmt.Errorf("cannot connect to source metadata database: %w", err)
	}
	return getSourceMetadata(SourceMetaDB)
}

/*
generateShardingRecommendations analyzes source database metadata to generate sharding recommendations.
It calculates the required number of nodes, CPU cores, and memory for colocated objects. It tries to fit in all source
objects(in increasing order of size) as colocated and scales vertically to achieve it going upto 16 cores.
Then onwards, we make the rest of the objects as sharded. The function returns a slice containing metadata for sharded
objects and the total size of sharded objects. Additionally, it updates a global report structure with information on
colocated and sharded tables, recommended instance configurations, and migration time estimates for colocated object
migration.
Parameters:

	sourceTableMetadata: A slice containing metadata for source database tables.
	sourceIndexMetadata: A slice containing metadata for source database indexes.
	totalSourceDBSize: The total size of the source database in gigabytes.

Returns:

	[]SourceDBMetadata: A slice containing metadata for sharded objects. Used for sharding recommendations.
	float64: The total size of sharded objects in gigabytes. Used for sharding recommendations.
	ExpDataColocatedLimit: Information about the instance type to use for the experiment
	SourceDBMetadata[]: list of sharded objects
*/

func generateShardingRecommendations(sourceTableMetadata []SourceDBMetadata, sourceIndexMetadata []SourceDBMetadata,
	totalSourceDBSize float64) ([]SourceDBMetadata, float64, ExpDataColocatedLimit, []SourceDBMetadata, error) {
	previousCores := ExpDataColocatedLimit{
		maxColocatedSizeSupported:  sql.NullFloat64{Float64: -1, Valid: true},
		numCores:                   sql.NullFloat64{Float64: -1, Valid: true},
		memPerCore:                 sql.NullFloat64{Float64: -1, Valid: true},
		maxSupportedNumTables:      sql.NullInt64{Int64: -1, Valid: true},
		minSupportedNumTables:      sql.NullFloat64{Float64: -1, Valid: true},
		maxSupportedSelectsPerCore: sql.NullFloat64{Float64: -1, Valid: true},
		maxSupportedInsertsPerCore: sql.NullFloat64{Float64: -1, Valid: true},
	}

	query := fmt.Sprintf(`
		SELECT max_colocated_db_size_gb, 
			   num_cores, 
			   mem_per_core, 
			   max_num_tables, 
			   min_num_tables, 
			   max_selects_per_core, 
			   max_inserts_per_core 
		FROM %v 
		ORDER BY num_cores DESC
	`, COLOCATED_LIMITS_TABLE)
	rows, err := ExperimentDB.Query(query)
	if err != nil {
		return nil, 0.0, ExpDataColocatedLimit{}, nil, fmt.Errorf("cannot fetch data from experiment data table with query [%s]: %w", query, err)
	}
	defer func() {
		if closeErr := rows.Close(); closeErr != nil {
			log.Infof("failed to close the result set for query [%v]", query)
		}
	}()

	for rows.Next() {
		var r1 ExpDataColocatedLimit
		var cumulativeObjectCount int64 = 0
		var cumulativeSelectOpsPerSec int64 = 0
		var cumulativeInsertOpsPerSec int64 = 0
		var cumulativeSizeSum float64 = 0
		var colocatedObjects []SourceDBMetadata

		if err := rows.Scan(&r1.maxColocatedSizeSupported, &r1.numCores, &r1.memPerCore, &r1.maxSupportedNumTables,
			&r1.minSupportedNumTables, &r1.maxSupportedSelectsPerCore, &r1.maxSupportedInsertsPerCore); err != nil {
			return nil, 0.0, ExpDataColocatedLimit{}, nil, fmt.Errorf("cannot fetch data from experiment data table with query [%s]: %w", query, err)
		}
		for i, table := range sourceTableMetadata {
			// check if current table has any indexes and fetch all indexes
			indexesOfTable, indexesSizeSum, indexReads, indexWrites := checkAndFetchIndexes(table, sourceIndexMetadata)
			cumulativeObjectCount += int64(len(indexesOfTable)) + 1

			cumulativeSizeSum += table.Size + indexesSizeSum
			cumulativeSelectOpsPerSec += table.ReadsPerSec + indexReads
			cumulativeInsertOpsPerSec += table.WritesPerSec + indexWrites

			neededCores :=
				math.Ceil(float64(cumulativeSelectOpsPerSec)/r1.maxSupportedSelectsPerCore.Float64 +
					float64(cumulativeInsertOpsPerSec)/r1.maxSupportedInsertsPerCore.Float64)

			if (neededCores <= r1.numCores.Float64) &&
				(cumulativeObjectCount <= r1.maxSupportedNumTables.Int64) &&
				(cumulativeSizeSum <= r1.maxColocatedSizeSupported.Float64) {
				colocatedObjects = append(colocatedObjects, table)
				// append all indexes into colocated
				colocatedObjects = append(colocatedObjects, indexesOfTable...)

			} else {
				if previousCores.numCores.Float64 != -1 {
					return append(sourceTableMetadata, sourceIndexMetadata...), totalSourceDBSize, previousCores, nil, nil
				} else {
					var shardedObjects []SourceDBMetadata

					for _, remainingTable := range sourceTableMetadata[i:] {
						shardedObjects = append(shardedObjects, remainingTable)
						// fetch all associated indexes
						indexesOfShardedTable, _, _, _ := checkAndFetchIndexes(remainingTable, sourceIndexMetadata)
						shardedObjects = append(shardedObjects, indexesOfShardedTable...)
					}

					return colocatedObjects, cumulativeSizeSum, r1, shardedObjects, nil
				}
			}
		}
		previousCores = r1
	}
	return append(sourceTableMetadata, sourceIndexMetadata...), totalSourceDBSize, previousCores, nil, nil
}

/*
generateSizingRecommendations generates sizing recommendations for sharded objects based on various factors such as
table limits and throughput data. It checks table limits to determine the maximum number of supported CPU cores for the
given number of sharded objects. The function calculates aggregate select and write throughput data for the sharded
objects and then analyzes the throughput data to generate additional recommendations. It calculates optimal connections
per node, considering the supported CPU cores, and updates the global report structure with the calculated values.
Additionally, the function estimates the migration time for sharded objects and adds it to the total migration time in
the report.
Parameters:

	shardedObjectMetadata: A slice containing metadata for sharded objects.
	shardedObjectsSize: The total size of sharded objects in gigabytes.

Returns:

	float64: recommended number of nodes
	int64: optimal select connections per node recommendation
	int64: optimal insert connections per node recommendation
*/
func generateSizingRecommendations(shardedObjectMetadata []SourceDBMetadata, shardedObjectsSize float64,
	coresToUse ExpDataColocatedLimit) (float64, int64, int64, error) {
	// 3 is the minimum number of nodes recommended
	var numNodes float64 = 3
	var optimalSelectConnectionsPerNode int64 = 0
	var optimalInsertConnectionsPerNode int64 = 0

	if len(shardedObjectMetadata) > 0 {
		// table limit check
		arrayOfSupportedCores, err := checkTableLimits(len(shardedObjectMetadata), coresToUse.numCores.Float64)
		if err != nil {
			return numNodes, 0, 0, fmt.Errorf("check table limits: %w", err)
		}
		// calculate throughput data
		var sumSourceSelectThroughput int64 = 0
		var sumSourceWriteThroughput int64 = 0
		for _, metadata := range shardedObjectMetadata {
			sumSourceSelectThroughput += metadata.ReadsPerSec
			sumSourceWriteThroughput += metadata.WritesPerSec
		}

		throughputData, err := getThroughputData(sumSourceSelectThroughput, sumSourceWriteThroughput, coresToUse.numCores.Float64)
		if err != nil {
			return numNodes, 0, 0, fmt.Errorf("get throughput data: %w", err)
		}
		numNodes = math.Max(throughputData+1, numNodes)
		// calculate impact of table count : not in this version
		//values = calculateTableCountImpact(values, int64(len(srcMeta)))

		// calculate impact of horizontal scaling : not in this version
		//calculateImpactOfHorizontalScaling(values)

		// get connections per core
		optimalSelectConnectionsPerNode, optimalInsertConnectionsPerNode, err = getConnectionsPerCore(arrayOfSupportedCores[0])
		if err != nil {
			return numNodes, 0, 0, fmt.Errorf("get connections per core: %w", err)
		}
	}
	return numNodes, optimalSelectConnectionsPerNode, optimalInsertConnectionsPerNode, nil
}

/*
getConnectionsPerCore retrieves the optimal number of select and insert connections per core based on the specified
number of CPU cores. It constructs a SQL query to retrieve the select and insert connection values from a database
table based on the maximum throughput dimension and the provided number of CPU cores. The function returns the optimal
number of select and insert connections per core obtained from the query.
Parameters:

	numCores: The number of CPU cores for which optimal connections per core are to be retrieved.

Returns:

	int64: The optimal number of select connections per core.
	int64: The optimal number of insert connections per core.
*/
func getConnectionsPerCore(numCores int) (int64, int64, error) {
	var selectConnectionsPerCore, insertConnectionsPerCore int64
	selectQuery := fmt.Sprintf(`
		SELECT select_conn_per_node, 
			   insert_conn_per_node 
		FROM %v 
		WHERE dimension LIKE 'MaxThroughput' 
			AND num_cores = ? 
		ORDER BY num_nodes 
		LIMIT 1
	`, SHARDED_SIZING_TABLE)
	row := ExperimentDB.QueryRow(selectQuery, numCores)

	if err := row.Scan(&selectConnectionsPerCore, &insertConnectionsPerCore); err != nil {
		if err == sql.ErrNoRows {
			log.Errorf("no records found in Experiment data: sharded_sizing")
		} else {
			return 0, 0, fmt.Errorf("error while fetching connecctions per core with query [%s]: %w", selectQuery, err)
		}
	}

	return selectConnectionsPerCore, insertConnectionsPerCore, nil
}

/*
checkTableLimits queries a database table to find the number of CPU cores required to support a specified number
of tables while ensuring table limits are not exceeded. It constructs a SQL query to retrieve the number of CPU cores
from a sharded_sizing table where the number of tables exceeds a given threshold and the number of CPU cores meets
or exceeds a specified value per instance. The query filters results based on a dimension criterion and orders the
retrieved data by the number of CPU cores. The function returns a slice containing the CPU core values that satisfy
the specified conditions. If no suitable CPU core values are found, it returns nil.
Parameters:

	reqTables: The required number of tables for which CPU core limits need to be checked.

Returns:

	[]int: A slice containing the number of CPU cores that meet the criteria for supporting the specified number of tables.
*/
func checkTableLimits(sourceDBObjects int, coresPerNode float64) ([]int, error) {
	// added num_cores >= VCPUPerInstance from colo recommendation as that is the starting point
	selectQuery := fmt.Sprintf(`
			SELECT num_cores 
			FROM %s 
			WHERE num_tables > ? 
				AND num_cores >= ? 
				AND dimension LIKE '%%TableLimits-3nodeRF=3%%' 
			ORDER BY num_cores
		`, SHARDED_SIZING_TABLE)
	rows, err := ExperimentDB.Query(selectQuery, sourceDBObjects, coresPerNode)
	if err != nil {
		return nil, fmt.Errorf("error while fetching cores info with query [%s]: %w", selectQuery, err)
	}
	defer func() {
		if closeErr := rows.Close(); closeErr != nil {
			log.Infof("failed to close result set for query: [%s]", selectQuery)
		}
	}()

	var valuesArray []int
	for rows.Next() {

		var numCores int
		if err := rows.Scan(&numCores); err != nil {
			return nil, fmt.Errorf("error while fetching cores info with query [%s]: %w", selectQuery, err)
		}
		valuesArray = append(valuesArray, numCores)
	}
	if err := rows.Err(); err != nil {
		return nil, fmt.Errorf("error while fetching cores info with query [%s]: %w", selectQuery, err)
	}

	if len(valuesArray) > 0 {
		return valuesArray, nil
	} else {
		return nil, fmt.Errorf("cannot support %v objects", sourceDBObjects)
	}
}

/*
getThroughputData calculates the required number of nodes based on the provided select and write throughput metrics.
It constructs a SQL query to retrieve throughput data from a database table and processes the results to determine
the total number of CPU cores needed for both read and write operations. The function then adjusts the total number
of nodes in the final report based on the calculated CPU core count and the specified number of virtual CPUs per instance.
Parameters:

	selectThroughput: The select throughput metric representing the number of read operations per second.
	writeThroughput: The write throughput metric representing the number of write operations per second.
	numCores: number of cores to be used for calculating nodes to be added

Returns:

	float64: recommended number of nodes to be added
*/
func getThroughputData(selectThroughput int64, writeThroughput int64, numCores float64) (float64, error) {

	var currentRow [5]float64
	var nodesToAdd float64 = 0
	selectQuery := fmt.Sprintf(`
		SELECT foo.* 
		FROM (
			SELECT id, 
				   ROUND((? / inserts_per_core) + 0.5) AS insert_total_cores,
				   ROUND((? / selects_per_core) + 0.5) AS select_total_cores, 
				   num_cores, 
				   num_nodes 
			FROM %s 
			WHERE dimension = 'MaxThroughput' 
				AND num_cores >= ?
		) AS foo 
		ORDER BY num_cores DESC;
	`, SHARDED_SIZING_TABLE)
	rows, err := ExperimentDB.Query(selectQuery, writeThroughput, selectThroughput, numCores)
	if err != nil {
		return 0.0, fmt.Errorf("error while fetching throughput info with query [%s]: %w", selectQuery, err)
	}
	defer func() {
		if closeErr := rows.Close(); closeErr != nil {
			log.Infof("failed to close result set for query: [%s]", selectQuery)
		}
	}()

	for rows.Next() {
		if err := rows.Scan(&currentRow[0], &currentRow[1], &currentRow[2], &currentRow[3], &currentRow[4]); err != nil {
			return 0.0, fmt.Errorf("error while fetching throughput info with query [%s]: %w", selectQuery, err)
		}
		nodesNeededForRow := math.Max(math.Ceil((currentRow[1]+currentRow[2])/numCores), 1)
		if nodesNeededForRow <= 3 {
			nodesToAdd = nodesNeededForRow
		} else if nodesNeededForRow <= 5 {
			return nodesToAdd, nil
		} else {
			return nodesNeededForRow, nil
		}
	}
	return nodesToAdd, nil
}

/*
calculateTimeTakenAndParallelThreadsForMigration estimates the time taken for migration of database objects based on their type, size,
and the specified CPU and memory configurations. It calculates the total size of the database objects to be migrated,
then queries experimental data to find migration time estimates for similar object sizes and configurations. The
function adjusts the migration time based on the ratio of the total size of the objects to be migrated to the maximum
size found in the experimental data. The migration time is then converted from seconds to minutes and returned.
Parameters:

	objectType: A string indicating the type of database objects to be migrated (e.g., "colocated" or "sharded").
	dbObjects: A slice containing metadata for the database objects to be migrated.
	vCPUPerInstance: The number of virtual CPUs per instance used for migration.
	memPerCore: The memory allocated per CPU core used for migration.

Returns:

	float64: The estimated time taken for migration in minutes.
	int64: Total parallel threads used for migration.
*/
func calculateTimeTakenAndParallelThreadsForMigration(tableName string, dbObjects []SourceDBMetadata,
	vCPUPerInstance float64, memPerCore float64) (float64, int64, error) {
	// the total size of colocated objects
	var size float64 = 0
	var timeTakenOfFetchedRow float64
	var maxSizeOfFetchedRow float64
	var parallelThreads int64
	for _, dbObject := range dbObjects {
		size += dbObject.Size
	}

	// find the rows in experiment data about the approx row matching the size
	selectQuery := fmt.Sprintf(`
		SELECT csv_size_gb, 
			   migration_time_secs, 
			   parallel_threads 
		FROM %v 
		WHERE num_cores = ? 
			AND mem_per_core = ? 
			AND csv_size_gb >= ? 
		UNION ALL 
		SELECT csv_size_gb, 
			   migration_time_secs, 
			   parallel_threads 
		FROM sharded_load_time 
		WHERE csv_size_gb = (
			SELECT MAX(csv_size_gb) 
			FROM sharded_load_time
		) 
		LIMIT 1;
	`, tableName)
	row := ExperimentDB.QueryRow(selectQuery, vCPUPerInstance, memPerCore, size)

	if err := row.Scan(&maxSizeOfFetchedRow, &timeTakenOfFetchedRow, &parallelThreads); err != nil {
		if err == sql.ErrNoRows {
			log.Errorf("No rows were returned by the query to experiment table: sharded_load_time")
		} else {
			return 0.0, 0, fmt.Errorf("error while fetching migration time info with query [%s]: %w", selectQuery, err)
		}
	}

	migrationTime := ((timeTakenOfFetchedRow * size) / maxSizeOfFetchedRow) / 60
	return math.Ceil(migrationTime), parallelThreads, nil
}

/*
getSourceMetadata retrieves metadata for source database tables and indexes along with the total size of the source
database.
Returns:

	[]SourceDBMetadata: Metadata for source database tables.
	[]SourceDBMetadata: Metadata for source database indexes.
	float64: The total size of the source database in gigabytes.
*/
func getSourceMetadata(sourceDB *sql.DB) ([]SourceDBMetadata, []SourceDBMetadata, float64, error) {
	query := fmt.Sprintf(`
		SELECT schema_name, 
			   object_name, 
			   row_count, 
			   reads_per_second, 
			   writes_per_second, 
			   is_index, 
			   parent_table_name, 
			   size_in_bytes 
		FROM %v 
		ORDER BY size_in_bytes ASC
	`, GetTableIndexStatName())
	rows, err := sourceDB.Query(query)
	if err != nil {
		return nil, nil, 0.0, fmt.Errorf("failed to query source metadata with query [%s]: %w", query, err)
	}
	defer func() {
		if closeErr := rows.Close(); closeErr != nil {
			log.Infof("failed to close result set for query: [%s]", query)
		}
	}()

	// Iterate over the rows
	var sourceTableMetadata []SourceDBMetadata
	var sourceIndexMetadata []SourceDBMetadata

	var totalSourceDBSize float64 = 0
	for rows.Next() {
		var metadata SourceDBMetadata
		if err := rows.Scan(&metadata.SchemaName, &metadata.ObjectName, &metadata.RowCount, &metadata.ReadsPerSec, &metadata.WritesPerSec,
			&metadata.IsIndex, &metadata.ParentTableName, &metadata.Size); err != nil {
			log.Fatal(err)
		}
		// convert bytes to GB
		metadata.Size = utils.BytesToGB(metadata.Size)
		if metadata.IsIndex {
			sourceIndexMetadata = append(sourceIndexMetadata, metadata)
		} else {
			sourceTableMetadata = append(sourceTableMetadata, metadata)
		}
		totalSourceDBSize += metadata.Size
	}
	if err := rows.Err(); err != nil {
		return nil, nil, 0.0, fmt.Errorf("failed to query source metadata with query [%s]: %w", query, err)
	}
	if err := sourceDB.Close(); err != nil {
		log.Infof("failed to close connectio to sourceDB metadata")
	}
	return sourceTableMetadata, sourceIndexMetadata, totalSourceDBSize, nil
}

func createConnectionToExperimentData() error {
	filePath, err := getExperimentFile()
	if err != nil {
		return fmt.Errorf("failed to get experiment file: %w", err)
	}
	DbConnection, err := utils.ConnectToSqliteDatabase(filePath)
	if err != nil {
		return fmt.Errorf("failed to connect to experiment data database: %w", err)
	}
	ExperimentDB = DbConnection
	return nil
}

func getExperimentFile() (string, error) {
	fetchedFromRemote := false
	if checkInternetAccess() {
		existsOnRemote, err := checkAndDownloadFileExistsOnRemoteRepo()
		if err != nil {
			return "", err
		}
		if existsOnRemote {
			fetchedFromRemote = true
		}
	}
	if !fetchedFromRemote {
		err := os.WriteFile(filepath.Join(AssessmentMetadataDir, EXPERIMENT_DATA_FILENAME), experimentData20240, 0644)
		if err != nil {
			return "", fmt.Errorf("failed to write experiment data file: %w", err)
		}
	}

	return filepath.Join(AssessmentMetadataDir, EXPERIMENT_DATA_FILENAME), nil
}

func checkAndDownloadFileExistsOnRemoteRepo() (bool, error) {
	// check if the file exists on remote github repository using the raw link
	remotePath := GITHUB_RAW_LINK + EXPERIMENT_DATA_FILENAME
	resp, err := http.Get(remotePath)
	if err != nil {
		return false, fmt.Errorf("failed to make GET request: %w", err)
	}
	defer func() {
		if closingErr := resp.Body.Close(); closingErr != nil {
			log.Infof("failed to close the response body for GET api")
		}
	}()

	if resp.StatusCode != http.StatusOK {
		return false, nil
	}

	downloadPath := filepath.Join(AssessmentMetadataDir, EXPERIMENT_DATA_FILENAME)
	bodyBytes, err := io.ReadAll(resp.Body)
	if err != nil {
		return false, fmt.Errorf("failed to read response body: %w", err)
	}

	err = os.WriteFile(downloadPath, bodyBytes, 0644)
	if err != nil {
		return false, fmt.Errorf("failed to write file: %w", err)
	}

	return true, nil
}

/*
checkAndFetchIndexes checks for indexes associated with a specific database table and fetches their metadata.
It iterates through a slice of index metadata and selects indexes that belong to the specified table by comparing
their parent table names. The function returns a slice containing metadata for indexes associated with the table
and the total size of those indexes.
Parameters:

	table: Metadata for the database table for which indexes are to be checked.
	indexes: A slice containing metadata for all indexes in the database.

Returns:

	[]SourceDBMetadata: Metadata for indexes associated with the specified table.
	float64: The total size of indexes associated with the specified table.
	int64 : sum of read ops per second for all indexes of the table
	int64 : sum of write ops per second for all indexes of the table
*/
func checkAndFetchIndexes(table SourceDBMetadata, indexes []SourceDBMetadata) ([]SourceDBMetadata, float64, int64, int64) {
	indexesOfTable := make([]SourceDBMetadata, 0)
	var indexesSizeSum float64 = 0
	var cumulativeSelectOpsPerSecIdx int64 = 0
	var cumulativeInsertOpsPerSecIdx int64 = 0
	for _, index := range indexes {
		if index.ParentTableName.Valid && (index.ParentTableName.String == (table.SchemaName + "." + table.ObjectName)) {
			indexesOfTable = append(indexesOfTable, index)
			indexesSizeSum += index.Size
			cumulativeSelectOpsPerSecIdx += index.ReadsPerSec
			cumulativeInsertOpsPerSecIdx += index.WritesPerSec
		}
	}

	return indexesOfTable, indexesSizeSum, cumulativeSelectOpsPerSecIdx, cumulativeInsertOpsPerSecIdx
}<|MERGE_RESOLUTION|>--- conflicted
+++ resolved
@@ -66,20 +66,15 @@
 )
 
 var ExperimentDB *sql.DB
-<<<<<<< HEAD
-var experimentDataFileName = "/yb_2024_0_source.db"
-var AssessmentDir string
-=======
->>>>>>> 9b6a6b02
 
 //go:embed resources/yb_2024_0_source.db
 var experimentData20240 []byte
 
-func SizingAssessment() error {
+func SizingAssessment(assessmentMetadataDir string) error {
 	SizingReport = &SizingAssessmentReport{}
-	AssessmentDir = assessmentMetadataDir
+
 	log.Infof("loading metadata files for sharding assessment")
-	sourceTableMetadata, sourceIndexMetadata, totalSourceDBSize, err := loadSourceMetadata()
+	sourceTableMetadata, sourceIndexMetadata, totalSourceDBSize, err := loadSourceMetadata(assessmentMetadataDir)
 	if err != nil {
 		SizingReport.FailureReasoning = fmt.Sprintf("failed to load source metadata: %v", err)
 		return fmt.Errorf("failed to load source metadata: %w", err)
@@ -168,10 +163,14 @@
 	[]SourceDBMetadata: all index objects from source db
 	float64: total size of source db
 */
-func loadSourceMetadata() ([]SourceDBMetadata, []SourceDBMetadata, float64, error) {
+func loadSourceMetadata(assessmentMetadataDir string) ([]SourceDBMetadata, []SourceDBMetadata, float64, error) {
 	filePath := GetSourceMetadataDBFilePath()
 	if filePath == "assessment.db" {
-		filePath = filepath.Join(AssessmentDir, "assessment.db")
+		if AssessmentMetadataDir == "" {
+			filePath = filepath.Join(assessmentMetadataDir, "assessment.db")
+		} else {
+			filePath = filepath.Join(AssessmentMetadataDir, "assessment.db")
+		}
 	}
 	SourceMetaDB, err := utils.ConnectToSqliteDatabase(filePath)
 	if err != nil {
