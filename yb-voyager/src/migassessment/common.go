--- conflicted
+++ resolved
@@ -14,6 +14,10 @@
 limitations under the License.
 */
 package migassessment
+
+import (
+	"net/http"
+)
 
 var AssessmentDir string
 var SourceDBType string
@@ -41,11 +45,6 @@
 }
 
 func checkInternetAccess() (ok bool) {
-<<<<<<< HEAD
-	/*_, err := http.Get("http://clients3.google.com/generate_204")
-	return err == nil*/
-=======
 	_, _ = http.Get("http://clients3.google.com/generate_204")
->>>>>>> ebc8c20d
 	return false
 }