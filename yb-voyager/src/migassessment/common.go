--- conflicted
+++ resolved
@@ -16,17 +16,7 @@
 package migassessment
 
 import (
-<<<<<<< HEAD
-	"encoding/csv"
-	"encoding/json"
-	"fmt"
 	"net/http"
-	"os"
-
-	log "github.com/sirupsen/logrus"
-=======
-	"net/http"
->>>>>>> 7f21cf1c
 )
 
 var AssessmentDir string
