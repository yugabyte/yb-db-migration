/*
Copyright (c) YugabyteDB, Inc.

Licensed under the Apache License, Version 2.0 (the "License");
you may not use this file except in compliance with the License.
You may obtain a copy of the License at

	http://www.apache.org/licenses/LICENSE-2.0

Unless required by applicable law or agreed to in writing, software
distributed under the License is distributed on an "AS IS" BASIS,
WITHOUT WARRANTIES OR CONDITIONS OF ANY KIND, either express or implied.
See the License for the specific language governing permissions and
limitations under the License.
*/
package cmd

import (
	"database/sql"
	"errors"
	"fmt"
	"path/filepath"
	"strings"

	"github.com/google/uuid"
	"github.com/gosuri/uitable"
	"github.com/samber/lo"
	log "github.com/sirupsen/logrus"
	"github.com/spf13/cobra"
	"github.com/yugabyte/yb-voyager/yb-voyager/src/datafile"
	"github.com/yugabyte/yb-voyager/yb-voyager/src/dbzm"
	"github.com/yugabyte/yb-voyager/yb-voyager/src/metadb"
	"github.com/yugabyte/yb-voyager/yb-voyager/src/tgtdb"
	"github.com/yugabyte/yb-voyager/yb-voyager/src/utils"
	"github.com/yugabyte/yb-voyager/yb-voyager/src/utils/sqlname"
)

var targetDbPassword string
var sourceReplicaDbPassword string
var sourceDbPassword string

var getDataMigrationReportCmd = &cobra.Command{
	Use:   "data-migration-report",
	Short: "Print the consolidated report of migration of data.",
	Long:  `Print the consolidated report of migration of data among different DBs (source / target / source-replica) when export-type 'snapshot-and-changes' is enabled.`,

	Run: func(cmd *cobra.Command, args []string) {
		migrationStatus, err := metaDB.GetMigrationStatusRecord()
		if err != nil {
			utils.ErrExit("error while getting migration status: %w\n", err)
		}
		streamChanges, err := checkStreamingMode()
		if err != nil {
			utils.ErrExit("error while checking streaming mode: %w\n", err)
		}
		migrationUUID, err = uuid.Parse(migrationStatus.MigrationUUID)
		if err != nil {
			utils.ErrExit("error while parsing migration UUID: %w\n", err)
		}
		if streamChanges {
			if migrationStatus.TargetDBConf != nil {
				getTargetPassword(cmd)
				migrationStatus.TargetDBConf.Password = tconf.Password
			}
			if migrationStatus.FallForwardEnabled {
				getSourceReplicaDBPassword(cmd)
				migrationStatus.SourceReplicaDBConf.Password = tconf.Password
			}
			if migrationStatus.FallbackEnabled {
				getSourceDBPassword(cmd)
				migrationStatus.SourceDBAsTargetConf.Password = tconf.Password
			}
			getDataMigrationReportCmdFn(migrationStatus)
		} else {
			utils.ErrExit("Error: Data migration report is only applicable when export-type is 'snapshot-and-changes'(live migration)\nPlease run export data status/import data status commands.")
		}
	},
}

type rowData struct {
	TableName            string
	DBType               string
	ExportedSnapshotRows int64
	ImportedSnapshotRows int64
	ImportedInserts      int64
	ImportedUpdates      int64
	ImportedDeletes      int64
	ExportedInserts      int64
	ExportedUpdates      int64
	ExportedDeletes      int64
}

var fBEnabled, fFEnabled bool

func renameTables(renameTablesList string, tableList []string) []string {
	if renameTablesList == "" {
		return tableList
	}
	list := strings.Split(renameTablesList, ",")
	var renameTableMap map[string]string = make(map[string]string)
	for _, renameTable := range list {
		fromTable := strings.Split(renameTable, ":")[0]
		toTable := strings.Split(renameTable, ":")[1]
		renameTableMap[fromTable] = toTable
	}
	for i, table := range tableList {
		tableName := sqlname.NewSourceNameFromQualifiedName(table)
		if tableName.Qualified.MinQuoted != tableName.Qualified.Unquoted { 
			//in renameTablesMap we store Unquoted -> MinQuoted mapping as debezium understand unquoted table name
			table = tableName.Qualified.Unquoted
		}
		if renameTableMap[table] != "" {
			tableList[i] = renameTableMap[table]
		}
	}
	return lo.UniqBy(tableList, func(s string) string {
		return s
	})
}

func getDataMigrationReportCmdFn(msr *metadb.MigrationStatusRecord) {
	fBEnabled = msr.FallbackEnabled
	fFEnabled = msr.FallForwardEnabled
	source = *msr.SourceDBConf
	sqlname.SourceDBType = source.DBType
	tableList := msr.TableListExportedFromSource
	renamedTableList := renameTables(msr.RenameTablesMap, tableList)
	uitbl := uitable.New()
	uitbl.MaxColWidth = 50
	uitbl.Separator = " | "

	addHeader(uitbl, "TABLE", "DB TYPE", "EXPORTED", "IMPORTED", "EXPORTED", "EXPORTED", "EXPORTED", "IMPORTED", "IMPORTED", "IMPORTED", "FINAL ROW COUNT")
	addHeader(uitbl, "", "", "SNAPSHOT ROWS", "SNAPSHOT ROWS", "INSERTS", "UPDATES", "DELETES", "INSERTS", "UPDATES", "DELETES", "")
	exportStatusFilePath := filepath.Join(exportDir, "data", "export_status.json")
	dbzmStatus, err := dbzm.ReadExportStatus(exportStatusFilePath)
	if err != nil {
		utils.ErrExit("Failed to read export status file %s: %v", exportStatusFilePath, err)
	}

	sourceSchemaCount := len(strings.Split(source.Schema, "|"))

	for _, table := range renamedTableList {
		uitbl.AddRow() // blank row

		row := rowData{}
		tableName := strings.Split(table, ".")[1]
		schemaName := strings.Split(table, ".")[0]
		tableExportStatus := dbzmStatus.GetTableExportStatus(tableName, schemaName)
		if tableExportStatus == nil {
			tableExportStatus = &dbzm.TableExportStatus{
				TableName:                tableName,
				SchemaName:               schemaName,
				ExportedRowCountSnapshot: 0,
				FileName:                 "",
			}
		}
		row.ExportedSnapshotRows = tableExportStatus.ExportedRowCountSnapshot
		row.ImportedSnapshotRows = 0
		row.TableName = table
		if sourceSchemaCount <= 1 {
			schemaName = ""
			row.TableName = tableName
		}
		row.DBType = "source"
		err := updateExportedEventsCountsInTheRow(&row, tableName, schemaName) //source OUT counts
		if err != nil {
			utils.ErrExit("error while getting exported events counts for source DB: %w\n", err)
		}
		if fBEnabled {
			err = updateImportedEventsCountsInTheRow(source.DBType, &row, tableName, schemaName, msr.SourceDBAsTargetConf) //fall back IN counts
			if err != nil {
				utils.ErrExit("error while getting imported events for source DB in case of fall-back: %w\n", err)
			}
		}
		addRowInTheTable(uitbl, row)
		row = rowData{}
		row.TableName = ""
		row.DBType = "target"
		row.ExportedSnapshotRows = 0
		if msr.TargetDBConf != nil { // In case import is not started yet, target DB conf will be nil
			err = updateImportedEventsCountsInTheRow(source.DBType, &row, tableName, schemaName, msr.TargetDBConf) //target IN counts
			if err != nil {
				utils.ErrExit("error while getting imported events for target DB: %w\n", err)
			}
		}
		if fFEnabled || fBEnabled {
			err = updateExportedEventsCountsInTheRow(&row, tableName, schemaName) // target OUT counts
			if err != nil {
				utils.ErrExit("error while getting exported events for target DB: %w\n", err)
			}
		}
		addRowInTheTable(uitbl, row)
		if fFEnabled {
			row = rowData{}
			row.TableName = ""
			row.DBType = "source-replica"
			row.ExportedSnapshotRows = 0
			err = updateImportedEventsCountsInTheRow(source.DBType, &row, tableName, schemaName, msr.SourceReplicaDBConf) //fall forward IN counts
			if err != nil {
				utils.ErrExit("error while getting imported events for DB %s: %w\n", row.DBType, err)
			}
			addRowInTheTable(uitbl, row)
		}
	}
	if len(tableList) > 0 {
		fmt.Print("\n")
		fmt.Println(uitbl)
		fmt.Print("\n")
	}

}

func addRowInTheTable(uitbl *uitable.Table, row rowData) {
	uitbl.AddRow(row.TableName, row.DBType, row.ExportedSnapshotRows, row.ImportedSnapshotRows, row.ExportedInserts, row.ExportedUpdates, row.ExportedDeletes, row.ImportedInserts, row.ImportedUpdates, row.ImportedDeletes, getFinalRowCount(row))
}

func updateImportedEventsCountsInTheRow(sourceDBType string, row *rowData, tableName string, schemaName string, targetConf *tgtdb.TargetConf) error {
	switch row.DBType {
	case "target":
		importerRole = TARGET_DB_IMPORTER_ROLE
	case "source-replica":
		importerRole = SOURCE_REPLICA_DB_IMPORTER_ROLE
	case "source":
		importerRole = SOURCE_DB_IMPORTER_ROLE
	}
	//reinitialise targetDB
	tconf = *targetConf
	tdb = tgtdb.NewTargetDB(&tconf)
	err := tdb.Init()
	if err != nil {
		return fmt.Errorf("failed to initialize the target DB: %w", err)
	}
	defer tdb.Finalize()
	err = tdb.InitConnPool()
	if err != nil {
		return fmt.Errorf("failed to initialize the target DB connection pool: %w", err)
	}
	var dataFileDescriptor *datafile.Descriptor

	state := NewImportDataState(exportDir)
	dataFileDescriptorPath := filepath.Join(exportDir, datafile.DESCRIPTOR_PATH)
	if utils.FileOrFolderExists(dataFileDescriptorPath) {
		dataFileDescriptor = datafile.OpenDescriptor(exportDir)
	} else {
		return fmt.Errorf("data file descriptor not found at %s for snapshot", dataFileDescriptorPath)
	}

<<<<<<< HEAD
	if schemaName != "public" && schemaName != "" { //multiple schema specific 
=======
	if sourceDBType == POSTGRESQL && schemaName != "public" && schemaName != "" { //multiple schema specific 
>>>>>>> a89da9b4
		tableName = schemaName + "." + tableName
	}

	dataFile := dataFileDescriptor.GetDataFileEntryByTableName(tableName)
	if dataFile == nil {
		dataFile = &datafile.FileEntry{
			FilePath:  "",
			TableName: tableName,
			FileSize:  0,
			RowCount:  0,
		}
	}

	if importerRole != SOURCE_DB_IMPORTER_ROLE {
		row.ImportedSnapshotRows, err = state.GetImportedRowCount(dataFile.FilePath, dataFile.TableName)
		if err != nil {
			return fmt.Errorf("get imported row count for table %q for DB type %s: %w", tableName, row.DBType, err)
		}
	}

	eventCounter, err := state.GetImportedEventsStatsForTable(tableName, migrationUUID)
	if err != nil {
		if !strings.Contains(err.Error(), "cannot assign NULL to *int64") &&
			!strings.Contains(err.Error(), "converting NULL to int64") { //TODO: handle better in GetImportedEventsStatsForTable() itself later
			return fmt.Errorf("get imported events stats for table %q for DB type %s: %w", tableName, row.DBType, err)
		} else {
			//in case import streaming is not started yet, metadata will not be initialized
			log.Warnf("stream ingestion is not started yet for table %q for DB type %s", tableName, row.DBType)
			eventCounter = &tgtdb.EventCounter{
				NumInserts: 0,
				NumUpdates: 0,
				NumDeletes: 0,
			}
		}
	}
	row.ImportedInserts = eventCounter.NumInserts
	row.ImportedUpdates = eventCounter.NumUpdates
	row.ImportedDeletes = eventCounter.NumDeletes
	return nil
}

func updateExportedEventsCountsInTheRow(row *rowData, tableName string, schemaName string) error {
	switch row.DBType {
	case "source":
		exporterRole = SOURCE_DB_EXPORTER_ROLE
	case "target":
		if fFEnabled {
			exporterRole = TARGET_DB_EXPORTER_FF_ROLE
		} else if fBEnabled {
			exporterRole = TARGET_DB_EXPORTER_FB_ROLE
		}
	}
	eventCounter, err := metaDB.GetExportedEventsStatsForTableAndExporterRole(exporterRole, schemaName, tableName)
	if err != nil && !errors.Is(err, sql.ErrNoRows) {
		return fmt.Errorf("could not fetch table stats from meta DB: %w", err)
	}
	row.ExportedInserts = eventCounter.NumInserts
	row.ExportedUpdates = eventCounter.NumUpdates
	row.ExportedDeletes = eventCounter.NumDeletes
	return nil
}

func getFinalRowCount(row rowData) int64 {
	if row.DBType == "source" {
		return row.ExportedSnapshotRows + row.ExportedInserts + row.ImportedInserts - row.ExportedDeletes - row.ImportedDeletes
	}
	return row.ImportedSnapshotRows + row.ImportedInserts + row.ExportedInserts - row.ImportedDeletes - row.ExportedDeletes
}

func init() {
	getCommand.AddCommand(getDataMigrationReportCmd)
	registerExportDirFlag(getDataMigrationReportCmd)
	getDataMigrationReportCmd.Flags().StringVar(&sourceReplicaDbPassword, "source-replica-db-password", "",
		"password with which to connect to the target Source-Replica DB server. Alternatively, you can also specify the password by setting the environment variable SOURCE_REPLICA_DB_PASSWORD. If you don't provide a password via the CLI, yb-voyager will prompt you at runtime for a password. If the password contains special characters that are interpreted by the shell (for example, # and $), enclose the password in single quotes.")

	getDataMigrationReportCmd.Flags().StringVar(&sourceDbPassword, "source-db-password", "",
		"password with which to connect to the target source DB server. Alternatively, you can also specify the password by setting the environment variable SOURCE_DB_PASSWORD. If you don't provide a password via the CLI, yb-voyager will prompt you at runtime for a password. If the password contains special characters that are interpreted by the shell (for example, # and $), enclose the password in single quotes")

	getDataMigrationReportCmd.Flags().StringVar(&targetDbPassword, "target-db-password", "",
		"password with which to connect to the target YugabyteDB server. Alternatively, you can also specify the password by setting the environment variable TARGET_DB_PASSWORD. If you don't provide a password via the CLI, yb-voyager will prompt you at runtime for a password. If the password contains special characters that are interpreted by the shell (for example, # and $), enclose the password in single quotes.")
}<|MERGE_RESOLUTION|>--- conflicted
+++ resolved
@@ -245,11 +245,7 @@
 		return fmt.Errorf("data file descriptor not found at %s for snapshot", dataFileDescriptorPath)
 	}
 
-<<<<<<< HEAD
-	if schemaName != "public" && schemaName != "" { //multiple schema specific 
-=======
 	if sourceDBType == POSTGRESQL && schemaName != "public" && schemaName != "" { //multiple schema specific 
->>>>>>> a89da9b4
 		tableName = schemaName + "." + tableName
 	}
 
