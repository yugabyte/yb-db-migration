/*
Copyright (c) YugabyteDB, Inc.

Licensed under the Apache License, Version 2.0 (the "License");
you may not use this file except in compliance with the License.
You may obtain a copy of the License at

	http://www.apache.org/licenses/LICENSE-2.0

Unless required by applicable law or agreed to in writing, software
distributed under the License is distributed on an "AS IS" BASIS,
WITHOUT WARRANTIES OR CONDITIONS OF ANY KIND, either express or implied.
See the License for the specific language governing permissions and
limitations under the License.
*/

package cmd

import (
	"bufio"
	"bytes"
	"errors"
	"fmt"
	"io"
	"os"
	"path/filepath"
	"time"

	"github.com/goccy/go-json"

	log "github.com/sirupsen/logrus"
	"github.com/yugabyte/yb-voyager/yb-voyager/src/metadb"
	"github.com/yugabyte/yb-voyager/yb-voyager/src/tgtdb"
	"github.com/yugabyte/yb-voyager/yb-voyager/src/utils"
)

const (
	QUEUE_DIR_NAME               = "queue"
	QUEUE_SEGMENT_FILE_NAME      = "segment"
	QUEUE_SEGMENT_FILE_EXTENSION = "ndjson"
)

type EventQueue struct {
	QueueDirPath       string
	SegmentNumToStream int64
	EndOfQueue         bool
}

func NewEventQueue(exportDir string) *EventQueue {
	return &EventQueue{
		QueueDirPath:       filepath.Join(exportDir, "data", QUEUE_DIR_NAME),
		SegmentNumToStream: -1,
		EndOfQueue:         false,
	}
}

// GetNextSegment returns the next segment to process
func (eq *EventQueue) GetNextSegment() (*EventQueueSegment, error) {
	var err error
	if eq.SegmentNumToStream == -1 {
		// called for the first time

		err = eq.resolveSegmentToResumeFrom()
		if err != nil {
			return nil, fmt.Errorf("failed to get segment num to resume: %w", err)
		}
		log.Info("segment num to resume: ", eq.SegmentNumToStream)
	}
	segmentFileName := fmt.Sprintf("%s.%d.%s", QUEUE_SEGMENT_FILE_NAME, eq.SegmentNumToStream, QUEUE_SEGMENT_FILE_EXTENSION)
	segmentFilePath := filepath.Join(eq.QueueDirPath, segmentFileName)
	_, err = os.Stat(segmentFilePath)
	if err != nil {
		return nil, fmt.Errorf("failed to get next segment file path: %w", err)
	}

	segment := NewEventQueueSegment(segmentFilePath, eq.SegmentNumToStream)
	eq.SegmentNumToStream++
	return segment, nil
}

func (eq *EventQueue) resolveSegmentToResumeFrom() error {
	var err error
<<<<<<< HEAD
	importerRoles = append(importerRoles, importerRole)
	if importerRole == SOURCE_DB_IMPORTER_ROLE {
		importerRoles = append(importerRoles, TARGET_DB_IMPORTER_ROLE)
=======
	segmentsExporterRole := ""
	if importerRole == FB_DB_IMPORTER_ROLE {
		// in case of fall-back import, restrict to only segments exported from target db.
		segmentsExporterRole = TARGET_DB_EXPORTER_FB_ROLE
>>>>>>> 35451b67
	}

	for {
		eq.SegmentNumToStream, err = metaDB.GetMinSegmentExportedByAndNotImportedBy(importerRole, segmentsExporterRole)
		if err == nil {
			break
		} else if errors.Is(err, metadb.ErrNoQueueSegmentsFound) {
			time.Sleep(2 * time.Second)
			log.Infof("Did not find any segments to start streaming from. Retrying..")
			continue
		} else {
			return err
		}
	}

	if err != nil {
		return err
	}
	return nil
}

type EventQueueSegment struct {
	FilePath   string
	SegmentNum int64 // 0-based
	processed  bool
	file       *os.File
	reader     *bufio.Reader
}

var EOFMarker = []byte(`\.`)

func NewEventQueueSegment(filePath string, segmentNum int64) *EventQueueSegment {
	return &EventQueueSegment{
		FilePath:   filePath,
		SegmentNum: segmentNum,
		processed:  false,
	}
}

func (eqs *EventQueueSegment) Open() error {
	file, err := os.OpenFile(eqs.FilePath, os.O_RDONLY, 0640)
	if err != nil {
		return fmt.Errorf("failed to open segment file %s: %w", eqs.FilePath, err)
	}
	eqs.file = file

	fn := func() (int64, error) {
		return metaDB.GetLastValidOffsetInSegmentFile(eqs.SegmentNum)
	}
	eqs.reader = bufio.NewReaderSize(utils.NewTailReader(file, fn), 100*MB)
	return nil
}

func (eqs *EventQueueSegment) Close() error {
	return eqs.file.Close()
}

// ReadEvent reads an event from the segment file.
// Waits until an event is available.
func (eqs *EventQueueSegment) NextEvent() (*tgtdb.Event, error) {
	var event tgtdb.Event
	var err error
	var isPrefix = true
	var line, currLine []byte

	for isPrefix && err == nil {
		currLine, isPrefix, err = eqs.reader.ReadLine()
		if isPrefix || len(line) != 0 {
			line = append(line, currLine...)
		} else {
			line = currLine
		}
	}
	if err != nil && err != io.EOF {
		return nil, fmt.Errorf("failed to read line from %s: %w", eqs.FilePath, err)
	}

	if bytes.Equal(line, EOFMarker) {
		log.Infof("reached EOF marker in segment %s", eqs.FilePath)
		eqs.MarkProcessed()
		return nil, nil
	}
	err = json.Unmarshal(line, &event)
	if err != nil {
		return nil, fmt.Errorf("failed to unmarshal json event %s: %w", string(line), err)
	}
	return &event, nil
}

func (eqs *EventQueueSegment) IsProcessed() bool {
	return eqs.processed
}

func (eqs *EventQueueSegment) MarkProcessed() {
	eqs.processed = true
}<|MERGE_RESOLUTION|>--- conflicted
+++ resolved
@@ -80,16 +80,11 @@
 
 func (eq *EventQueue) resolveSegmentToResumeFrom() error {
 	var err error
-<<<<<<< HEAD
-	importerRoles = append(importerRoles, importerRole)
+	segmentsExporterRole := ""
 	if importerRole == SOURCE_DB_IMPORTER_ROLE {
-		importerRoles = append(importerRoles, TARGET_DB_IMPORTER_ROLE)
-=======
-	segmentsExporterRole := ""
-	if importerRole == FB_DB_IMPORTER_ROLE {
 		// in case of fall-back import, restrict to only segments exported from target db.
 		segmentsExporterRole = TARGET_DB_EXPORTER_FB_ROLE
->>>>>>> 35451b67
+
 	}
 
 	for {
