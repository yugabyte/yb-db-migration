/*
Copyright (c) YugabyteDB, Inc.

Licensed under the Apache License, Version 2.0 (the "License");
you may not use this file except in compliance with the License.
You may obtain a copy of the License at

	http://www.apache.org/licenses/LICENSE-2.0

Unless required by applicable law or agreed to in writing, software
distributed under the License is distributed on an "AS IS" BASIS,
WITHOUT WARRANTIES OR CONDITIONS OF ANY KIND, either express or implied.
See the License for the specific language governing permissions and
limitations under the License.
*/
package cmd

import (
	"context"
	"fmt"
	"io"
	"os"
	"path/filepath"
	"strings"
	"time"
	"unicode"

	"github.com/davecgh/go-spew/spew"
	"github.com/fatih/color"
	"github.com/jackc/pgx/v4"
	"github.com/samber/lo"
	log "github.com/sirupsen/logrus"
	"github.com/sourcegraph/conc/pool"
	"github.com/spf13/cobra"
	"golang.org/x/exp/slices"

	"github.com/yugabyte/yb-voyager/yb-voyager/src/callhome"
	"github.com/yugabyte/yb-voyager/yb-voyager/src/datafile"
	"github.com/yugabyte/yb-voyager/yb-voyager/src/datastore"
	"github.com/yugabyte/yb-voyager/yb-voyager/src/dbzm"
	"github.com/yugabyte/yb-voyager/yb-voyager/src/tgtdb"
	"github.com/yugabyte/yb-voyager/yb-voyager/src/utils"
	"github.com/yugabyte/yb-voyager/yb-voyager/src/utils/sqlname"
)

var metaInfoDirName = META_INFO_DIR_NAME
var batchSize = int64(0)
var batchImportPool *pool.Pool
var tablesProgressMetadata map[string]*utils.TableProgressMetadata
var importDestinationType string

// stores the data files description in a struct
var dataFileDescriptor *datafile.Descriptor
var truncateSplits bool                            // to truncate *.D splits after import
var TableToColumnNames = make(map[string][]string) // map of table name to columnNames
var valueConverter dbzm.ValueConverter

var importDataCmd = &cobra.Command{
	Use:   "data",
	Short: "This command imports data into YugabyteDB database",
	Long:  `This command will import the data exported from the source database into YugabyteDB database.`,

	PreRun: func(cmd *cobra.Command, args []string) {
		validateImportFlags(cmd)
		validateImportType()
	},
	Run: importDataCommandFn,
}

func importDataCommandFn(cmd *cobra.Command, args []string) {
	reportProgressInBytes = false
	tconf.ImportMode = true
	checkExportDataDoneFlag()
	sourceDBType = ExtractMetaInfo(exportDir).SourceDBType
	sqlname.SourceDBType = sourceDBType
	dataStore = datastore.NewDataStore(filepath.Join(exportDir, "data"))
	dataFileDescriptor = datafile.OpenDescriptor(exportDir)
	quoteTableNameIfRequired()
	importFileTasks := discoverFilesToImport()
	importFileTasks = applyTableListFilter(importFileTasks)
	importData(importFileTasks)
}

type ImportFileTask struct {
	ID        int
	FilePath  string
	TableName string
}

func quoteTableNameIfRequired() {
	if tconf.TargetDBType != ORACLE {
		return
	}
	for _, fileEntry := range dataFileDescriptor.DataFileList {
		if sqlname.IsQuoted(fileEntry.TableName) {
			continue
		}
		if sqlname.IsReservedKeywordOracle(fileEntry.TableName) ||
			(sqlname.IsCaseSensitive(fileEntry.TableName, ORACLE)) {
			newTableName := fmt.Sprintf(`"%s"`, fileEntry.TableName)
			if dataFileDescriptor.TableNameToExportedColumns != nil {
				dataFileDescriptor.TableNameToExportedColumns[newTableName] = dataFileDescriptor.TableNameToExportedColumns[fileEntry.TableName]
				delete(dataFileDescriptor.TableNameToExportedColumns, fileEntry.TableName)
			}
			fileEntry.TableName = newTableName
		}
	}
}

func discoverFilesToImport() []*ImportFileTask {
	result := []*ImportFileTask{}
	if dataFileDescriptor.DataFileList == nil {
		utils.ErrExit("It looks like the data is exported using older version of Voyager. Please use matching version to import the data.")
	}

	for i, fileEntry := range dataFileDescriptor.DataFileList {
		task := &ImportFileTask{
			ID:        i,
			FilePath:  fileEntry.FilePath,
			TableName: fileEntry.TableName,
		}
		result = append(result, task)
	}
	return result
}

func applyTableListFilter(importFileTasks []*ImportFileTask) []*ImportFileTask {
	result := []*ImportFileTask{}
	includeList := utils.CsvStringToSlice(tconf.TableList)
	log.Infof("includeList: %v", includeList)
	excludeList := utils.CsvStringToSlice(tconf.ExcludeTableList)
	log.Infof("excludeList: %v", excludeList)

	allTables := make([]string, 0, len(importFileTasks))
	for _, task := range importFileTasks {
		allTables = append(allTables, task.TableName)
	}
	slices.Sort(allTables)
	log.Infof("allTables: %v", allTables)

	checkUnknownTableNames := func(tableNames []string, listName string) {
		unknownTableNames := make([]string, 0)
		for _, tableName := range tableNames {
			if !slices.Contains(allTables, tableName) {
				unknownTableNames = append(unknownTableNames, tableName)
			}
		}
		if len(unknownTableNames) > 0 {
			utils.PrintAndLog("Unknown table names in the %s list: %v", listName, unknownTableNames)
			utils.PrintAndLog("Valid table names are: %v", allTables)
			utils.ErrExit("Table names are case-sensitive. Please fix the table names in the %s list and retry.", listName)
		}
	}
	checkUnknownTableNames(includeList, "include")
	checkUnknownTableNames(excludeList, "exclude")

	for _, task := range importFileTasks {
		if len(includeList) > 0 && !slices.Contains(includeList, task.TableName) {
			log.Infof("Skipping table %q (fileName: %s) as it is not in the include list", task.TableName, task.FilePath)
			continue
		}
		if len(excludeList) > 0 && slices.Contains(excludeList, task.TableName) {
			log.Infof("Skipping table %q (fileName: %s) as it is in the exclude list", task.TableName, task.FilePath)
			continue
		}
		result = append(result, task)
	}
	return result
}

func importData(importFileTasks []*ImportFileTask) {
	err := retrieveMigrationUUID(exportDir)
	if err != nil {
		utils.ErrExit("failed to get migration UUID: %w", err)
	}
	payload := callhome.GetPayload(exportDir, migrationUUID)
	tconf.Schema = strings.ToLower(tconf.Schema)

	tdb = tgtdb.NewTargetDB(&tconf)
	err = tdb.Init()
	if err != nil {
		utils.ErrExit("Failed to initialize the target DB: %s", err)
	}
	defer tdb.Finalize()

	if tconf.TargetDBType == YUGABYTEDB {
		importDestinationType = TARGET_DB
	} else {
		importDestinationType = FF_DB
	}

	valueConverter, err = dbzm.NewValueConverter(exportDir, tdb)
	if err != nil {
		utils.ErrExit("Failed to create value converter: %s", err)
	}
	err = tdb.InitConnPool()
	if err != nil {
		utils.ErrExit("Failed to initialize the target DB connection pool: %s", err)
	}

	targetDBVersion := tdb.GetVersion()

	fmt.Printf("%s version: %s\n", tconf.TargetDBType, targetDBVersion)

	payload.TargetDBVersion = targetDBVersion
	//payload.NodeCount = len(tconfs) // TODO: Figure out way to populate NodeCount.

	err = tdb.CreateVoyagerSchema()
	if err != nil {
		utils.ErrExit("Failed to create voyager metadata schema on target DB: %s", err)
	}

	metaDB, err = NewMetaDB(exportDir)
	if err != nil {
		utils.ErrExit("Failed to initialize meta db: %s", err)
	}

	utils.PrintAndLog("import of data in %q database started", tconf.DBName)
	var pendingTasks, completedTasks []*ImportFileTask
	state := NewImportDataState(exportDir)
	if startClean {
		cleanImportState(state, importFileTasks)
		pendingTasks = importFileTasks
	} else {
		pendingTasks, completedTasks, err = classifyTasks(state, importFileTasks)
		if err != nil {
			utils.ErrExit("Failed to classify tasks: %s", err)
		}
		utils.PrintAndLog("Already imported tables: %v", importFileTasksToTableNames(completedTasks))
	}

	if len(pendingTasks) == 0 {
		utils.PrintAndLog("All the tables are already imported, nothing left to import\n")
	} else {
		utils.PrintAndLog("Tables to import: %v", importFileTasksToTableNames(pendingTasks))
		prepareTableToColumns(pendingTasks) //prepare the tableToColumns map in case of debezium
		err = tdb.InitLiveMigrationState(migrationUUID, NUM_EVENT_CHANNELS, startClean, lo.Keys(TableToColumnNames))
		if err != nil {
			utils.ErrExit("Failed to init event channels metadata table on target DB: %s", err)
		}
		poolSize := tconf.Parallelism * 2
		progressReporter := NewImportDataProgressReporter(disablePb)
		for _, task := range pendingTasks {
			// The code can produce `poolSize` number of batches at a time. But, it can consume only
			// `parallelism` number of batches at a time.
			batchImportPool = pool.New().WithMaxGoroutines(poolSize)

			totalProgressAmount := getTotalProgressAmount(task)
			progressReporter.ImportFileStarted(task, totalProgressAmount)
			importedProgressAmount := getImportedProgressAmount(task, state)
			progressReporter.AddProgressAmount(task, importedProgressAmount)
			updateProgressFn := func(progressAmount int64) {
				progressReporter.AddProgressAmount(task, progressAmount)
			}
			importFile(state, task, updateProgressFn)
			batchImportPool.Wait()                // Wait for the file import to finish.
			progressReporter.FileImportDone(task) // Remove the progress-bar for the file.
		}
		time.Sleep(time.Second * 2)
	}

	callhome.PackAndSendPayload(exportDir)
	if !dbzm.IsDebeziumForDataExport(exportDir) {
		executePostImportDataSqls()
	} else {
		if liveMigration {
			color.Blue("streaming changes to target DB...")
			err = streamChanges()
			if err != nil {
				utils.ErrExit("Failed to stream changes from source DB: %s", err)
			}
		}

<<<<<<< HEAD
	if changeStreamingIsEnabled(importType) {
		fmt.Println("streaming changes to target DB...")
		err = streamChanges()
=======
		// in case of live migration sequences are restored after cutover
		// otherwise for snapshot migration, directly restore sequences
		status, err := dbzm.ReadExportStatus(filepath.Join(exportDir, "data", "export_status.json"))
		if err != nil {
			utils.ErrExit("failed to read export status for restore sequences: %s", err)
		}
		err = tdb.RestoreSequences(status.Sequences)
>>>>>>> 0ac80ab9
		if err != nil {
			utils.ErrExit("failed to restore sequences: %s", err)
		}
	}

	fmt.Printf("\nImport data complete.\n")
}

func getTotalProgressAmount(task *ImportFileTask) int64 {
	fileEntry := dataFileDescriptor.GetFileEntry(task.FilePath, task.TableName)
	if fileEntry == nil {
		utils.ErrExit("entry not found for file %q and table %s", task.FilePath, task.TableName)
	}
	if reportProgressInBytes {
		return fileEntry.FileSize
	} else {
		return fileEntry.RowCount
	}
}

func getImportedProgressAmount(task *ImportFileTask, state *ImportDataState) int64 {
	if reportProgressInBytes {
		byteCount, err := state.GetImportedByteCount(task.FilePath, task.TableName)
		if err != nil {
			utils.ErrExit("Failed to get imported byte count for table %s: %s", task.TableName, err)
		}
		return byteCount
	} else {
		rowCount, err := state.GetImportedRowCount(task.FilePath, task.TableName)
		if err != nil {
			utils.ErrExit("Failed to get imported row count for table %s: %s", task.TableName, err)
		}
		return rowCount
	}
}

func importFileTasksToTableNames(tasks []*ImportFileTask) []string {
	tableNames := []string{}
	for _, t := range tasks {
		tableNames = append(tableNames, t.TableName)
	}
	return utils.Uniq(tableNames)
}

func classifyTasks(state *ImportDataState, tasks []*ImportFileTask) (pendingTasks, completedTasks []*ImportFileTask, err error) {
	inProgressTasks := []*ImportFileTask{}
	notStartedTasks := []*ImportFileTask{}
	for _, task := range tasks {
		fileImportState, err := state.GetFileImportState(task.FilePath, task.TableName)
		if err != nil {
			return nil, nil, fmt.Errorf("get table import state: %w", err)
		}
		switch fileImportState {
		case FILE_IMPORT_COMPLETED:
			completedTasks = append(completedTasks, task)
		case FILE_IMPORT_IN_PROGRESS:
			inProgressTasks = append(inProgressTasks, task)
		case FILE_IMPORT_NOT_STARTED:
			notStartedTasks = append(notStartedTasks, task)
		default:
			return nil, nil, fmt.Errorf("invalid table import state: %s", fileImportState)
		}
	}
	// Start with in-progress tasks, followed by not-started tasks.
	return append(inProgressTasks, notStartedTasks...), completedTasks, nil
}

func cleanImportState(state *ImportDataState, tasks []*ImportFileTask) {
	tableNames := importFileTasksToTableNames(tasks)
	nonEmptyTableNames := tdb.GetNonEmptyTables(tableNames)
	if len(nonEmptyTableNames) > 0 {
		utils.PrintAndLog("Following tables are not empty. "+
			"TRUNCATE them before importing data with --start-clean.\n%s",
			strings.Join(nonEmptyTableNames, ", "))
		yes := utils.AskPrompt("Do you want to continue without truncating these tables?")
		if !yes {
			utils.ErrExit("Aborting import.")
		}
	}

	for _, task := range tasks {
		err := state.Clean(task.FilePath, task.TableName)
		if err != nil {
			utils.ErrExit("failed to clean import data state for table %q: %s", task.TableName, err)
		}
	}

	sqlldrDir := filepath.Join(exportDir, "sqlldr")
	if utils.FileOrFolderExists(sqlldrDir) {
		err := os.RemoveAll(sqlldrDir)
		if err != nil {
			utils.ErrExit("failed to remove sqlldr directory %q: %s", sqlldrDir, err)
		}
	}
}

func getImportBatchArgsProto(tableName, filePath string) *tgtdb.ImportBatchArgs {
	columns := TableToColumnNames[tableName]
	columns, err := tdb.IfRequiredQuoteColumnNames(tableName, columns)
	if err != nil {
		utils.ErrExit("if required quote column names: %s", err)
	}
	// If `columns` is unset at this point, no attribute list is passed in the COPY command.
	fileFormat := dataFileDescriptor.FileFormat
	if fileFormat == datafile.SQL {
		fileFormat = datafile.TEXT
	}
	importBatchArgsProto := &tgtdb.ImportBatchArgs{
		TableName:  tableName,
		Columns:    columns,
		FileFormat: fileFormat,
		Delimiter:  dataFileDescriptor.Delimiter,
		HasHeader:  dataFileDescriptor.HasHeader && fileFormat == datafile.CSV,
		QuoteChar:  dataFileDescriptor.QuoteChar,
		EscapeChar: dataFileDescriptor.EscapeChar,
		NullString: dataFileDescriptor.NullString,
	}
	log.Infof("ImportBatchArgs: %v", spew.Sdump(importBatchArgsProto))
	return importBatchArgsProto
}

func importFile(state *ImportDataState, task *ImportFileTask, updateProgressFn func(int64)) {

	origDataFile := task.FilePath
	importBatchArgsProto := getImportBatchArgsProto(task.TableName, task.FilePath)
	log.Infof("Start splitting table %q: data-file: %q", task.TableName, origDataFile)

	err := state.PrepareForFileImport(task.FilePath, task.TableName)
	if err != nil {
		utils.ErrExit("preparing for file import: %s", err)
	}
	log.Infof("Collect all interrupted/remaining splits.")
	pendingBatches, lastBatchNumber, lastOffset, fileFullySplit, err := state.Recover(task.FilePath, task.TableName)
	if err != nil {
		utils.ErrExit("recovering state for table %q: %s", task.TableName, err)
	}
	for _, batch := range pendingBatches {
		submitBatch(batch, updateProgressFn, importBatchArgsProto)
	}
	if !fileFullySplit {
		splitFilesForTable(state, origDataFile, task.TableName, lastBatchNumber, lastOffset, updateProgressFn, importBatchArgsProto)
	}
}

func splitFilesForTable(state *ImportDataState, filePath string, t string,
	lastBatchNumber int64, lastOffset int64, updateProgressFn func(int64), importBatchArgsProto *tgtdb.ImportBatchArgs) {
	log.Infof("Split data file %q: tableName=%q, largestSplit=%v, largestOffset=%v", filePath, t, lastBatchNumber, lastOffset)
	batchNum := lastBatchNumber + 1
	numLinesTaken := lastOffset

	reader, err := dataStore.Open(filePath)
	if err != nil {
		utils.ErrExit("preparing reader for split generation on file %q: %v", filePath, err)
	}

	dataFile, err := datafile.NewDataFile(filePath, reader, dataFileDescriptor)
	if err != nil {
		utils.ErrExit("open datafile %q: %v", filePath, err)
	}
	defer dataFile.Close()

	log.Infof("Skipping %d lines from %q", lastOffset, filePath)
	err = dataFile.SkipLines(lastOffset)
	if err != nil {
		utils.ErrExit("skipping line for offset=%d: %v", lastOffset, err)
	}

	var readLineErr error = nil
	var line string
	var batchWriter *BatchWriter
	header := ""
	if dataFileDescriptor.HasHeader {
		header = dataFile.GetHeader()
	}
	for readLineErr == nil {

		if batchWriter == nil {
			batchWriter = state.NewBatchWriter(filePath, t, batchNum)
			err := batchWriter.Init()
			if err != nil {
				utils.ErrExit("initializing batch writer for table %q: %s", t, err)
			}
			if header != "" && dataFileDescriptor.FileFormat == datafile.CSV {
				err = batchWriter.WriteHeader(header)
				if err != nil {
					utils.ErrExit("writing header for table %q: %s", t, err)
				}
			}
		}

		line, readLineErr = dataFile.NextLine()
		if readLineErr == nil || (readLineErr == io.EOF && line != "") {
			// handling possible case: last dataline(i.e. EOF) but no newline char at the end
			numLinesTaken += 1
		}
		if line != "" {
			table := batchWriter.tableName
			line, err = valueConverter.ConvertRow(table, TableToColumnNames[table], line) // can't use importBatchArgsProto.Columns as to use case insenstiive column names
			if err != nil {
				utils.ErrExit("transforming line number=%d for table %q in file %s: %s", batchWriter.NumRecordsWritten+1, t, filePath, err)
			}
		}
		err = batchWriter.WriteRecord(line)
		if err != nil {
			utils.ErrExit("Write to batch %d: %s", batchNum, err)
		}
		if batchWriter.NumRecordsWritten == batchSize ||
			dataFile.GetBytesRead() >= tdb.MaxBatchSizeInBytes() ||
			readLineErr != nil {

			isLastBatch := false
			if readLineErr == io.EOF {
				isLastBatch = true
			} else if readLineErr != nil {
				utils.ErrExit("read line from data file %q: %s", filePath, readLineErr)
			}

			offsetEnd := numLinesTaken
			batch, err := batchWriter.Done(isLastBatch, offsetEnd, dataFile.GetBytesRead())
			if err != nil {
				utils.ErrExit("finalizing batch %d: %s", batchNum, err)
			}
			batchWriter = nil
			dataFile.ResetBytesRead()
			submitBatch(batch, updateProgressFn, importBatchArgsProto)

			if !isLastBatch {
				batchNum += 1
			}
		}
	}
	log.Infof("splitFilesForTable: done splitting data file %q for table %q", filePath, t)
}

func executePostImportDataSqls() {
	sequenceFilePath := filepath.Join(exportDir, "data", "postdata.sql")
	if utils.FileOrFolderExists(sequenceFilePath) {
		fmt.Printf("setting resume value for sequences %10s\n", "")
		executeSqlFile(sequenceFilePath, "SEQUENCE", func(_, _ string) bool { return false })
	}
}

func submitBatch(batch *Batch, updateProgressFn func(int64), importBatchArgsProto *tgtdb.ImportBatchArgs) {
	batchImportPool.Go(func() {
		// There are `poolSize` number of competing go-routines trying to invoke COPY.
		// But the `connPool` will allow only `parallelism` number of connections to be
		// used at a time. Thus limiting the number of concurrent COPYs to `parallelism`.
		importBatch(batch, importBatchArgsProto)
		if reportProgressInBytes {
			updateProgressFn(batch.ByteCount)
		} else {
			updateProgressFn(batch.RecordCount)
		}
	})
	log.Infof("Queued batch: %s", spew.Sdump(batch))
}

func importBatch(batch *Batch, importBatchArgsProto *tgtdb.ImportBatchArgs) {
	err := batch.MarkPending()
	if err != nil {
		utils.ErrExit("marking batch %d as pending: %s", batch.Number, err)
	}
	log.Infof("Importing %q", batch.FilePath)

	importBatchArgs := *importBatchArgsProto
	importBatchArgs.FilePath = batch.FilePath
	importBatchArgs.RowsPerTransaction = batch.OffsetEnd - batch.OffsetStart

	var rowsAffected int64
	sleepIntervalSec := 0
	for attempt := 0; attempt < COPY_MAX_RETRY_COUNT; attempt++ {
		rowsAffected, err = tdb.ImportBatch(batch, &importBatchArgs, exportDir)
		if err == nil || tdb.IsNonRetryableCopyError(err) {
			break
		}
		log.Warnf("COPY FROM file %q: %s", batch.FilePath, err)
		sleepIntervalSec += 10
		if sleepIntervalSec > MAX_SLEEP_SECOND {
			sleepIntervalSec = MAX_SLEEP_SECOND
		}
		log.Infof("sleep for %d seconds before retrying the file %s (attempt %d)",
			sleepIntervalSec, batch.FilePath, attempt)
		time.Sleep(time.Duration(sleepIntervalSec) * time.Second)
	}
	log.Infof("%q => %d rows affected", batch.FilePath, rowsAffected)
	if err != nil {
		utils.ErrExit("import %q into %s: %s", batch.FilePath, batch.TableName, err)
	}
	err = batch.MarkDone()
	if err != nil {
		utils.ErrExit("marking batch %q as done: %s", batch.FilePath, err)
	}
}

func newTargetConn() *pgx.Conn {
	conn, err := pgx.Connect(context.Background(), tconf.GetConnectionUri())
	if err != nil {
		utils.WaitChannel <- 1
		<-utils.WaitChannel
		utils.ErrExit("connect to target db: %s", err)
	}

	setTargetSchema(conn)
	return conn
}

// TODO: Eventually get rid of this function in favour of TargetYugabyteDB.setTargetSchema().
func setTargetSchema(conn *pgx.Conn) {
	if sourceDBType == POSTGRESQL || tconf.Schema == YUGABYTEDB_DEFAULT_SCHEMA {
		// For PG, schema name is already included in the object name.
		// No need to set schema if importing in the default schema.
		return
	}
	checkSchemaExistsQuery := fmt.Sprintf("SELECT count(schema_name) FROM information_schema.schemata WHERE schema_name = '%s'", tconf.Schema)
	var cntSchemaName int

	if err := conn.QueryRow(context.Background(), checkSchemaExistsQuery).Scan(&cntSchemaName); err != nil {
		utils.ErrExit("run query %q on target %q to check schema exists: %s", checkSchemaExistsQuery, tconf.Host, err)
	} else if cntSchemaName == 0 {
		utils.ErrExit("schema '%s' does not exist in target", tconf.Schema)
	}

	setSchemaQuery := fmt.Sprintf("SET SCHEMA '%s'", tconf.Schema)
	_, err := conn.Exec(context.Background(), setSchemaQuery)
	if err != nil {
		utils.ErrExit("run query %q on target %q: %s", setSchemaQuery, tconf.Host, err)
	}

	if sourceDBType == ORACLE && enableOrafce {
		// append oracle schema in the search_path for orafce
		updateSearchPath := `SELECT set_config('search_path', current_setting('search_path') || ', oracle', false)`
		_, err := conn.Exec(context.Background(), updateSearchPath)
		if err != nil {
			utils.ErrExit("unable to update search_path for orafce extension: %v", err)
		}
	}
}

func dropIdx(conn *pgx.Conn, idxName string) {
	dropIdxQuery := fmt.Sprintf("DROP INDEX IF EXISTS %s", idxName)
	log.Infof("Dropping index: %q", dropIdxQuery)
	_, err := conn.Exec(context.Background(), dropIdxQuery)
	if err != nil {
		utils.ErrExit("Failed in dropping index %q: %v", idxName, err)
	}
}

func executeSqlFile(file string, objType string, skipFn func(string, string) bool) {
	log.Infof("Execute SQL file %q on target %q", file, tconf.Host)
	conn := newTargetConn()
	defer func() {
		if conn != nil {
			conn.Close(context.Background())
		}
	}()

	sqlInfoArr := createSqlStrInfoArray(file, objType)
	for _, sqlInfo := range sqlInfoArr {
		if conn == nil {
			conn = newTargetConn()
		}

		setOrSelectStmt := strings.HasPrefix(strings.ToUpper(sqlInfo.stmt), "SET ") ||
			strings.HasPrefix(strings.ToUpper(sqlInfo.stmt), "SELECT ")
		if !setOrSelectStmt && skipFn != nil && skipFn(objType, sqlInfo.stmt) {
			continue
		}

		err := executeSqlStmtWithRetries(&conn, sqlInfo, objType)
		if err != nil {
			conn.Close(context.Background())
			conn = nil
		}
	}
}

func getIndexName(sqlQuery string, indexName string) (string, error) {
	// Return the index name itself if it is aleady qualified with schema name
	if len(strings.Split(indexName, ".")) == 2 {
		return indexName, nil
	}

	parts := strings.FieldsFunc(sqlQuery, func(c rune) bool { return unicode.IsSpace(c) || c == '(' || c == ')' })

	for index, part := range parts {
		if strings.EqualFold(part, "ON") {
			tableName := parts[index+1]
			schemaName := getTargetSchemaName(tableName)
			return fmt.Sprintf("%s.%s", schemaName, indexName), nil
		}
	}
	return "", fmt.Errorf("could not find `ON` keyword in the CREATE INDEX statement")
}

func executeSqlStmtWithRetries(conn **pgx.Conn, sqlInfo sqlInfo, objType string) error {
	var err error
	log.Infof("On %s run query:\n%s\n", tconf.Host, sqlInfo.formattedStmt)
	for retryCount := 0; retryCount <= DDL_MAX_RETRY_COUNT; retryCount++ {
		if retryCount > 0 { // Not the first iteration.
			log.Infof("Sleep for 5 seconds before retrying for %dth time", retryCount)
			time.Sleep(time.Second * 5)
			log.Infof("RETRYING DDL: %q", sqlInfo.stmt)
		}
		_, err = (*conn).Exec(context.Background(), sqlInfo.formattedStmt)
		if err == nil {
			utils.PrintSqlStmtIfDDL(sqlInfo.stmt, utils.GetObjectFileName(filepath.Join(exportDir, "schema"), objType))
			return nil
		}

		log.Errorf("DDL Execution Failed for %q: %s", sqlInfo.formattedStmt, err)
		if strings.Contains(strings.ToLower(err.Error()), "conflicts with higher priority transaction") {
			// creating fresh connection
			(*conn).Close(context.Background())
			*conn = newTargetConn()
			continue
		} else if strings.Contains(strings.ToLower(err.Error()), strings.ToLower(SCHEMA_VERSION_MISMATCH_ERR)) &&
			objType == "INDEX" || objType == "PARTITION_INDEX" { // retriable error
			// creating fresh connection
			(*conn).Close(context.Background())
			*conn = newTargetConn()

			// Extract the schema name and add to the index name
			fullyQualifiedObjName, err := getIndexName(sqlInfo.stmt, sqlInfo.objName)
			if err != nil {
				utils.ErrExit("extract qualified index name from DDL [%v]: %v", sqlInfo.stmt, err)
			}

			// DROP INDEX in case INVALID index got created
			dropIdx(*conn, fullyQualifiedObjName)
			continue
		} else if missingRequiredSchemaObject(err) {
			log.Infof("deffering execution of SQL: %s", sqlInfo.formattedStmt)
			defferedSqlStmts = append(defferedSqlStmts, sqlInfo)
		} else if isAlreadyExists(err.Error()) {
			// pg_dump generates `CREATE SCHEMA public;` in the schemas.sql. Because the `public`
			// schema already exists on the target YB db, the create schema statement fails with
			// "already exists" error. Ignore the error.
			if tconf.IgnoreIfExists || strings.EqualFold(strings.Trim(sqlInfo.stmt, " \n"), "CREATE SCHEMA public;") {
				err = nil
			}
		}
		break // no more iteration in case of non retriable error
	}
	if err != nil {
		if missingRequiredSchemaObject(err) {
			// Do nothing
		} else {
			utils.PrintSqlStmtIfDDL(sqlInfo.stmt, utils.GetObjectFileName(filepath.Join(exportDir, "schema"), objType))
			color.Red(fmt.Sprintf("%s\n", err.Error()))
			if tconf.ContinueOnError {
				log.Infof("appending stmt to failedSqlStmts list: %s\n", utils.GetSqlStmtToPrint(sqlInfo.stmt))
				errString := "/*\n" + err.Error() + "\n*/\n"
				failedSqlStmts = append(failedSqlStmts, errString+sqlInfo.formattedStmt)
			} else {
				utils.ErrExit("error: %s\n", err)
			}
		}
	}
	return err
}

// TODO: This function is a duplicate of the one in tgtdb/yb.go. Consolidate the two.
func getTargetSchemaName(tableName string) string {
	parts := strings.Split(tableName, ".")
	if len(parts) == 2 {
		return parts[0]
	}
	return tconf.Schema // default set to "public"
}

func prepareTableToColumns(tasks []*ImportFileTask) {
	for _, task := range tasks {
		table := task.TableName
		var columns []string
		if dataFileDescriptor.TableNameToExportedColumns != nil {
			columns = dataFileDescriptor.TableNameToExportedColumns[table]
		} else if dataFileDescriptor.HasHeader {
			// File is either exported from debezium OR this is `import data file` case.
			reader, err := dataStore.Open(task.FilePath)
			if err != nil {
				utils.ErrExit("datastore.Open %q: %v", task.FilePath, err)
			}
			df, err := datafile.NewDataFile(task.FilePath, reader, dataFileDescriptor)
			if err != nil {
				utils.ErrExit("opening datafile %q: %v", task.FilePath, err)
			}
			header := df.GetHeader()
			columns = strings.Split(header, dataFileDescriptor.Delimiter)
			log.Infof("read header from file %q: %s", task.FilePath, header)
			log.Infof("header row split using delimiter %q: %v\n", dataFileDescriptor.Delimiter, columns)
			df.Close()
		}
		TableToColumnNames[table] = columns
	}
}

func quoteIdentifierIfRequired(identifier string) string {
	if sqlname.IsQuoted(identifier) {
		return identifier
	}
	// TODO: Use either sourceDBType or source.DBType throughout the code.
	// In the export code path source.DBType is used. In the import code path
	// sourceDBType is used.
	dbType := source.DBType
	if dbType == "" {
		dbType = sourceDBType
	}
	if sqlname.IsReservedKeywordPG(identifier) ||
		(dbType == POSTGRESQL && sqlname.IsCaseSensitive(identifier, dbType)) {
		return fmt.Sprintf(`"%s"`, identifier)
	}
	return identifier
}

func checkExportDataDoneFlag() {
	metaInfoDir := fmt.Sprintf("%s/%s", exportDir, metaInfoDirName)
	_, err := os.Stat(metaInfoDir)
	if err != nil {
		utils.ErrExit("metainfo dir is missing. Exiting.")
	}
	exportDataDonePath := metaInfoDir + "/flags/exportDataDone"
	_, err = os.Stat(exportDataDonePath)
	if err != nil {
		utils.ErrExit("Export Data is not complete yet. Exiting.")
	}
}

func init() {
	importCmd.AddCommand(importDataCmd)
	registerCommonGlobalFlags(importDataCmd)
	registerCommonImportFlags(importDataCmd)
	registerImportDataFlags(importDataCmd)
}<|MERGE_RESOLUTION|>--- conflicted
+++ resolved
@@ -263,19 +263,14 @@
 	if !dbzm.IsDebeziumForDataExport(exportDir) {
 		executePostImportDataSqls()
 	} else {
-		if liveMigration {
-			color.Blue("streaming changes to target DB...")
-			err = streamChanges()
-			if err != nil {
-				utils.ErrExit("Failed to stream changes from source DB: %s", err)
-			}
-		}
-
-<<<<<<< HEAD
-	if changeStreamingIsEnabled(importType) {
-		fmt.Println("streaming changes to target DB...")
-		err = streamChanges()
-=======
+		  if changeStreamingIsEnabled(importType) {
+			  color.Blue("streaming changes to target DB...")
+        err = streamChanges()
+			  if err != nil {
+				  utils.ErrExit("Failed to stream changes from source DB: %s", err)
+			  }
+		}
+    
 		// in case of live migration sequences are restored after cutover
 		// otherwise for snapshot migration, directly restore sequences
 		status, err := dbzm.ReadExportStatus(filepath.Join(exportDir, "data", "export_status.json"))
@@ -283,7 +278,7 @@
 			utils.ErrExit("failed to read export status for restore sequences: %s", err)
 		}
 		err = tdb.RestoreSequences(status.Sequences)
->>>>>>> 0ac80ab9
+
 		if err != nil {
 			utils.ErrExit("failed to restore sequences: %s", err)
 		}
