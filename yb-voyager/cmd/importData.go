/*
Copyright (c) YugabyteDB, Inc.

Licensed under the Apache License, Version 2.0 (the "License");
you may not use this file except in compliance with the License.
You may obtain a copy of the License at

	http://www.apache.org/licenses/LICENSE-2.0

Unless required by applicable law or agreed to in writing, software
distributed under the License is distributed on an "AS IS" BASIS,
WITHOUT WARRANTIES OR CONDITIONS OF ANY KIND, either express or implied.
See the License for the specific language governing permissions and
limitations under the License.
*/
package cmd

import (
	"context"
	"fmt"
	"io"
	"os"
	"os/exec"
	"path/filepath"
	"strings"
	"syscall"
	"time"
	"unicode"

	"github.com/davecgh/go-spew/spew"
	"github.com/fatih/color"
	"github.com/jackc/pgx/v4"
	"github.com/samber/lo"
	log "github.com/sirupsen/logrus"
	"github.com/sourcegraph/conc/pool"
	"github.com/spf13/cobra"
	"golang.org/x/exp/slices"

	"github.com/yugabyte/yb-voyager/yb-voyager/src/callhome"
	"github.com/yugabyte/yb-voyager/yb-voyager/src/cp"
	"github.com/yugabyte/yb-voyager/yb-voyager/src/datafile"
	"github.com/yugabyte/yb-voyager/yb-voyager/src/datastore"
	"github.com/yugabyte/yb-voyager/yb-voyager/src/dbzm"
	"github.com/yugabyte/yb-voyager/yb-voyager/src/metadb"
	"github.com/yugabyte/yb-voyager/yb-voyager/src/namereg"
	"github.com/yugabyte/yb-voyager/yb-voyager/src/tgtdb"
	"github.com/yugabyte/yb-voyager/yb-voyager/src/utils"
	"github.com/yugabyte/yb-voyager/yb-voyager/src/utils/sqlname"
)

var metaInfoDirName = META_INFO_DIR_NAME
var batchSize = int64(0)
var batchImportPool *pool.Pool
var tablesProgressMetadata map[string]*utils.TableProgressMetadata
var importerRole string
var identityColumnsMetaDBKey string

// stores the data files description in a struct
var dataFileDescriptor *datafile.Descriptor
var truncateSplits utils.BoolStr // to truncate *.D splits after import
// var TableToColumnNames = sqlname.NameTupleMap[[]string]{}     // map of table name to columnNames
var TableToColumnNames = utils.NewStructMap[sqlname.NameTuple, []string]()   // map of table name to columnNames
var TableToIdentityColumnNames *utils.StructMap[sqlname.NameTuple, []string] // map of table name to generated always as identity column's names
var valueConverter dbzm.ValueConverter

// var TableNameToSchema sqlname.NameTupleMap[*utils.StructMap[sqlname.NameTuple, []string]]
var TableNameToSchema *utils.StructMap[sqlname.NameTuple, map[string]map[string]string]
var conflictDetectionCache *ConflictDetectionCache

var importDataCmd = &cobra.Command{
	Use: "data",
	Short: "Import data from compatible source database to target database.\n" +
		"For more details and examples, visit https://docs.yugabyte.com/preview/yugabyte-voyager/reference/data-migration/import-data/",
	Long: `Import the data exported from the source database into the target database. Also import data(snapshot + changes from target) into source-replica/source in case of live migration with fall-back/fall-forward worflows.`,
	Args: cobra.NoArgs,
	PreRun: func(cmd *cobra.Command, args []string) {
		if tconf.TargetDBType == "" {
			tconf.TargetDBType = YUGABYTEDB
		}
		if importerRole == "" {
			importerRole = TARGET_DB_IMPORTER_ROLE
		}
		sourceDBType = GetSourceDBTypeFromMSR()
		err := validateImportFlags(cmd, importerRole)
		if err != nil {
			utils.ErrExit("Error: %s", err.Error())
		}
	},
	Run: importDataCommandFn,
}

var importDataToCmd = &cobra.Command{
	Use:   "to",
	Short: "Import data into various databases",
	Long:  `Import data into various databases`,
}

var importDataToTargetCmd = &cobra.Command{
	Use:   "target",
	Short: importDataCmd.Short,
	Long:  importDataCmd.Long,
	Args:  importDataCmd.Args,

	PreRun: importDataCmd.PreRun,

	Run: importDataCmd.Run,
}

func importDataCommandFn(cmd *cobra.Command, args []string) {
	ExitIfAlreadyCutover(importerRole)
	reportProgressInBytes = false
	tconf.ImportMode = true
	checkExportDataDoneFlag()
	sourceDBType = GetSourceDBTypeFromMSR()
	sqlname.SourceDBType = sourceDBType

	if tconf.TargetDBType == YUGABYTEDB {
		tconf.Schema = strings.ToLower(tconf.Schema)
	} else if tconf.TargetDBType == ORACLE && !utils.IsQuotedString(tconf.Schema) {
		tconf.Schema = strings.ToUpper(tconf.Schema)
	}
	tdb = tgtdb.NewTargetDB(&tconf)
	err := tdb.Init()
	if err != nil {
		utils.ErrExit("Failed to initialize the target DB: %s", err)
	}

	err = InitNameRegistry(exportDir, importerRole, nil, nil, &tconf, tdb)
	if err != nil {
		utils.ErrExit("initialize name registry: %v", err)
	}

	dataStore = datastore.NewDataStore(filepath.Join(exportDir, "data"))
	dataFileDescriptor = datafile.OpenDescriptor(exportDir)
	// TODO: handle case-sensitive in table names with oracle ff-db
	// quoteTableNameIfRequired()
	importFileTasks := discoverFilesToImport()
	record, err := metaDB.GetMigrationStatusRecord()
	if err != nil {
		utils.ErrExit("Failed to get migration status record: %s", err)
	}
	if importerRole == TARGET_DB_IMPORTER_ROLE {

		importType = record.ExportType
		identityColumnsMetaDBKey = metadb.TARGET_DB_IDENTITY_COLUMNS_KEY
	}

	if importerRole == SOURCE_REPLICA_DB_IMPORTER_ROLE {
		if record.FallbackEnabled {
			utils.ErrExit("cannot import data to source-replica. Fall-back workflow is already enabled.")
		}
		updateFallForwardEnabledInMetaDB()
		identityColumnsMetaDBKey = metadb.FF_DB_IDENTITY_COLUMNS_KEY
	}

	if changeStreamingIsEnabled(importType) && (tconf.TableList != "" || tconf.ExcludeTableList != "") {
		utils.ErrExit("--table-list and --exclude-table-list are not supported for live migration. Re-run the command without these flags.")
	} else {
		importFileTasks = applyTableListFilter(importFileTasks)
	}

	importData(importFileTasks)
	tdb.Finalize()
	if changeStreamingIsEnabled(importType) {
		startExportDataFromTargetIfRequired()
	}
}

func startExportDataFromTargetIfRequired() {
	if importerRole != TARGET_DB_IMPORTER_ROLE {
		return
	}
	msr, err := metaDB.GetMigrationStatusRecord()
	if err != nil {
		utils.ErrExit("could not fetch MigrationStatusRecord: %w", err)
	}
	if !msr.FallForwardEnabled && !msr.FallbackEnabled {
		utils.PrintAndLog("No fall-forward/back enabled. Exiting.")
		return
	}
	tableListExportedFromSource := msr.TableListExportedFromSource
	importTableList, err := getImportTableList(tableListExportedFromSource)
	if err != nil {
		utils.ErrExit("failed to generate table list : %v", err)
	}
	importTableNames := lo.Map(importTableList, func(tableName sqlname.NameTuple, _ int) string {
		return tableName.ForUserQuery()
	})

	lockFile.Unlock() // unlock export dir from import data cmd before switching current process to ff/fb sync cmd

	if tconf.SSLMode == "prefer" || tconf.SSLMode == "allow" {
		utils.PrintAndLog(color.RedString("Warning: SSL mode '%s' is not supported for 'export data from target' yet. Downgrading it to 'disable'.\nIf you don't want these settings you can restart the 'export data from target' with a different value for --target-ssl-mode and --target-ssl-root-cert flag.", source.SSLMode))
		tconf.SSLMode = "disable"
	}
	cmd := []string{"yb-voyager", "export", "data", "from", "target",
		"--export-dir", exportDir,
		"--table-list", strings.Join(importTableNames, ","),
		fmt.Sprintf("--transaction-ordering=%t", transactionOrdering),
		fmt.Sprintf("--send-diagnostics=%t", callhome.SendDiagnostics),
		"--target-ssl-mode", tconf.SSLMode,
	}
	if tconf.SSLRootCert != "" {
		cmd = append(cmd, "--target-ssl-root-cert", tconf.SSLRootCert)
	}
	if utils.DoNotPrompt {
		cmd = append(cmd, "--yes")
	}
	if disablePb {
		cmd = append(cmd, "--disable-pb=true")
	}
	cmdStr := "TARGET_DB_PASSWORD=*** " + strings.Join(cmd, " ")

	utils.PrintAndLog("Starting export data from target with command:\n %s", color.GreenString(cmdStr))
	binary, lookErr := exec.LookPath(os.Args[0])
	if lookErr != nil {
		utils.ErrExit("could not find yb-voyager - %w", lookErr)
	}
	env := os.Environ()
	env = slices.Insert(env, 0, "TARGET_DB_PASSWORD="+tconf.Password)

	execErr := syscall.Exec(binary, cmd, env)
	if execErr != nil {
		utils.ErrExit("failed to run yb-voyager export data from target - %w\n Please re-run with command :\n%s", execErr, cmdStr)
	}
}

type ImportFileTask struct {
	ID        int
	FilePath  string
	TableName sqlname.NameTuple
	RowCount  int64
	FileSize  int64
}

// func quoteTableNameIfRequired() {
// 	if tconf.TargetDBType != ORACLE {
// 		return
// 	}
// 	for _, fileEntry := range dataFileDescriptor.DataFileList {
// 		if sqlname.IsQuoted(fileEntry.TableName) {
// 			continue
// 		}
// 		if sqlname.IsReservedKeywordOracle(fileEntry.TableName) ||
// 			(sqlname.IsCaseSensitive(fileEntry.TableName, ORACLE)) {
// 			newTableName := fmt.Sprintf(`"%s"`, fileEntry.TableName)
// 			if dataFileDescriptor.TableNameToExportedColumns != nil {
// 				dataFileDescriptor.TableNameToExportedColumns[newTableName] = dataFileDescriptor.TableNameToExportedColumns[fileEntry.TableName]
// 				delete(dataFileDescriptor.TableNameToExportedColumns, fileEntry.TableName)
// 			}
// 			fileEntry.TableName = newTableName
// 		}
// 	}
// }

func discoverFilesToImport() []*ImportFileTask {
	result := []*ImportFileTask{}
	if dataFileDescriptor.DataFileList == nil {
		utils.ErrExit("It looks like the data is exported using older version of Voyager. Please use matching version to import the data.")
	}

	for i, fileEntry := range dataFileDescriptor.DataFileList {
		if fileEntry.RowCount == 0 {
			// In case of PG Live migration  pg_dump and dbzm both are used and we don't skip empty tables
			// but pb hangs for empty so skipping empty tables in snapshot import
			continue
		}
		tableName, err := namereg.NameReg.LookupTableName(fileEntry.TableName)
		if err != nil {
			utils.ErrExit("lookup table name from name registry: %v", err)
		}
		task := &ImportFileTask{
			ID:        i,
			FilePath:  fileEntry.FilePath,
			TableName: tableName,
			RowCount:  fileEntry.RowCount,
			FileSize:  fileEntry.FileSize,
		}
		result = append(result, task)
	}
	return result
}

func applyTableListFilter(importFileTasks []*ImportFileTask) []*ImportFileTask {
	result := []*ImportFileTask{}

	msr, err := metaDB.GetMigrationStatusRecord()
	if err != nil {
		utils.ErrExit("could not fetch migration status record: %w", err)
	}
	source = *msr.SourceDBConf
	_, noDefaultSchema := getDefaultSourceSchemaName()

	//TODO: handle with case sensitivity later
<<<<<<< HEAD
	// standardizeCaseInsensitiveTableNames := func(tableName string, defaultSourceSchema string) string {
	// 	parts := strings.Split(tableName, ".")
	// 	tableName = parts[len(parts)-1]
	// 	if !utils.IsQuotedString(tableName) {
	// 		tableName = strings.ToLower(tableName)
	// 	}
	// 	if len(parts) > 1 {
	// 		if parts[0] == defaultSourceSchema {
	// 			return tableName
	// 		}
	// 		return fmt.Sprintf(`%s.%s`, parts[0], tableName)
	// 	}
	// 	return tableName
	// }

	allTables := lo.Map(importFileTasks, func(task *ImportFileTask, _ int) sqlname.NameTuple {
		return task.TableName
	})
	slices.SortFunc(allTables, func(a, b sqlname.NameTuple) bool {
		return a.ForKey() < b.ForKey()
	})
=======
	standardizeCaseInsensitiveTableNames := func(tableName string, defaultSourceSchema string) string {
		parts := strings.Split(tableName, ".")
		tableName = parts[len(parts)-1]
		if !utils.IsQuotedString(tableName) {
			tableName = strings.ToLower(tableName)
		}
		if len(parts) > 1 {
			if parts[0] == defaultSourceSchema {
				return tableName
			}
			return fmt.Sprintf(`%s.%s`, parts[0], tableName)
		}
		return tableName
	}

	allTables := lo.Uniq(lo.Map(importFileTasks, func(task *ImportFileTask, _ int) string {
		return standardizeCaseInsensitiveTableNames(task.TableName, defaultSourceSchema)
	}))
	slices.Sort(allTables)
>>>>>>> 10634ad4
	log.Infof("allTables: %v", allTables)

	findPatternMatchingTables := func(pattern string) []sqlname.NameTuple {
		result := lo.Filter(allTables, func(tableName sqlname.NameTuple, _ int) bool {
			matched, err := tableName.MatchesPattern(pattern)
			if err != nil {
				utils.ErrExit("Invalid table name pattern %q: %s", pattern, err)
			}
			return matched
		})
		return result
	}

	extractTableList := func(flagTableList, listName string) ([]sqlname.NameTuple, []string) {
		tableList := utils.CsvStringToSlice(flagTableList)
		var result []sqlname.NameTuple
		var unqualifiedTables []string
		//TODO: handle unknown tables.
		var unknownTables []string
		for _, table := range tableList {
			if noDefaultSchema && len(strings.Split(table, ".")) == 1 {
				unqualifiedTables = append(unqualifiedTables, table)
				continue
			}

			matchingTables := findPatternMatchingTables(table)
			if len(matchingTables) == 0 {
				unknownTables = append(unknownTables, table) //so that unknown check can be done later
			} else {
				result = append(result, matchingTables...)
			}
		}
		if len(unqualifiedTables) > 0 {
			utils.ErrExit("Qualify following table names %v in the %s list with schema-name.", unqualifiedTables, listName)
		}
		log.Infof("%s tableList: %v", listName, result)
		return result, unknownTables
	}

	includeList, unknownInclude := extractTableList(tconf.TableList, "include")
	excludeList, unknownExclude := extractTableList(tconf.ExcludeTableList, "exclude")
	allUnknown := append(unknownInclude, unknownExclude...)
	if len(allUnknown) > 0 {
		utils.PrintAndLog("Unknown table names in the table-list: %v", allUnknown)
		utils.PrintAndLog("Valid table names are: %v", allTables)
		utils.ErrExit("Please fix the table names in table-list and retry.")
	}

	// checkUnknownTableNames := func(tableNames []string, listName string) {
	// 	unknownTableNames := make([]string, 0)
	// 	for _, tableName := range tableNames {
	// 		if !slices.Contains(allTables, tableName) {
	// 			unknownTableNames = append(unknownTableNames, tableName)
	// 		}
	// 	}
	// 	if len(unknownTableNames) > 0 {
	// 		utils.PrintAndLog("Unknown table names in the %s list: %v", listName, unknownTableNames)
	// 		utils.PrintAndLog("Valid table names are: %v", allTables)
	// 		utils.ErrExit("Please fix the table names in the %s list and retry.", listName)
	// 	}
	// }
	// checkUnknownTableNames(includeList, "include")
	// checkUnknownTableNames(excludeList, "exclude")

	for _, task := range importFileTasks {
		// table := standardizeCaseInsensitiveTableNames(task.TableName, defaultSourceSchema)
		if len(includeList) > 0 && !slices.Contains(includeList, task.TableName) {
			log.Infof("Skipping table %q (fileName: %s) as it is not in the include list", task.TableName, task.FilePath)
			continue
		}
		if len(excludeList) > 0 && slices.Contains(excludeList, task.TableName) {
			log.Infof("Skipping table %q (fileName: %s) as it is in the exclude list", task.TableName, task.FilePath)
			continue
		}
		result = append(result, task)
	}
	return result
}

func updateTargetConfInMigrationStatus() {
	err := metaDB.UpdateMigrationStatusRecord(func(record *metadb.MigrationStatusRecord) {
		switch importerRole {
		case TARGET_DB_IMPORTER_ROLE, IMPORT_FILE_ROLE:
			record.TargetDBConf = tconf.Clone()
			record.TargetDBConf.Password = ""
			record.TargetDBConf.Uri = ""
		case SOURCE_REPLICA_DB_IMPORTER_ROLE:
			record.SourceReplicaDBConf = tconf.Clone()
			record.SourceReplicaDBConf.Password = ""
			record.SourceReplicaDBConf.Uri = ""
		case SOURCE_DB_IMPORTER_ROLE:
			record.SourceDBAsTargetConf = tconf.Clone()
			record.SourceDBAsTargetConf.Password = ""
			record.SourceDBAsTargetConf.Uri = ""
		default:
			panic(fmt.Sprintf("unsupported importer role: %s", importerRole))
		}
	})
	if err != nil {
		utils.ErrExit("Failed to update target conf in migration status record: %s", err)
	}
}

func importData(importFileTasks []*ImportFileTask) {

	err := retrieveMigrationUUID()
	if err != nil {
		utils.ErrExit("failed to get migration UUID: %w", err)
	}

	if importerRole == TARGET_DB_IMPORTER_ROLE {
		importDataStartEvent := createSnapshotImportStartedEvent()
		controlPlane.SnapshotImportStarted(&importDataStartEvent)
	}

	payload := callhome.GetPayload(exportDir, migrationUUID)
	updateTargetConfInMigrationStatus()
	msr, err := metaDB.GetMigrationStatusRecord()
	if err != nil {
		utils.ErrExit("Failed to get migration status record: %s", err)
	}

	if msr.SnapshotMechanism == "debezium" {
		valueConverter, err = dbzm.NewValueConverter(exportDir, tdb, tconf, importerRole, msr.SourceDBConf.DBType)
	} else {
		valueConverter, err = dbzm.NewNoOpValueConverter()
	}

	TableNameToSchema = valueConverter.GetTableNameToSchema()
	if err != nil {
		utils.ErrExit("Failed to create value converter: %s", err)
	}
	err = tdb.InitConnPool()
	if err != nil {
		utils.ErrExit("Failed to initialize the target DB connection pool: %s", err)
	}
	utils.PrintAndLog("Using %d parallel jobs.", tconf.Parallelism)

	targetDBVersion := tdb.GetVersion()

	fmt.Printf("%s version: %s\n", tconf.TargetDBType, targetDBVersion)

	payload.TargetDBVersion = targetDBVersion
	//payload.NodeCount = len(tconfs) // TODO: Figure out way to populate NodeCount.

	err = tdb.CreateVoyagerSchema()
	if err != nil {
		utils.ErrExit("Failed to create voyager metadata schema on target DB: %s", err)
	}

	utils.PrintAndLog("\nimport of data in %q database started", tconf.DBName)
	var pendingTasks, completedTasks []*ImportFileTask
	state := NewImportDataState(exportDir)
	if startClean {
		cleanImportState(state, importFileTasks)
		pendingTasks = importFileTasks
	} else {
		pendingTasks, completedTasks, err = classifyTasks(state, importFileTasks)
		if err != nil {
			utils.ErrExit("Failed to classify tasks: %s", err)
		}
	}

	//TODO:TABLENAME
	//TODO: BUG: we are applying table-list filter on importFileTasks, but here we are considering all tables as per
	// export-data table-list. Should be fine because we are only disabling and re-enabling, but this is still not ideal.
	sourceTableList := msr.TableListExportedFromSource
	if msr.SourceDBConf != nil {
		source = *msr.SourceDBConf
	}
	importTableList, err := getImportTableList(sourceTableList)
	if err != nil {
		utils.ErrExit("Error generating table list to import: %v", err)
	}

	disableGeneratedAlwaysAsIdentityColumns(importTableList)
	// restore value for IDENTITY BY DEFAULT columns once IDENTITY ALWAYS columns are enabled back
	defer restoreGeneratedByDefaultAsIdentityColumns(importTableList)
	defer enableGeneratedAlwaysAsIdentityColumns()

	// Import snapshots
	if importerRole != SOURCE_DB_IMPORTER_ROLE {
		utils.PrintAndLog("Already imported tables: %v", importFileTasksToTableNames(completedTasks))
		if len(pendingTasks) == 0 {
			utils.PrintAndLog("All the tables are already imported, nothing left to import\n")
		} else {
			utils.PrintAndLog("Tables to import: %v", importFileTasksToTableNames(pendingTasks))
			prepareTableToColumns(pendingTasks) //prepare the tableToColumns map
			poolSize := tconf.Parallelism * 2
			progressReporter := NewImportDataProgressReporter(bool(disablePb))

			if importerRole == TARGET_DB_IMPORTER_ROLE {
				importDataAllTableMetrics := createInitialImportDataTableMetrics(pendingTasks)
				controlPlane.UpdateImportedRowCount(importDataAllTableMetrics)
			}

			for _, task := range pendingTasks {
				// The code can produce `poolSize` number of batches at a time. But, it can consume only
				// `parallelism` number of batches at a time.
				batchImportPool = pool.New().WithMaxGoroutines(poolSize)

				totalProgressAmount := getTotalProgressAmount(task)
				progressReporter.ImportFileStarted(task, totalProgressAmount)
				importedProgressAmount := getImportedProgressAmount(task, state)
				progressReporter.AddProgressAmount(task, importedProgressAmount)

				var currentProgress int64
				updateProgressFn := func(progressAmount int64) {
					currentProgress += progressAmount
					progressReporter.AddProgressAmount(task, progressAmount)

					if importerRole == TARGET_DB_IMPORTER_ROLE && totalProgressAmount > currentProgress {
						importDataTableMetrics := createImportDataTableMetrics(task.TableName.ForKey(),
							currentProgress, totalProgressAmount, ROW_UPDATE_STATUS_IN_PROGRESS)
						// The metrics are sent after evry 5 secs in implementation of UpdateImportedRowCount
						controlPlane.UpdateImportedRowCount(
							[]*cp.UpdateImportedRowCountEvent{&importDataTableMetrics})
					}
				}

				importFile(state, task, updateProgressFn)
				batchImportPool.Wait() // Wait for the file import to finish.

				if importerRole == TARGET_DB_IMPORTER_ROLE {
					importDataTableMetrics := createImportDataTableMetrics(task.TableName.ForKey(),
						currentProgress, totalProgressAmount, ROW_UPDATE_STATUS_COMPLETED)
					controlPlane.UpdateImportedRowCount(
						[]*cp.UpdateImportedRowCountEvent{&importDataTableMetrics})
				}

				progressReporter.FileImportDone(task) // Remove the progress-bar for the file.\
			}
			time.Sleep(time.Second * 2)
		}
		utils.PrintAndLog("snapshot data import complete\n\n")
		callhome.PackAndSendPayload(exportDir)
	}

	if !dbzm.IsDebeziumForDataExport(exportDir) {
		executePostSnapshotImportSqls()
		displayImportedRowCountSnapshot(state, importFileTasks)
	} else {
		if changeStreamingIsEnabled(importType) {
			if importerRole != SOURCE_DB_IMPORTER_ROLE {
				displayImportedRowCountSnapshot(state, importFileTasks)
			}
			color.Blue("streaming changes to %s...", tconf.TargetDBType)

			if err != nil {
				utils.ErrExit("failed to get table unique key columns map: %s", err)
			}
			valueConverter, err = dbzm.NewValueConverter(exportDir, tdb, tconf, importerRole, source.DBType)
			if err != nil {
				utils.ErrExit("Failed to create value converter: %s", err)
			}
			err = streamChanges(state, importTableList)
			if err != nil {
				utils.ErrExit("Failed to stream changes to %s: %s", tconf.TargetDBType, err)
			}

			status, err := dbzm.ReadExportStatus(filepath.Join(exportDir, "data", "export_status.json"))
			if err != nil {
				utils.ErrExit("failed to read export status for restore sequences: %s", err)
			}
			// in case of live migration sequences are restored after cutover
			err = tdb.RestoreSequences(status.Sequences)
			if err != nil {
				utils.ErrExit("failed to restore sequences: %s", err)
			}

			utils.PrintAndLog("Completed streaming all relevant changes to %s", tconf.TargetDBType)
			err = markCutoverProcessed(importerRole)
			if err != nil {
				utils.ErrExit("failed to mark cutover as processed: %s", err)
			}
			utils.PrintAndLog("\nRun the following command to get the current report of the migration:\n" +
				color.CyanString("yb-voyager get data-migration-report --export-dir %q", exportDir))
		} else {
			status, err := dbzm.ReadExportStatus(filepath.Join(exportDir, "data", "export_status.json"))
			if err != nil {
				utils.ErrExit("failed to read export status for restore sequences: %s", err)
			}
			err = tdb.RestoreSequences(status.Sequences)
			if err != nil {
				utils.ErrExit("failed to restore sequences: %s", err)
			}
			displayImportedRowCountSnapshot(state, importFileTasks)
		}
	}

	fmt.Printf("\nImport data complete.\n")

	if importerRole == TARGET_DB_IMPORTER_ROLE {
		importDataCompletedEvent := createSnapshotImportCompletedEvent()
		controlPlane.SnapshotImportCompleted(&importDataCompletedEvent)
	}
}

func disableGeneratedAlwaysAsIdentityColumns(tables []sqlname.NameTuple) {
	found, err := metaDB.GetJsonObject(nil, identityColumnsMetaDBKey, &TableToIdentityColumnNames)
	if err != nil {
		utils.ErrExit("failed to get identity columns from meta db: %s", err)
	}
	if !found {
		TableToIdentityColumnNames = getIdentityColumnsForTables(tables, "ALWAYS")
		// saving in metadb for handling restarts
		metaDB.InsertJsonObject(nil, identityColumnsMetaDBKey, TableToIdentityColumnNames)
	}

	err = tdb.DisableGeneratedAlwaysAsIdentityColumns(TableToIdentityColumnNames)
	if err != nil {
		utils.ErrExit("failed to disable generated always as identity columns: %s", err)
	}
}

func enableGeneratedAlwaysAsIdentityColumns() {
	err := tdb.EnableGeneratedAlwaysAsIdentityColumns(TableToIdentityColumnNames)
	if err != nil {
		utils.ErrExit("failed to enable generated always as identity columns: %s", err)
	}
}

func restoreGeneratedByDefaultAsIdentityColumns(tables []sqlname.NameTuple) {
	log.Infof("restoring generated by default as identity columns for tables: %v", tables)
	tablesToIdentityColumnNames := getIdentityColumnsForTables(tables, "BY DEFAULT")
	err := tdb.EnableGeneratedByDefaultAsIdentityColumns(tablesToIdentityColumnNames)
	if err != nil {
		utils.ErrExit("failed to enable generated by default as identity columns: %s", err)
	}
}

func getIdentityColumnsForTables(tables []sqlname.NameTuple, identityType string) *utils.StructMap[sqlname.NameTuple, []string] {
	// var result = make(map[string][]string)
	// var result = sqlname.NameTupleMap[[]string]{}
	// sqlname.NameTupleMap[[]string]
	var result = utils.NewStructMap[sqlname.NameTuple, []string]()
	log.Infof("getting identity(%s) columns for tables: %v", identityType, tables)
	for _, table := range tables {
		identityColumns, err := tdb.GetIdentityColumnNamesForTable(table, identityType)
		if err != nil {
			utils.ErrExit("error in getting identity(%s) columns for table %s: %w", identityType, table, err)
		}
		if len(identityColumns) > 0 {
			log.Infof("identity(%s) columns for table %s: %v", identityType, table, identityColumns)
			// result[table.ForKey()] = identityColumns
			result.Put(table, identityColumns)
		}
	}
	return result
}

func getTotalProgressAmount(task *ImportFileTask) int64 {
	// TODO:TABLENAME revisit.
	// TODO: can probably get the fileSize and RowCount into importFileTask itself insteaf of searching through dfd again here.
	// fileEntry := dataFileDescriptor.GetFileEntry(task.FilePath, task.TableName.SourceName.MinQualified.MinQuoted)
	// if fileEntry == nil {
	// 	utils.ErrExit("entry not found for file %q and table %s", task.FilePath, task.TableName)
	// }
	if reportProgressInBytes {
		return task.FileSize
	} else {
		return task.RowCount
	}
}

func getImportedProgressAmount(task *ImportFileTask, state *ImportDataState) int64 {
	if reportProgressInBytes {
		byteCount, err := state.GetImportedByteCount(task.FilePath, task.TableName)
		if err != nil {
			utils.ErrExit("Failed to get imported byte count for table %s: %s", task.TableName, err)
		}
		return byteCount
	} else {
		rowCount, err := state.GetImportedRowCount(task.FilePath, task.TableName)
		if err != nil {
			utils.ErrExit("Failed to get imported row count for table %s: %s", task.TableName, err)
		}
		return rowCount
	}
}

func importFileTasksToTableNames(tasks []*ImportFileTask) []string {
	tableNames := []string{}
	for _, t := range tasks {
		tableNames = append(tableNames, t.TableName.ForKey())
	}
	return lo.Uniq(tableNames)
}

func importFileTasksToTableNameTuples(tasks []*ImportFileTask) []sqlname.NameTuple {
	tableNames := []sqlname.NameTuple{}
	for _, t := range tasks {
		tableNames = append(tableNames, t.TableName)
	}
	return lo.Uniq(tableNames)
}

func classifyTasks(state *ImportDataState, tasks []*ImportFileTask) (pendingTasks, completedTasks []*ImportFileTask, err error) {
	inProgressTasks := []*ImportFileTask{}
	notStartedTasks := []*ImportFileTask{}
	for _, task := range tasks {
		fileImportState, err := state.GetFileImportState(task.FilePath, task.TableName)
		if err != nil {
			return nil, nil, fmt.Errorf("get table import state: %w", err)
		}
		switch fileImportState {
		case FILE_IMPORT_COMPLETED:
			completedTasks = append(completedTasks, task)
		case FILE_IMPORT_IN_PROGRESS:
			inProgressTasks = append(inProgressTasks, task)
		case FILE_IMPORT_NOT_STARTED:
			notStartedTasks = append(notStartedTasks, task)
		default:
			return nil, nil, fmt.Errorf("invalid table import state: %s", fileImportState)
		}
	}
	// Start with in-progress tasks, followed by not-started tasks.
	return append(inProgressTasks, notStartedTasks...), completedTasks, nil
}

func cleanImportState(state *ImportDataState, tasks []*ImportFileTask) {
<<<<<<< HEAD
	tableNames := importFileTasksToTableNameTuples(tasks)
	// renamedTablesNames := make([]string, 0)
	//TODO:TABLENAME comment out for now.
	// for _, tableName := range tableNames { //In case partitions are changed during the migration, need to check root table
	// 	renamedTablesNames = append(renamedTablesNames, renameTableIfRequired(tableName))
	// }
	// renamedTablesNames = lo.Uniq(renamedTablesNames)
	nonEmptyNts := tdb.GetNonEmptyTables(tableNames)
	if len(nonEmptyNts) > 0 {
		nonEmptyTableNames := lo.Map(nonEmptyNts, func(nt sqlname.NameTuple, _ int) string {
			return nt.ForUserQuery()
		})
=======
	tableNames := importFileTasksToTableNames(tasks)
	nonEmptyTableNames := tdb.GetNonEmptyTables(tableNames)
	if len(nonEmptyTableNames) > 0 {
>>>>>>> 10634ad4
		utils.PrintAndLog("Following tables are not empty. "+
			"TRUNCATE them before importing data with --start-clean.\n%s",
			strings.Join(nonEmptyTableNames, ", "))
		yes := utils.AskPrompt("Do you want to continue without truncating these tables?")
		if !yes {
			utils.ErrExit("Aborting import.")
		}
	}

	for _, task := range tasks {
		//TODO:TABLENAME
		err := state.Clean(task.FilePath, task.TableName)
		if err != nil {
			utils.ErrExit("failed to clean import data state for table %q: %s", task.TableName, err)
		}
	}

	sqlldrDir := filepath.Join(exportDir, "sqlldr")
	if utils.FileOrFolderExists(sqlldrDir) {
		err := os.RemoveAll(sqlldrDir)
		if err != nil {
			utils.ErrExit("failed to remove sqlldr directory %q: %s", sqlldrDir, err)
		}
	}

	if changeStreamingIsEnabled(importType) {
		// clearing state from metaDB based on importerRole
		err := metaDB.ResetQueueSegmentMeta(importerRole)
		if err != nil {
			utils.ErrExit("failed to reset queue segment meta: %s", err)
		}
		err = metaDB.DeleteJsonObject(identityColumnsMetaDBKey)
		if err != nil {
			utils.ErrExit("failed to reset identity columns meta: %s", err)
		}
	}
}

func getImportBatchArgsProto(tableName sqlname.NameTuple, filePath string) *tgtdb.ImportBatchArgs {
	columns, _ := TableToColumnNames.Get(tableName)
	//TODO:TABLENAME revisit.
	columns, err := tdb.IfRequiredQuoteColumnNames(tableName, columns)
	if err != nil {
		utils.ErrExit("if required quote column names: %s", err)
	}
	// If `columns` is unset at this point, no attribute list is passed in the COPY command.
	fileFormat := dataFileDescriptor.FileFormat
	if fileFormat == datafile.SQL {
		fileFormat = datafile.TEXT
	}
	importBatchArgsProto := &tgtdb.ImportBatchArgs{
<<<<<<< HEAD
		// TODO:TABLENAME
		//renameTableIfRequired(tableName.ForKey())
=======
>>>>>>> 10634ad4
		TableName:  tableName,
		Columns:    columns,
		FileFormat: fileFormat,
		Delimiter:  dataFileDescriptor.Delimiter,
		HasHeader:  dataFileDescriptor.HasHeader && fileFormat == datafile.CSV,
		QuoteChar:  dataFileDescriptor.QuoteChar,
		EscapeChar: dataFileDescriptor.EscapeChar,
		NullString: dataFileDescriptor.NullString,
	}
	log.Infof("ImportBatchArgs: %v", spew.Sdump(importBatchArgsProto))
	return importBatchArgsProto
}

func importFile(state *ImportDataState, task *ImportFileTask, updateProgressFn func(int64)) {

	origDataFile := task.FilePath
	importBatchArgsProto := getImportBatchArgsProto(task.TableName, task.FilePath)
	log.Infof("Start splitting table %q: data-file: %q", task.TableName, origDataFile)

	err := state.PrepareForFileImport(task.FilePath, task.TableName)
	if err != nil {
		utils.ErrExit("preparing for file import: %s", err)
	}
	log.Infof("Collect all interrupted/remaining splits.")
	pendingBatches, lastBatchNumber, lastOffset, fileFullySplit, err := state.Recover(task.FilePath, task.TableName)
	if err != nil {
		utils.ErrExit("recovering state for table %q: %s", task.TableName, err)
	}
	for _, batch := range pendingBatches {
		submitBatch(batch, updateProgressFn, importBatchArgsProto)
	}
	if !fileFullySplit {
		splitFilesForTable(state, origDataFile, task.TableName, lastBatchNumber, lastOffset, updateProgressFn, importBatchArgsProto)
	}
}

func splitFilesForTable(state *ImportDataState, filePath string, t sqlname.NameTuple,
	lastBatchNumber int64, lastOffset int64, updateProgressFn func(int64), importBatchArgsProto *tgtdb.ImportBatchArgs) {
	log.Infof("Split data file %q: tableName=%q, largestSplit=%v, largestOffset=%v", filePath, t, lastBatchNumber, lastOffset)
	batchNum := lastBatchNumber + 1
	numLinesTaken := lastOffset

	reader, err := dataStore.Open(filePath)
	if err != nil {
		utils.ErrExit("preparing reader for split generation on file %q: %v", filePath, err)
	}

	dataFile, err := datafile.NewDataFile(filePath, reader, dataFileDescriptor)
	if err != nil {
		utils.ErrExit("open datafile %q: %v", filePath, err)
	}
	defer dataFile.Close()

	log.Infof("Skipping %d lines from %q", lastOffset, filePath)
	err = dataFile.SkipLines(lastOffset)
	if err != nil {
		utils.ErrExit("skipping line for offset=%d: %v", lastOffset, err)
	}

	var readLineErr error = nil
	var line string
	var batchWriter *BatchWriter
	header := ""
	if dataFileDescriptor.HasHeader {
		header = dataFile.GetHeader()
	}
	for readLineErr == nil {

		if batchWriter == nil {
			batchWriter = state.NewBatchWriter(filePath, t, batchNum)
			err := batchWriter.Init()
			if err != nil {
				utils.ErrExit("initializing batch writer for table %q: %s", t, err)
			}
			if header != "" && dataFileDescriptor.FileFormat == datafile.CSV {
				err = batchWriter.WriteHeader(header)
				if err != nil {
					utils.ErrExit("writing header for table %q: %s", t, err)
				}
			}
		}

		line, readLineErr = dataFile.NextLine()
		if readLineErr == nil || (readLineErr == io.EOF && line != "") {
			// handling possible case: last dataline(i.e. EOF) but no newline char at the end
			numLinesTaken += 1
		}
		if line != "" {
			// table := batchWriter.tableName
			// can't use importBatchArgsProto.Columns as to use case insenstiive column names
			// TODO:TABLENAME
			columnNames, _ := TableToColumnNames.Get(t)
			line, err = valueConverter.ConvertRow(t, columnNames, line)
			if err != nil {
				utils.ErrExit("transforming line number=%d for table %q in file %s: %s", batchWriter.NumRecordsWritten+1, t, filePath, err)
			}
		}
		err = batchWriter.WriteRecord(line)
		if err != nil {
			utils.ErrExit("Write to batch %d: %s", batchNum, err)
		}
		if batchWriter.NumRecordsWritten == batchSize ||
			dataFile.GetBytesRead() >= tdb.MaxBatchSizeInBytes() ||
			readLineErr != nil {

			isLastBatch := false
			if readLineErr == io.EOF {
				isLastBatch = true
			} else if readLineErr != nil {
				utils.ErrExit("read line from data file %q: %s", filePath, readLineErr)
			}

			offsetEnd := numLinesTaken
			batch, err := batchWriter.Done(isLastBatch, offsetEnd, dataFile.GetBytesRead())
			if err != nil {
				utils.ErrExit("finalizing batch %d: %s", batchNum, err)
			}
			batchWriter = nil
			dataFile.ResetBytesRead()
			submitBatch(batch, updateProgressFn, importBatchArgsProto)

			if !isLastBatch {
				batchNum += 1
			}
		}
	}
	log.Infof("splitFilesForTable: done splitting data file %q for table %q", filePath, t)
}

func executePostSnapshotImportSqls() {
	sequenceFilePath := filepath.Join(exportDir, "data", "postdata.sql")
	if utils.FileOrFolderExists(sequenceFilePath) {
		fmt.Printf("setting resume value for sequences %10s\n", "")
		executeSqlFile(sequenceFilePath, "SEQUENCE", func(_, _ string) bool { return false })
	}
}

func submitBatch(batch *Batch, updateProgressFn func(int64), importBatchArgsProto *tgtdb.ImportBatchArgs) {
	batchImportPool.Go(func() {
		// There are `poolSize` number of competing go-routines trying to invoke COPY.
		// But the `connPool` will allow only `parallelism` number of connections to be
		// used at a time. Thus limiting the number of concurrent COPYs to `parallelism`.
		importBatch(batch, importBatchArgsProto)
		if reportProgressInBytes {
			updateProgressFn(batch.ByteCount)
		} else {
			updateProgressFn(batch.RecordCount)
		}
	})
	log.Infof("Queued batch: %s", spew.Sdump(batch))
}

func importBatch(batch *Batch, importBatchArgsProto *tgtdb.ImportBatchArgs) {
	err := batch.MarkPending()
	if err != nil {
		utils.ErrExit("marking batch %d as pending: %s", batch.Number, err)
	}
	log.Infof("Importing %q", batch.FilePath)

	importBatchArgs := *importBatchArgsProto
	importBatchArgs.FilePath = batch.FilePath
	importBatchArgs.RowsPerTransaction = batch.OffsetEnd - batch.OffsetStart

	var rowsAffected int64
	sleepIntervalSec := 0
	for attempt := 0; attempt < COPY_MAX_RETRY_COUNT; attempt++ {
		tableSchema, _ := TableNameToSchema.Get(batch.TableName)
		rowsAffected, err = tdb.ImportBatch(batch, &importBatchArgs, exportDir, tableSchema)
		if err == nil || tdb.IsNonRetryableCopyError(err) {
			break
		}
		log.Warnf("COPY FROM file %q: %s", batch.FilePath, err)
		sleepIntervalSec += 10
		if sleepIntervalSec > MAX_SLEEP_SECOND {
			sleepIntervalSec = MAX_SLEEP_SECOND
		}
		log.Infof("sleep for %d seconds before retrying the file %s (attempt %d)",
			sleepIntervalSec, batch.FilePath, attempt)
		time.Sleep(time.Duration(sleepIntervalSec) * time.Second)
	}
	log.Infof("%q => %d rows affected", batch.FilePath, rowsAffected)
	if err != nil {
		utils.ErrExit("import %q into %s: %s", batch.FilePath, batch.TableName, err)
	}
	err = batch.MarkDone()
	if err != nil {
		utils.ErrExit("marking batch %q as done: %s", batch.FilePath, err)
	}
}

func newTargetConn() *pgx.Conn {
	conn, err := pgx.Connect(context.Background(), tconf.GetConnectionUri())
	if err != nil {
		utils.WaitChannel <- 1
		<-utils.WaitChannel
		utils.ErrExit("connect to target db: %s", err)
	}

	setTargetSchema(conn)

	if sourceDBType == ORACLE && enableOrafce {
		setOrafceSearchPath(conn)
	}

	return conn
}

// TODO: Eventually get rid of this function in favour of TargetYugabyteDB.setTargetSchema().
func setTargetSchema(conn *pgx.Conn) {
	if sourceDBType == POSTGRESQL || tconf.Schema == YUGABYTEDB_DEFAULT_SCHEMA {
		// For PG, schema name is already included in the object name.
		// No need to set schema if importing in the default schema.
		return
	}
	checkSchemaExistsQuery := fmt.Sprintf("SELECT count(schema_name) FROM information_schema.schemata WHERE schema_name = '%s'", tconf.Schema)
	var cntSchemaName int

	if err := conn.QueryRow(context.Background(), checkSchemaExistsQuery).Scan(&cntSchemaName); err != nil {
		utils.ErrExit("run query %q on target %q to check schema exists: %s", checkSchemaExistsQuery, tconf.Host, err)
	} else if cntSchemaName == 0 {
		utils.ErrExit("schema '%s' does not exist in target", tconf.Schema)
	}

	setSchemaQuery := fmt.Sprintf("SET SCHEMA '%s'", tconf.Schema)
	_, err := conn.Exec(context.Background(), setSchemaQuery)
	if err != nil {
		utils.ErrExit("run query %q on target %q: %s", setSchemaQuery, tconf.Host, err)
	}
}

func dropIdx(conn *pgx.Conn, idxName string) error {
	dropIdxQuery := fmt.Sprintf("DROP INDEX IF EXISTS %s", idxName)
	log.Infof("Dropping index: %q", dropIdxQuery)
	_, err := conn.Exec(context.Background(), dropIdxQuery)
	if err != nil {
		return fmt.Errorf("failed to drop index %q: %w", idxName, err)
	}
	return nil
}

func executeSqlFile(file string, objType string, skipFn func(string, string) bool) {
	log.Infof("Execute SQL file %q on target %q", file, tconf.Host)
	conn := newTargetConn()

	defer func() {
		if conn != nil {
			conn.Close(context.Background())
		}
	}()

	sqlInfoArr := createSqlStrInfoArray(file, objType)
	for _, sqlInfo := range sqlInfoArr {
		if conn == nil {
			conn = newTargetConn()
		}

		setOrSelectStmt := strings.HasPrefix(strings.ToUpper(sqlInfo.stmt), "SET ") ||
			strings.HasPrefix(strings.ToUpper(sqlInfo.stmt), "SELECT ")
		if !setOrSelectStmt && skipFn != nil && skipFn(objType, sqlInfo.stmt) {
			continue
		}

		if objType == "TABLE" {
			stmt := strings.ToUpper(sqlInfo.stmt)
			skip := strings.Contains(stmt, "ALTER TABLE") && strings.Contains(stmt, "REPLICA IDENTITY")
			if skip {
				//skipping DDLS like ALTER TABLE ... REPLICA IDENTITY .. as this is not supported in YB
				log.Infof("Skipping DDL: %s", sqlInfo.stmt)
				continue
			}
		}

		err := executeSqlStmtWithRetries(&conn, sqlInfo, objType)
		if err != nil {
			conn.Close(context.Background())
			conn = nil
		}
	}
}

func setOrafceSearchPath(conn *pgx.Conn) {
	// append oracle schema in the search_path for orafce
	updateSearchPath := `SELECT set_config('search_path', current_setting('search_path') || ', oracle', false)`
	_, err := conn.Exec(context.Background(), updateSearchPath)
	if err != nil {
		utils.ErrExit("unable to update search_path for orafce extension: %v", err)
	}
}

func getIndexName(sqlQuery string, indexName string) (string, error) {
	// Return the index name itself if it is aleady qualified with schema name
	if len(strings.Split(indexName, ".")) == 2 {
		return indexName, nil
	}

	parts := strings.FieldsFunc(sqlQuery, func(c rune) bool { return unicode.IsSpace(c) || c == '(' || c == ')' })
	for index, part := range parts {
		if strings.EqualFold(part, "ON") {
			tableName := parts[index+1]
			schemaName := getTargetSchemaName(tableName)
			return fmt.Sprintf("%s.%s", schemaName, indexName), nil
		}
	}
	return "", fmt.Errorf("could not find `ON` keyword in the CREATE INDEX statement")
}

func executeSqlStmtWithRetries(conn **pgx.Conn, sqlInfo sqlInfo, objType string) error {
	var err error
	log.Infof("On %s run query:\n%s\n", tconf.Host, sqlInfo.formattedStmt)
	for retryCount := 0; retryCount <= DDL_MAX_RETRY_COUNT; retryCount++ {
		if retryCount > 0 { // Not the first iteration.
			log.Infof("Sleep for 5 seconds before retrying for %dth time", retryCount)
			time.Sleep(time.Second * 5)
			log.Infof("RETRYING DDL: %q", sqlInfo.stmt)
		}

		if bool(flagPostSnapshotImport) && strings.Contains(objType, "INDEX") {
			err = beforeIndexCreation(sqlInfo, conn, objType)
			if err != nil {
				return fmt.Errorf("before index creation: %w", err)
			}
		}
		_, err = (*conn).Exec(context.Background(), sqlInfo.formattedStmt)
		if err == nil {
			utils.PrintSqlStmtIfDDL(sqlInfo.stmt, utils.GetObjectFileName(filepath.Join(exportDir, "schema"), objType))
			return nil
		}

		log.Errorf("DDL Execution Failed for %q: %s", sqlInfo.formattedStmt, err)
		if strings.Contains(strings.ToLower(err.Error()), "conflicts with higher priority transaction") {
			// creating fresh connection
			(*conn).Close(context.Background())
			*conn = newTargetConn()
			continue
		} else if strings.Contains(strings.ToLower(err.Error()), strings.ToLower(SCHEMA_VERSION_MISMATCH_ERR)) &&
			(objType == "INDEX" || objType == "PARTITION_INDEX") { // retriable error
			// creating fresh connection
			(*conn).Close(context.Background())
			*conn = newTargetConn()

			// Extract the schema name and add to the index name
			fullyQualifiedObjName, err := getIndexName(sqlInfo.stmt, sqlInfo.objName)
			if err != nil {
				utils.ErrExit("extract qualified index name from DDL [%v]: %v", sqlInfo.stmt, err)
			}

			// DROP INDEX in case INVALID index got created
			// `err` is already being used for retries, so using `err2`
			err2 := dropIdx(*conn, fullyQualifiedObjName)
			if err2 != nil {
				return fmt.Errorf("drop invalid index %q: %w", fullyQualifiedObjName, err2)
			}
			continue
		} else if missingRequiredSchemaObject(err) {
			log.Infof("deffering execution of SQL: %s", sqlInfo.formattedStmt)
			defferedSqlStmts = append(defferedSqlStmts, sqlInfo)
		} else if isAlreadyExists(err.Error()) {
			// pg_dump generates `CREATE SCHEMA public;` in the schemas.sql. Because the `public`
			// schema already exists on the target YB db, the create schema statement fails with
			// "already exists" error. Ignore the error.
			if bool(tconf.IgnoreIfExists) || strings.EqualFold(strings.Trim(sqlInfo.stmt, " \n"), "CREATE SCHEMA public;") {
				err = nil
			}
		}
		break // no more iteration in case of non retriable error
	}
	if err != nil {
		if missingRequiredSchemaObject(err) {
			// Do nothing
		} else {
			utils.PrintSqlStmtIfDDL(sqlInfo.stmt, utils.GetObjectFileName(filepath.Join(exportDir, "schema"), objType))
			color.Red(fmt.Sprintf("%s\n", err.Error()))
			if tconf.ContinueOnError {
				log.Infof("appending stmt to failedSqlStmts list: %s\n", utils.GetSqlStmtToPrint(sqlInfo.stmt))
				errString := "/*\n" + err.Error() + "\n*/\n"
				failedSqlStmts = append(failedSqlStmts, errString+sqlInfo.formattedStmt)
			} else {
				utils.ErrExit("error: %s\n", err)
			}
		}
	}
	return err
}

// TODO: need automation tests for this, covering cases like schema(public vs non-public) or case sensitive names
func beforeIndexCreation(sqlInfo sqlInfo, conn **pgx.Conn, objType string) error {
	if !strings.Contains(strings.ToUpper(sqlInfo.stmt), "CREATE INDEX") {
		return nil
	}

	fullyQualifiedObjName, err := getIndexName(sqlInfo.stmt, sqlInfo.objName)
	if err != nil {
		return fmt.Errorf("extract qualified index name from DDL [%v]: %w", sqlInfo.stmt, err)
	}
	if invalidTargetIndexesCache == nil {
		invalidTargetIndexesCache, err = tdb.InvalidIndexes()
		if err != nil {
			return fmt.Errorf("failed to fetch invalid indexes: %w", err)
		}
	}

	// check index valid or not
	if invalidTargetIndexesCache[fullyQualifiedObjName] {
		log.Infof("index %q already exists but in invalid state, dropping it", fullyQualifiedObjName)
		err = dropIdx(*conn, fullyQualifiedObjName)
		if err != nil {
			return fmt.Errorf("drop invalid index %q: %w", fullyQualifiedObjName, err)
		}
	}

	// print the index name as index creation takes time and user can see the progress
	color.Yellow("creating index %s ...", fullyQualifiedObjName)
	return nil
}

// TODO: This function is a duplicate of the one in tgtdb/yb.go. Consolidate the two.
func getTargetSchemaName(tableName string) string {
	parts := strings.Split(tableName, ".")
	if len(parts) == 2 {
		return parts[0]
	}
	if tconf.TargetDBType == POSTGRESQL {
		defaultSchema, noDefaultSchema := GetDefaultPGSchema(tconf.Schema, ",")
		if noDefaultSchema {
			utils.ErrExit("no default schema for table %q ", tableName)
		}
		return defaultSchema
	}
	return tconf.Schema // default set to "public"
}

func prepareTableToColumns(tasks []*ImportFileTask) {
	for _, task := range tasks {
		var columns []string
		dfdTableToExportedColumns := getDfdTableNameToExportedColumns(dataFileDescriptor)
		if dfdTableToExportedColumns != nil {
			columns, _ = dfdTableToExportedColumns.Get(task.TableName)
		} else if dataFileDescriptor.HasHeader {
			// File is either exported from debezium OR this is `import data file` case.
			reader, err := dataStore.Open(task.FilePath)
			if err != nil {
				utils.ErrExit("datastore.Open %q: %v", task.FilePath, err)
			}
			df, err := datafile.NewDataFile(task.FilePath, reader, dataFileDescriptor)
			if err != nil {
				utils.ErrExit("opening datafile %q: %v", task.FilePath, err)
			}
			header := df.GetHeader()
			columns = strings.Split(header, dataFileDescriptor.Delimiter)
			log.Infof("read header from file %q: %s", task.FilePath, header)
			log.Infof("header row split using delimiter %q: %v\n", dataFileDescriptor.Delimiter, columns)
			df.Close()
		}
		TableToColumnNames.Put(task.TableName, columns)
	}
}

func getDfdTableNameToExportedColumns(dataFileDescriptor *datafile.Descriptor) *utils.StructMap[sqlname.NameTuple, []string] {
	if dataFileDescriptor.TableNameToExportedColumns == nil {
		return nil
	}

	result := utils.NewStructMap[sqlname.NameTuple, []string]()
	for tableNameRaw, columnList := range dataFileDescriptor.TableNameToExportedColumns {
		nt, err := namereg.NameReg.LookupTableName(tableNameRaw)
		if err != nil {
			utils.ErrExit("lookup table [%s] in name registry: %v", tableNameRaw, err)
		}
		// result[nt.ForKey()] = columnList
		result.Put(nt, columnList)
	}
	return result
}

func quoteIdentifierIfRequired(identifier string) string {
	if sqlname.IsQuoted(identifier) {
		return identifier
	}
	// TODO: Use either sourceDBType or source.DBType throughout the code.
	// In the export code path source.DBType is used. In the import code path
	// sourceDBType is used.
	dbType := source.DBType
	if dbType == "" {
		dbType = sourceDBType
	}
	if sqlname.IsReservedKeywordPG(identifier) ||
		((dbType == POSTGRESQL || dbType == YUGABYTEDB) && sqlname.IsCaseSensitive(identifier, dbType)) {
		return fmt.Sprintf(`"%s"`, identifier)
	}
	return identifier
}

func checkExportDataDoneFlag() {
	metaInfoDir := filepath.Join(exportDir, metaInfoDirName)
	_, err := os.Stat(metaInfoDir)
	if err != nil {
		utils.ErrExit("metainfo dir is missing. Exiting.")
	}

	if dataIsExported() {
		return
	}

	utils.PrintAndLog("Waiting for snapshot data export to complete...")
	for !dataIsExported() {
		time.Sleep(time.Second * 2)
	}
	utils.PrintAndLog("Snapshot data export is complete.")
}

func init() {
	importCmd.AddCommand(importDataCmd)
	importDataCmd.AddCommand(importDataToCmd)
	importDataToCmd.AddCommand(importDataToTargetCmd)
	registerFlagsForTarget(importDataCmd)
	registerFlagsForTarget(importDataToTargetCmd)
	registerCommonGlobalFlags(importDataCmd)
	registerCommonGlobalFlags(importDataToTargetCmd)
	registerCommonImportFlags(importDataCmd)
	registerCommonImportFlags(importDataToTargetCmd)
	importDataCmd.Flags().MarkHidden("continue-on-error")
	importDataToTargetCmd.Flags().MarkHidden("continue-on-error")
	registerTargetDBConnFlags(importDataCmd)
	registerTargetDBConnFlags(importDataToTargetCmd)
	registerImportDataCommonFlags(importDataCmd)
	registerImportDataCommonFlags(importDataToTargetCmd)
	registerImportDataFlags(importDataCmd)
	registerImportDataFlags(importDataToTargetCmd)
}

func createSnapshotImportStartedEvent() cp.SnapshotImportStartedEvent {
	result := cp.SnapshotImportStartedEvent{}
	initBaseTargetEvent(&result.BaseEvent, "IMPORT DATA")
	return result
}

func createSnapshotImportCompletedEvent() cp.SnapshotImportCompletedEvent {

	result := cp.SnapshotImportCompletedEvent{}
	initBaseTargetEvent(&result.BaseEvent, "IMPORT DATA")
	return result
}

func createInitialImportDataTableMetrics(tasks []*ImportFileTask) []*cp.UpdateImportedRowCountEvent {

	result := []*cp.UpdateImportedRowCountEvent{}

	for _, task := range tasks {

		var schemaName, tableName string
		// TODO:TABLENAME revisit
		schemaName, tableName = cp.SplitTableNameForPG(task.TableName.ForKey())
		// if strings.Count(task.TableName.ForKey(), ".") == 1 {
		// 	schemaName, tableName = cp.SplitTableNameForPG(task.TableName.ForKey())
		// } else {
		// 	schemaName, tableName = tconf.Schema, task.TableName
		// }
		tableMetrics := cp.UpdateImportedRowCountEvent{
			BaseUpdateRowCountEvent: cp.BaseUpdateRowCountEvent{
				BaseEvent: cp.BaseEvent{
					EventType:     "IMPORT DATA",
					MigrationUUID: migrationUUID,
					SchemaNames:   []string{schemaName},
				},
				TableName:         tableName,
				Status:            cp.EXPORT_OR_IMPORT_DATA_STATUS_INT_TO_STR[ROW_UPDATE_STATUS_NOT_STARTED],
				TotalRowCount:     getTotalProgressAmount(task),
				CompletedRowCount: 0,
			},
		}
		result = append(result, &tableMetrics)
	}

	return result
}

func createImportDataTableMetrics(tableName string, countLiveRows int64, countTotalRows int64,
	status int) cp.UpdateImportedRowCountEvent {

	var schemaName, tableName2 string
	if strings.Count(tableName, ".") == 1 {
		schemaName, tableName2 = cp.SplitTableNameForPG(tableName)
	} else {
		schemaName, tableName2 = tconf.Schema, tableName
	}
	result := cp.UpdateImportedRowCountEvent{
		BaseUpdateRowCountEvent: cp.BaseUpdateRowCountEvent{
			BaseEvent: cp.BaseEvent{
				EventType:     "IMPORT DATA",
				MigrationUUID: migrationUUID,
				SchemaNames:   []string{schemaName},
			},
			TableName:         tableName2,
			Status:            cp.EXPORT_OR_IMPORT_DATA_STATUS_INT_TO_STR[status],
			TotalRowCount:     countTotalRows,
			CompletedRowCount: countLiveRows,
		},
	}

	return result
}<|MERGE_RESOLUTION|>--- conflicted
+++ resolved
@@ -292,7 +292,6 @@
 	_, noDefaultSchema := getDefaultSourceSchemaName()
 
 	//TODO: handle with case sensitivity later
-<<<<<<< HEAD
 	// standardizeCaseInsensitiveTableNames := func(tableName string, defaultSourceSchema string) string {
 	// 	parts := strings.Split(tableName, ".")
 	// 	tableName = parts[len(parts)-1]
@@ -308,33 +307,12 @@
 	// 	return tableName
 	// }
 
-	allTables := lo.Map(importFileTasks, func(task *ImportFileTask, _ int) sqlname.NameTuple {
+	allTables := lo.Uniq(lo.Map(importFileTasks, func(task *ImportFileTask, _ int) sqlname.NameTuple {
 		return task.TableName
-	})
+	}))
 	slices.SortFunc(allTables, func(a, b sqlname.NameTuple) bool {
 		return a.ForKey() < b.ForKey()
 	})
-=======
-	standardizeCaseInsensitiveTableNames := func(tableName string, defaultSourceSchema string) string {
-		parts := strings.Split(tableName, ".")
-		tableName = parts[len(parts)-1]
-		if !utils.IsQuotedString(tableName) {
-			tableName = strings.ToLower(tableName)
-		}
-		if len(parts) > 1 {
-			if parts[0] == defaultSourceSchema {
-				return tableName
-			}
-			return fmt.Sprintf(`%s.%s`, parts[0], tableName)
-		}
-		return tableName
-	}
-
-	allTables := lo.Uniq(lo.Map(importFileTasks, func(task *ImportFileTask, _ int) string {
-		return standardizeCaseInsensitiveTableNames(task.TableName, defaultSourceSchema)
-	}))
-	slices.Sort(allTables)
->>>>>>> 10634ad4
 	log.Infof("allTables: %v", allTables)
 
 	findPatternMatchingTables := func(pattern string) []sqlname.NameTuple {
@@ -756,24 +734,13 @@
 }
 
 func cleanImportState(state *ImportDataState, tasks []*ImportFileTask) {
-<<<<<<< HEAD
 	tableNames := importFileTasksToTableNameTuples(tasks)
-	// renamedTablesNames := make([]string, 0)
 	//TODO:TABLENAME comment out for now.
-	// for _, tableName := range tableNames { //In case partitions are changed during the migration, need to check root table
-	// 	renamedTablesNames = append(renamedTablesNames, renameTableIfRequired(tableName))
-	// }
-	// renamedTablesNames = lo.Uniq(renamedTablesNames)
 	nonEmptyNts := tdb.GetNonEmptyTables(tableNames)
 	if len(nonEmptyNts) > 0 {
 		nonEmptyTableNames := lo.Map(nonEmptyNts, func(nt sqlname.NameTuple, _ int) string {
 			return nt.ForUserQuery()
 		})
-=======
-	tableNames := importFileTasksToTableNames(tasks)
-	nonEmptyTableNames := tdb.GetNonEmptyTables(tableNames)
-	if len(nonEmptyTableNames) > 0 {
->>>>>>> 10634ad4
 		utils.PrintAndLog("Following tables are not empty. "+
 			"TRUNCATE them before importing data with --start-clean.\n%s",
 			strings.Join(nonEmptyTableNames, ", "))
@@ -825,11 +792,6 @@
 		fileFormat = datafile.TEXT
 	}
 	importBatchArgsProto := &tgtdb.ImportBatchArgs{
-<<<<<<< HEAD
-		// TODO:TABLENAME
-		//renameTableIfRequired(tableName.ForKey())
-=======
->>>>>>> 10634ad4
 		TableName:  tableName,
 		Columns:    columns,
 		FileFormat: fileFormat,
