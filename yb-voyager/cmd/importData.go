/*
Copyright (c) YugaByte, Inc.

Licensed under the Apache License, Version 2.0 (the "License");
you may not use this file except in compliance with the License.
You may obtain a copy of the License at

    http://www.apache.org/licenses/LICENSE-2.0

Unless required by applicable law or agreed to in writing, software
distributed under the License is distributed on an "AS IS" BASIS,
WITHOUT WARRANTIES OR CONDITIONS OF ANY KIND, either express or implied.
See the License for the specific language governing permissions and
limitations under the License.
*/
package cmd

import (
	"bufio"
	"context"
	"fmt"
	"io"
	"net"
	"net/url"
	"os"
	"path/filepath"
	"regexp"
	"sort"
	"strconv"
	"strings"
	"sync"
	"sync/atomic"
	"time"

	"github.com/davecgh/go-spew/spew"
	"github.com/yugabyte/yb-voyager/yb-voyager/src/callhome"
	"github.com/yugabyte/yb-voyager/yb-voyager/src/datafile"
	"github.com/yugabyte/yb-voyager/yb-voyager/src/tgtdb"
	"github.com/yugabyte/yb-voyager/yb-voyager/src/utils"

	log "github.com/sirupsen/logrus"
	"github.com/spf13/cobra"
	"github.com/vbauerster/mpb/v7"

	"github.com/jackc/pgx/v4"
	"github.com/tevino/abool/v2"
)

var splitFileChannelSize = SPLIT_FILE_CHANNEL_SIZE
var metaInfoDir = META_INFO_DIR_NAME
var numLinesInASplit = int64(0)
var parallelImportJobs = 0
var Done = abool.New()
var GenerateSplitsDone = abool.New()

var tablesProgressMetadata map[string]*utils.TableProgressMetadata

// stores the data files description in a struct
var dataFileDescriptor *datafile.Descriptor

type ProgressContainer struct {
	mu        sync.Mutex
	container *mpb.Progress
}

var importProgressContainer ProgressContainer
var importTables []string
var allTables []string
var usePublicIp bool
var targetEndpoints string
var copyTableFromCommands = make(map[string]string)
var loadBalancerUsed bool           // specifies whether load balancer is used in front of yb servers
var enableUpsert bool               // upsert instead of insert for import data
var disableTransactionalWrites bool // to disable transactional writes for copy command

const (
	LB_WARN_MSG = "Warning: Based on internal anaylsis, --target-db-host is identified as a load balancer IP which will be used to create connections for data import.\n" +
		"\t To control the parallelism and servers used, refer to help for --parallel-jobs and --target-endpoints flags.\n"
)

type SplitFileImportTask struct {
	TableName           string
	SchemaName          string
	SplitFilePath       string
	OffsetStart         int64
	OffsetEnd           int64
	TmpConnectionString string
	SplitNumber         int64
	Interrupted         bool
}

var importDataCmd = &cobra.Command{
	Use:   "data",
	Short: "This command imports data into YugabyteDB database",
	Long:  `This command will import the data exported from the source database into YugabyteDB database.`,

	PreRun: func(cmd *cobra.Command, args []string) {
		validateImportFlags()
	},

	Run: func(cmd *cobra.Command, args []string) {
		target.ImportMode = true
		sourceDBType = ExtractMetaInfo(exportDir).SourceDBType
		importData()
	},
}

func getYBServers() []*tgtdb.Target {
	var targets []*tgtdb.Target

	if targetEndpoints != "" {
		msg := fmt.Sprintf("given yb-servers for import data: %q\n", targetEndpoints)
		utils.PrintIfTrue(msg, target.VerboseMode)
		log.Infof(msg)

		ybServers := utils.CsvStringToSlice(targetEndpoints)
		for _, ybServer := range ybServers {
			clone := target.Clone()

			if strings.Contains(ybServer, ":") {
				clone.Host = strings.Split(ybServer, ":")[0]
				var err error
				clone.Port, err = strconv.Atoi(strings.Split(ybServer, ":")[1])

				if err != nil {
					utils.ErrExit("error in parsing useYbServers flag: %v", err)
				}
			} else {
				clone.Host = ybServer
			}

			clone.Uri = getCloneConnectionUri(clone)
			log.Infof("using yb server for import data: %+v", clone)
			targets = append(targets, clone)
		}
	} else {
		potentialLBIps, err := net.LookupIP(target.Host)
		loadBalancerUsed = true
		if err != nil {
			utils.ErrExit("Error resolving host: %v\n", err)
		}
		url := target.GetConnectionUri()
		conn, err := pgx.Connect(context.Background(), url)
		if err != nil {
			utils.ErrExit("Unable to connect to database: %v", err)
		}
		defer conn.Close(context.Background())

		rows, err := conn.Query(context.Background(), GET_SERVERS_QUERY)
		if err != nil {
			utils.ErrExit("error in query rows from yb_servers(): %v", err)
		}
		defer rows.Close()

		var hostPorts []string
		for rows.Next() {
			clone := target.Clone()
			var host, nodeType, cloud, region, zone, public_ip string
			var port, num_conns int
			if err := rows.Scan(&host, &port, &num_conns,
				&nodeType, &cloud, &region, &zone, &public_ip); err != nil {
				utils.ErrExit("error in scanning rows of yb_servers(): %v", err)
			}

			// check if given host is one of the server in cluster
			if loadBalancerUsed {
				for _, ip := range potentialLBIps {
					if ip.String() == host || ip.String() == public_ip {
						loadBalancerUsed = false
					}
				}
			}

			if usePublicIp {
				if public_ip != "" {
					clone.Host = public_ip
				} else {
					var msg string
					if host == "" {
						msg = fmt.Sprintf("public ip is not available for host: %s."+
							"Refer to help for more details for how to enable public ip.", host)
					} else {
						msg = fmt.Sprintf("public ip is not available for host: %s but private ip are available. "+
							"Either refer to help for how to enable public ip or remove --use-public-up flag and restart the import", host)
					}
					utils.ErrExit(msg)
				}
			} else {
				clone.Host = host
			}

			clone.Port = port
			clone.Uri = getCloneConnectionUri(clone)
			targets = append(targets, clone)

			hostPorts = append(hostPorts, fmt.Sprintf("%s:%v", host, port))
		}
		log.Infof("Target DB nodes: %s", strings.Join(hostPorts, ","))
	}

	if parallelImportJobs == -1 {
		parallelImportJobs = len(targets)
	}

	if loadBalancerUsed { // if load balancer is used no need to check direct connectivity
		utils.PrintAndLog(LB_WARN_MSG)
		targets = []*tgtdb.Target{&target}
	} else {
		testYbServers(targets)
	}
	return targets
}

func testYbServers(targets []*tgtdb.Target) {
	if len(targets) == 0 {
		utils.ErrExit("no yb servers available/given for data import")
	}
	for _, target := range targets {
		log.Infof("testing server: %s\n", spew.Sdump(target))
		conn, err := pgx.Connect(context.Background(), target.GetConnectionUri())
		if err != nil {
			utils.ErrExit("error while testing yb servers: %v", err)
		}
		conn.Close(context.Background())
	}
	log.Infof("all target servers are accessible")
}

func getCloneConnectionUri(clone *tgtdb.Target) string {
	var cloneConnectionUri string
	if clone.Uri == "" {
		//fallback to constructing the URI from individual parameters. If URI was not set for target, then its other necessary parameters must be non-empty (or default values)
		cloneConnectionUri = clone.GetConnectionUri()
	} else {
		targetConnectionUri, err := url.Parse(clone.Uri)
		if err == nil {
			targetConnectionUri.Host = fmt.Sprintf("%s:%d", clone.Host, clone.Port)
			cloneConnectionUri = fmt.Sprint(targetConnectionUri)
		} else {
			panic(err)
		}
	}
	return cloneConnectionUri
}

func importData() {
	utils.PrintAndLog("import of data in %q database started", target.DBName)
	err := target.DB().Connect()
	if err != nil {
		utils.ErrExit("Failed to connect to the target DB: %s", err)
	}
	targetDBVersion := target.DB().GetVersion()
	fmt.Printf("Target YugabyteDB version: %s\n", targetDBVersion)

	payload := callhome.GetPayload(exportDir)
	payload.TargetDBVersion = targetDBVersion
	dataFileDescriptor = datafile.OpenDescriptor(exportDir)
	targets := getYBServers()
	payload.NodeCount = len(targets)

	var targetUriList []string
	for _, t := range targets {
		targetUriList = append(targetUriList, t.Uri)
	}
	log.Infof("targetUriList: %s", targetUriList)
	params := &tgtdb.ConnectionParams{
		NumConnections: parallelImportJobs + 1,
		ConnUriList:    targetUriList,
		SessionVars: map[string]string{
			"yb_disable_transactional_writes": fmt.Sprintf("%v", disableTransactionalWrites),
			"yb_enable_upsert_mode":           fmt.Sprintf("%v", enableUpsert),
		},
	}
	connPool := tgtdb.NewConnectionPool(params)

	var parallelism = parallelImportJobs
	log.Infof("parallelism=%v", parallelism)
	payload.ParallelJobs = parallelism
	if target.VerboseMode {
		fmt.Printf("Number of parallel imports jobs at a time: %d\n", parallelism)
	}

	if parallelism > SPLIT_FILE_CHANNEL_SIZE {
		splitFileChannelSize = parallelism + 1
	}
	splitFilesChannel := make(chan *SplitFileImportTask, splitFileChannelSize)

	generateSmallerSplits(splitFilesChannel)
	go doImport(splitFilesChannel, parallelism, connPool)
	checkForDone()

	time.Sleep(time.Second * 2)
	executePostImportDataSqls()
	callhome.PackAndSendPayload(exportDir)
	fmt.Printf("\nexiting...\n")
}

func checkForDone() {
	for Done.IsNotSet() {
		if GenerateSplitsDone.IsSet() {
			// InProgress Pattern
			inProgressPattern := fmt.Sprintf("%s/%s/data/*.P", exportDir, metaInfoDir)
			m1, err := filepath.Glob(inProgressPattern)
			if err != nil {
				utils.ErrExit("glob %q: %s", inProgressPattern, err)
			}
			inCreatedPattern := fmt.Sprintf("%s/%s/data/*.C", exportDir, metaInfoDir)
			m2, err := filepath.Glob(inCreatedPattern)
			if err != nil {
				utils.ErrExit("glob %q: %s", inCreatedPattern, err)
			}
			// in progress are interrupted ones
			if len(m1) > 0 || len(m2) > 0 {
				time.Sleep(2 * time.Second)
			} else {
				log.Infof("No in-progress or newly-created splits. Import Done.")
				Done.Set()
			}
		} else {
			time.Sleep(5 * time.Second)
		}
	}

}

func generateSmallerSplits(taskQueue chan *SplitFileImportTask) {
	doneTables, interruptedTables, remainingTables, _ := getTablesToImport()

	log.Infof("doneTables: %s", doneTables)
	log.Infof("interruptedTables: %s", interruptedTables)
	log.Infof("remainingTables: %s", remainingTables)

	if target.TableList == "" { //no table-list is given by user
		importTables = append(interruptedTables, remainingTables...)
		allTables = append(importTables, doneTables...)
	} else {
		allTables = utils.CsvStringToSlice(target.TableList)

		//filter allTables to remove tables in case not present in --table-list flag
		for _, table := range allTables {
			//TODO: 'table' can be schema_name.table_name, so split and proceed
			notDone := true
			for _, t := range doneTables {
				if t == table {
					notDone = false
					break
				}
			}

			if notDone {
				importTables = append(importTables, table)
			}
		}
		if target.VerboseMode {
			fmt.Printf("given table-list: %v\n", target.TableList)
		}
	}

	sort.Strings(allTables)
	sort.Strings(importTables)

	log.Infof("allTables: %s", allTables)
	log.Infof("importTables: %s", importTables)

	if startClean { //start data migraiton from beginning
		fmt.Printf("Truncating all tables: %v\n", allTables)
		truncateTables(allTables)
		log.Infof("cleaning the database and %s/metadata/data directory", exportDir)
		utils.CleanDir(exportDir + "/metainfo/data")

		importTables = allTables //since all tables needs to imported now
	} else {
		//truncate tables with no primary key
		utils.PrintIfTrue("looking for tables without a Primary Key...\n", target.VerboseMode)
		for _, tableName := range importTables {
			if !checkPrimaryKey(tableName) {
				fmt.Printf("truncate table '%s' with NO Primary Key for import of data to restart from beginning...\n", tableName)
				utils.ClearMatchingFiles(exportDir + "/metainfo/data/" + tableName + ".[0-9]*.[0-9]*.[0-9]*.*") //correct and complete pattern to avoid matching cases with other table names
				truncateTables([]string{tableName})
			}
		}
	}

	if target.VerboseMode {
		fmt.Printf("all the tables to be imported: %v\n", allTables)
	}

	if !startClean {
		fmt.Printf("skipping already imported tables: %s\n", doneTables)
	}

	if target.VerboseMode {
		fmt.Printf("tables left to import: %v\n", importTables)
	}

	if len(importTables) == 0 {
		fmt.Printf("All the tables are already imported, nothing left to import\n")
		Done.Set()
		return
	} else {
		fmt.Printf("Preparing to import the tables: %v\n", importTables)
	}

	//Preparing the tablesProgressMetadata array
	initializeImportDataStatus(exportDir, importTables)

	go splitDataFiles(importTables, taskQueue)
}

func checkPrimaryKey(tableName string) bool {
	url := target.GetConnectionUri()
	conn, err := pgx.Connect(context.Background(), url)
	if err != nil {
		utils.ErrExit("Unable to connect to database (uri=%s): %s", url, err)
	}
	defer conn.Close(context.Background())

	var table, schema string
	if len(strings.Split(tableName, ".")) == 2 {
		schema = strings.Split(tableName, ".")[0]
		table = strings.Split(tableName, ".")[1]
	} else {
		schema = target.Schema
		table = strings.Split(tableName, ".")[0]
	}

	if sourceDBType == ORACLE && !utils.IsQuotedString(table) {
		table = strings.ToLower(table)
	}

	/* currently object names for yugabytedb is implemented as case-sensitive i.e. lower-case
	but in case of oracle exported data files(which we use for to extract tablename)
	so eg. file EMPLOYEE_data.sql -> table EMPLOYEE which needs to converted for using further */
	checkPKSql := fmt.Sprintf(`SELECT * FROM information_schema.table_constraints
	WHERE constraint_type = 'PRIMARY KEY' AND table_name = '%s' AND table_schema = '%s';`, table, schema)
	// fmt.Println(checkPKSql)

	log.Infof("Running query on target DB: %s", checkPKSql)
	rows, err := conn.Query(context.Background(), checkPKSql)
	if err != nil {
		utils.ErrExit("error in querying to check PK on table %q: %s", table, err)
	}
	defer rows.Close()

	if rows.Next() {
		log.Infof("table %q has a PK", table)
		return true
	} else {
		log.Infof("table %q does not have a PK", table)
		return false
	}
}

func truncateTables(tables []string) {
	log.Infof("Truncating tables: %v", tables)
	connectionURI := target.GetConnectionUri()
	conn, err := pgx.Connect(context.Background(), connectionURI)
	if err != nil {
		utils.ErrExit("Unable to connect to database %q: %s", connectionURI, err)
	}
	defer conn.Close(context.Background())

	log.Infof("Source DB type: %q", sourceDBType)

	if sourceDBType != POSTGRESQL && target.Schema != YUGABYTEDB_DEFAULT_SCHEMA {
		setSchemaQuery := fmt.Sprintf("SET SCHEMA '%s'", target.Schema)
		_, err := conn.Exec(context.Background(), setSchemaQuery)
		if err != nil {
			utils.ErrExit("Failed to execute %q on target: %s", setSchemaQuery, err)
		}
	}

	for _, table := range tables {
		log.Infof("Truncating table: %q", table)
		if target.VerboseMode {
			fmt.Printf("Truncating table %s...\n", table)
		}
		truncateStmt := fmt.Sprintf("TRUNCATE TABLE %s CASCADE", table)
		_, err := conn.Exec(context.Background(), truncateStmt)
		if err != nil {
			utils.ErrExit("error while truncating table %q: %s", table, err)
		}
	}
}

func splitDataFiles(importTables []string, taskQueue chan *SplitFileImportTask) {
	log.Infof("Started goroutine: splitDataFiles")
	for _, t := range importTables {
		origDataFile := exportDir + "/data/" + t + "_data.sql"
		extractCopyStmtForTable(t, origDataFile)
		log.Infof("Start splitting table %q: data-file: %q", t, origDataFile)

		log.Infof("Collect interrupted splits.")
		largestCreatedSplitSoFar := int64(0)
		largestOffsetSoFar := int64(0)
		fileFullySplit := false
		pattern := fmt.Sprintf("%s/%s/data/%s.[0-9]*.[0-9]*.[0-9]*.[CPD]", exportDir, metaInfoDir, t)
		matches, _ := filepath.Glob(pattern)
		// in progress are interrupted ones
		interruptedRegexStr := fmt.Sprintf(".+/%s\\.(\\d+)\\.(\\d+)\\.(\\d+)\\.(\\d+)\\.[P]$", t)
		interruptedRegexp := regexp.MustCompile(interruptedRegexStr)
		for _, filepath := range matches {
			submatches := interruptedRegexp.FindAllStringSubmatch(filepath, -1)
			for _, match := range submatches {
				// This means a match. Submit the task with interrupted = true
				// fmt.Printf("filepath: %s, %v\n", filepath, match)
				/*
					offsets are 0-based, while numLines are 1-based
					offsetStart is the line in original datafile from where current split starts
					offsetEnd   is the line in original datafile from where next split starts
				*/
				splitNum, _ := strconv.ParseInt(match[1], 10, 64)
				offsetEnd, _ := strconv.ParseInt(match[2], 10, 64)
				numLines, _ := strconv.ParseInt(match[3], 10, 64)
				offsetStart := offsetEnd - numLines
				if splitNum == LAST_SPLIT_NUM {
					fileFullySplit = true
				}
				if splitNum > largestCreatedSplitSoFar {
					largestCreatedSplitSoFar = splitNum
				}
				if offsetEnd > largestOffsetSoFar {
					largestOffsetSoFar = offsetEnd
				}
				addASplitTask("", t, filepath, splitNum, offsetStart, offsetEnd, true, taskQueue)
			}
		}
		log.Infof("Collect files which were generated but processing did not start.")
		// schedule import task for them
		createdButNotStartedRegexStr := fmt.Sprintf(".+/%s\\.(\\d+)\\.(\\d+)\\.(\\d+)\\.(\\d+)\\.[C]$", t)
		createdButNotStartedRegex := regexp.MustCompile(createdButNotStartedRegexStr)
		// fmt.Printf("created but not started regex = %s\n", createdButNotStartedRegex.String())
		for _, filepath := range matches {
			submatches := createdButNotStartedRegex.FindAllStringSubmatch(filepath, -1)
			for _, match := range submatches {
				// This means a match. Submit the task with interrupted = true
				splitNum, _ := strconv.ParseInt(match[1], 10, 64)
				offsetEnd, _ := strconv.ParseInt(match[2], 10, 64)
				numLines, _ := strconv.ParseInt(match[3], 10, 64)
				offsetStart := offsetEnd - numLines
				if splitNum == LAST_SPLIT_NUM {
					fileFullySplit = true
				}
				if splitNum > largestCreatedSplitSoFar {
					largestCreatedSplitSoFar = splitNum
				}
				if offsetEnd > largestOffsetSoFar {
					largestOffsetSoFar = offsetEnd
				}
				addASplitTask("", t, filepath, splitNum, offsetStart, offsetEnd, true, taskQueue)
			}
		}

		if !fileFullySplit {
			splitFilesForTable(origDataFile, t, taskQueue, largestCreatedSplitSoFar, largestOffsetSoFar)
		}
	}
	log.Info("All table data files are split.")
	GenerateSplitsDone.Set()
}

func splitFilesForTable(filePath string, t string, taskQueue chan *SplitFileImportTask, largestSplit int64, largestOffset int64) {
	log.Infof("Split data file %q: tableName=%q, largestSplit=%v, largestOffset=%v", filePath, t, largestSplit, largestOffset)
	splitNum := largestSplit + 1
	currTmpFileName := fmt.Sprintf("%s/%s/data/%s.%d.tmp", exportDir, metaInfoDir, t, splitNum)
	numLinesTaken := largestOffset
	numLinesInThisSplit := int64(0)

	dataFileDescriptor = datafile.OpenDescriptor(exportDir)
	dataFile, err := datafile.OpenDataFile(filePath, dataFileDescriptor)
	if err != nil {
		utils.ErrExit("open datafile %q: %v", filePath, err)
	}
	defer dataFile.Close()

	sz := 0
	log.Infof("current temp file: %s", currTmpFileName)
	outfile, err := os.Create(currTmpFileName)
	if err != nil {
		utils.ErrExit("create file %q: %s", currTmpFileName, err)
	}

	log.Infof("Skipping %d lines from %q", largestOffset, filePath)
	err = dataFile.SkipLines(largestOffset)
	if err != nil {
		utils.ErrExit("skipping line for offset=%d: %v", largestOffset, err)
	}

	// Create a buffered writer from the file
	bufferedWriter := bufio.NewWriter(outfile)
	if dataFileDescriptor.HasHeader {
		bufferedWriter.WriteString(dataFile.GetHeader() + "\n")
	}
	var readLineErr error = nil
	var line string
	linesWrittenToBuffer := false
	for readLineErr == nil {
		line, readLineErr = dataFile.NextLine()
		if readLineErr == nil || (readLineErr == io.EOF && line != "") {
			// handling possible case: last dataline(i.e. EOF) but no newline char at the end
			numLinesTaken += 1
			numLinesInThisSplit += 1
		}

		if linesWrittenToBuffer {
			line = fmt.Sprintf("\n%s", line)
		}
		length, err := bufferedWriter.WriteString(line)
		linesWrittenToBuffer = true
		if err != nil {
			utils.ErrExit("Write line to %q: %s", outfile.Name(), err)
		}
		sz += length
		if sz >= FOUR_MB {
			err = bufferedWriter.Flush()
			if err != nil {
				utils.ErrExit("flush data in file %q: %s", outfile.Name(), err)
			}
			bufferedWriter.Reset(outfile)
			sz = 0
		}

		if numLinesInThisSplit == numLinesInASplit || readLineErr != nil {
			err = bufferedWriter.Flush()
			if err != nil {
				utils.ErrExit("flush data in file %q: %s", outfile.Name(), err)
			}
			outfile.Close()
			fileSplitNumber := splitNum
			if readLineErr == io.EOF {
				fileSplitNumber = LAST_SPLIT_NUM
				log.Infof("Preparing last split of %q", filePath)
			} else if readLineErr != nil {
				utils.ErrExit("read line from data file %q: %s", filePath, readLineErr)
			}

			offsetStart := numLinesTaken - numLinesInThisSplit
			offsetEnd := numLinesTaken
			splitFile := fmt.Sprintf("%s/%s/data/%s.%d.%d.%d.%d.C",
				exportDir, metaInfoDir, t, fileSplitNumber, offsetEnd, numLinesInThisSplit, dataFile.GetBytesRead())
			log.Infof("Renaming %q to %q", currTmpFileName, splitFile)
			err = os.Rename(currTmpFileName, splitFile)
			if err != nil {
				utils.ErrExit("rename %q to %q: %s", currTmpFileName, splitFile, err)
			}
			dataFile.ResetBytesRead()
			addASplitTask("", t, splitFile, splitNum, offsetStart, offsetEnd, false, taskQueue)

			if fileSplitNumber != LAST_SPLIT_NUM {
				splitNum += 1
				numLinesInThisSplit = 0
				linesWrittenToBuffer = false
				currTmpFileName = fmt.Sprintf("%s/%s/data/%s.%d.tmp", exportDir, metaInfoDir, t, splitNum)
				log.Infof("create next temp file: %q", currTmpFileName)
				outfile, err = os.Create(currTmpFileName)
				if err != nil {
					utils.ErrExit("create %q: %s", currTmpFileName, err)
				}
				bufferedWriter = bufio.NewWriter(outfile)
				if dataFileDescriptor.HasHeader {
					bufferedWriter.WriteString(dataFile.GetHeader() + "\n")
				}
			}
		}
	}
	log.Infof("splitFilesForTable: done splitting data file %q for table %q", filePath, t)
}

func addASplitTask(schemaName string, tableName string, filepath string, splitNumber int64, offsetStart int64, offsetEnd int64, interrupted bool,
	taskQueue chan *SplitFileImportTask) {
	var t SplitFileImportTask
	t.SchemaName = schemaName
	t.TableName = tableName
	t.SplitFilePath = filepath
	t.SplitNumber = splitNumber
	t.OffsetStart = offsetStart
	t.OffsetEnd = offsetEnd
	t.Interrupted = interrupted
	taskQueue <- &t
	log.Infof("Queued an import task: %s", spew.Sdump(t))
}

func executePostImportDataSqls() {
	/*
		Enable Sequences, if required
		Add Indexes, if required
	*/
	sequenceFilePath := filepath.Join(exportDir, "/data/postdata.sql")
	indexesFilePath := filepath.Join(exportDir, "/schema/tables/INDEXES_table.sql")

	if utils.FileOrFolderExists(sequenceFilePath) {
		fmt.Printf("setting resume value for sequences %10s", "")
		go utils.Wait("done\n", "")
		executeSqlFile(sequenceFilePath)
	}

	if utils.FileOrFolderExists(indexesFilePath) && target.ImportIndexesAfterData {
		fmt.Printf("creating indexes %10s", "")
		go utils.Wait("done\n", "")
		executeSqlFile(indexesFilePath)
	}

}

func getTablesToImport() ([]string, []string, []string, error) {
	metaInfoDir := fmt.Sprintf("%s/%s", exportDir, metaInfoDir)

	_, err := os.Stat(metaInfoDir)
	if err != nil {
		utils.ErrExit("metainfo dir is missing. Exiting.")
	}
	metaInfoDataDir := fmt.Sprintf("%s/data", metaInfoDir)
	_, err = os.Stat(metaInfoDataDir)
	if err != nil {
		utils.ErrExit("metainfo data dir is missing. Exiting.")
	}

	exportDataDonePath := metaInfoDir + "/flags/exportDataDone"
	_, err = os.Stat(exportDataDonePath)
	if err != nil {
		utils.ErrExit("Export is not done yet. Exiting.")
	}

	exportDataDir := fmt.Sprintf("%s/data", exportDir)
	_, err = os.Stat(exportDataDir)
	if err != nil {
		utils.ErrExit("Export data dir %s is missing. Exiting.\n", exportDataDir)
	}
	// Collect all the data files
	dataFilePatern := fmt.Sprintf("%s/*_data.sql", exportDataDir)
	datafiles, err := filepath.Glob(dataFilePatern)
	if err != nil {
		utils.ErrExit("find data files in %q: %s", exportDataDir, err)
	}

	pat := regexp.MustCompile(`.+/(\S+)_data.sql`)
	var tables []string
	for _, v := range datafiles {
		tablenameMatches := pat.FindAllStringSubmatch(v, -1)
		for _, match := range tablenameMatches {
			tables = append(tables, match[1]) //ora2pg data files named like TABLE_data.sql
		}
	}

	var doneTables []string
	var interruptedTables []string
	var remainingTables []string
	for _, t := range tables {

		donePattern := fmt.Sprintf("%s/%s.%s.D", metaInfoDataDir, t, SPLIT_INFO_PATTERN)
		interruptedPattern := fmt.Sprintf("%s/%s.%s.P", metaInfoDataDir, t, SPLIT_INFO_PATTERN)
		createdPattern := fmt.Sprintf("%s/%s.%s.C", metaInfoDataDir, t, SPLIT_INFO_PATTERN)

		doneMatches, _ := filepath.Glob(donePattern)
		interruptedMatches, _ := filepath.Glob(interruptedPattern)
		createdMatches, _ := filepath.Glob(createdPattern)

		//[Important] This function's return result is based on assumption that the rate of ingestion is slower than splitting
		if len(createdMatches) == 0 && len(interruptedMatches) == 0 && len(doneMatches) > 0 {
			doneTables = append(doneTables, t)
		} else if (len(createdMatches) > 0 && len(interruptedMatches)+len(doneMatches) == 0) ||
			(len(createdMatches)+len(interruptedMatches)+len(doneMatches) == 0) {
			remainingTables = append(remainingTables, t)
		} else {
			interruptedTables = append(interruptedTables, t)
		}
	}

	return doneTables, interruptedTables, remainingTables, nil
}

func doImport(taskQueue chan *SplitFileImportTask, parallelism int, connPool *tgtdb.ConnectionPool) {
	if Done.IsSet() { //if import is already done, return
		log.Infof("Done is already set.")
		return
	}
	parallelImportCount := int64(0)

	importProgressContainer = ProgressContainer{
		container: mpb.New(),
	}
	if !disablePb {
		go importDataStatus()
	}

	for Done.IsNotSet() {
		select {
		case t := <-taskQueue:
			// fmt.Printf("Got taskfile = %s putting on parallel channel\n", t.SplitFilePath)
			// parallelImportChannel <- t
			for parallelImportCount >= int64(parallelism) {
				time.Sleep(time.Second * 2)
			}
			atomic.AddInt64(&parallelImportCount, 1)
			go doImportInParallel(t, connPool, &parallelImportCount)
		default:
			// fmt.Printf("No file sleeping for 2 seconds\n")
			time.Sleep(2 * time.Second)
		}
	}

	importProgressContainer.container.Wait()
}

func doImportInParallel(t *SplitFileImportTask, connPool *tgtdb.ConnectionPool, parallelImportCount *int64) {
	doOneImport(t, connPool)
	atomic.AddInt64(parallelImportCount, -1)
}

func doOneImport(task *SplitFileImportTask, connPool *tgtdb.ConnectionPool) {
	splitImportDone := false
	for !splitImportDone {
		log.Infof("Importing %q", task.SplitFilePath)
		//this is done to signal start progress bar for this table
		if tablesProgressMetadata[task.TableName].CountLiveRows == -1 {
			tablesProgressMetadata[task.TableName].CountLiveRows = 0
		}
		// Rename the file to .P
		inProgressFilePath := getInProgressFilePath(task)
		log.Infof("Renaming file from %q to %q", task.SplitFilePath, inProgressFilePath)
		err := os.Rename(task.SplitFilePath, inProgressFilePath)
		if err != nil {
			utils.ErrExit("rename %q to %q: %s", task.SplitFilePath, inProgressFilePath, err)
		}

<<<<<<< HEAD
			dbVersion := targetServer.DB().GetVersion()
			sessionVarsPath := filepath.Join("/", "etc", "ybSessionVariables.sql")

			if utils.FileOrFolderExists(sessionVarsPath) {
				setSessionVars(conn, sessionVarsPath)
			} else {
				for i, statement := range IMPORT_SESSION_SETTERS {
					if checkSessionVariableSupported(i, dbVersion) {
						_, err := conn.Exec(context.Background(), statement)
						if err != nil {
							utils.ErrExit("import file %q: run query %q on %q: %s", inProgressFilePath, statement, targetServer.Host, err)
						}
=======
		reader, err := os.Open(inProgressFilePath)
		if err != nil {
			utils.ErrExit("open %q: %s", inProgressFilePath, err)
		}

		copyCommand := getCopyCommand(task.TableName)
		// copyCommand is empty when there are no rows for that table
		if copyCommand != "" {
			var rowsCount int64
			err := connPool.WithConn(func(conn *pgx.Conn) error {
				//setting the schema so that COPY command can acesss the table
				if sourceDBType != POSTGRESQL && target.Schema != YUGABYTEDB_DEFAULT_SCHEMA {
					setSchemaQuery := fmt.Sprintf("SET SCHEMA '%s'", target.Schema)
					_, err := conn.Exec(context.Background(), setSchemaQuery)
					if err != nil {
						utils.ErrExit("run query %q: %s", setSchemaQuery, err)
>>>>>>> 272425aa
					}
				}
				res, err := conn.PgConn().CopyFrom(context.Background(), reader, copyCommand)
				rowsCount = res.RowsAffected()
				return err
			})

			log.Infof("%q => %d rows affected", copyCommand, rowsCount)
			if err != nil {
				log.Warnf("COPY FROM file %q: %s", inProgressFilePath, err)
				if !strings.Contains(err.Error(), "violates unique constraint") {
					utils.ErrExit("COPY %q FROM file %q: %s", task.TableName, inProgressFilePath, err)
				} else { //in case of unique key violation error take row count from the split task
					rowsCount = task.OffsetEnd - task.OffsetStart
					log.Infof("got error:%v, assuming affected rows count %v for %q", err, rowsCount, task.TableName)
				}
			}
			if rowsCount != task.OffsetEnd-task.OffsetStart {
				// TODO: print info/details about missed rows on the screen after progress bar is complete
				log.Warnf("Expected to import %v records from %s. Imported %v.",
					task.OffsetEnd-task.OffsetStart, inProgressFilePath, rowsCount)
			}
			incrementImportProgressBar(task.TableName, inProgressFilePath)
		}
		doneFilePath := getDoneFilePath(task)
		log.Infof("Renaming %q => %q", inProgressFilePath, doneFilePath)
		err = os.Rename(inProgressFilePath, doneFilePath)
		if err != nil {
			utils.ErrExit("rename %q => %q: %s", inProgressFilePath, doneFilePath, err)
		}

<<<<<<< HEAD
func setSessionVars(conn *pgx.Conn, sessionVarsPath string) {
	varsFile, err := os.Open(sessionVarsPath)
	if err != nil {
		utils.ErrExit("Error while opening ybSessionVariables.sql: %v", err)
	}
	defer varsFile.Close()
	fileScanner := bufio.NewScanner(varsFile)

	var curLine string
	setVarRegex := regexp.MustCompile(`(?i)^SET `)
	for fileScanner.Scan() {
		curLine = strings.TrimSpace(fileScanner.Text())
		if !setVarRegex.MatchString(curLine) {
			utils.ErrExit("Only SET statements allowed in ybSessionVariables.sql. Found: %s.", curLine)
		}
		_, err := conn.Exec(context.Background(), curLine)
		if err != nil {
			utils.ErrExit("Error while running session variables statement (%q): %v", curLine, err)
		}
	}
}

/*
	function to check for session variable supported or not based on YBDB version
*/
func checkSessionVariableSupported(idx int, dbVersion string) bool {
	// YB version includes compatible postgres version also, for example: 11.2-YB-2.13.0.0-b0
	// splits := strings.Split(dbVersion, "YB-")
	// dbVersion = splits[len(splits)-1]

	if idx == 1 { // yb_disable_transactional_writes
		// only supported for these versions
		// return strings.Compare(dbVersion, "2.8.1") == 0 || strings.Compare(dbVersion, "2.11.2") >= 0
		// TODO: enable it for identified version which doesn't have the bug
		return disableTransactionalWrites
	} else if idx == 3 { // yb_enable_upsert_mode
		return enableUpsert
=======
		err = os.Truncate(doneFilePath, 0)
		if err != nil {
			log.Warnf("truncate file %q: %s", doneFilePath, err)
		}
		splitImportDone = true
>>>>>>> 272425aa
	}
}

func executeSqlFile(file string) {
	log.Infof("Execute SQL file %q on target %q", file, target.Host)
	connectionURI := target.GetConnectionUri()
	conn, err := pgx.Connect(context.Background(), connectionURI)
	if err != nil {
		utils.WaitChannel <- 1
		<-utils.WaitChannel
		utils.ErrExit("connect to target db: %s", err)
	}
	defer conn.Close(context.Background())

	if sourceDBType != POSTGRESQL && target.Schema != YUGABYTEDB_DEFAULT_SCHEMA {
		setSchemaQuery := fmt.Sprintf("SET SCHEMA '%s'", target.Schema)
		_, err := conn.Exec(context.Background(), setSchemaQuery)
		if err != nil {
			utils.ErrExit("run query %q on target %q: %s", setSchemaQuery, target.Host, err)
		}
	}

	var errOccured = 0
	sqlStrArray := createSqlStrArray(file, "")
	for _, sqlStr := range sqlStrArray {
		log.Infof("Run query %q on target %q", sqlStr[1], target.Host)
		_, err := conn.Exec(context.Background(), sqlStr[0])
		if err != nil {
			log.Errorf("Run query %q on target %q: %s", sqlStr[1], target.Host, err)
			if strings.Contains(err.Error(), "already exists") {
				if !target.IgnoreIfExists {
					fmt.Printf("\b \n    %s\n", err.Error())
					fmt.Printf("    STATEMENT: %s\n", sqlStr[1])
					if !target.ContinueOnError {
						os.Exit(1)
					}
				}
			} else {
				errOccured = 1
				fmt.Printf("\b \n    %s\n", err.Error())
				fmt.Printf("    STATEMENT: %s\n", sqlStr[1])
				if !target.ContinueOnError { //default case
					fmt.Println(err)
					os.Exit(1)
				}
			}
		}
	}

	utils.WaitChannel <- errOccured
	<-utils.WaitChannel
}

func getInProgressFilePath(task *SplitFileImportTask) string {
	path := task.SplitFilePath
	return path[0:len(path)-1] + "P" // *.C -> *.P
}

func getDoneFilePath(task *SplitFileImportTask) string {
	path := task.SplitFilePath
	return path[0:len(path)-1] + "D" // *.P -> *.D
}

func incrementImportProgressBar(tableName string, splitFilePath string) {
	tablesProgressMetadata[tableName].CountLiveRows += getProgressAmount(splitFilePath)
	log.Infof("Table %q, total rows-copied/progress-made until now %v", tableName, tablesProgressMetadata[tableName].CountLiveRows)
}

func extractCopyStmtForTable(table string, fileToSearchIn string) {
	if getCopyCommand(table) != "" {
		return
	}
	// pg_dump and ora2pg always have columns - "COPY table (col1, col2) FROM STDIN"
	copyCommandRegex := regexp.MustCompile(fmt.Sprintf(`(?i)COPY %s[\s]*(.*) FROM STDIN`, table))
	if sourceDBType == "postgresql" {
		// find the line from toc.txt file
		fileToSearchIn = exportDir + "/data/toc.txt"

		// if no schema then add public in tableName as it is there in postgres' toc file
		if len(strings.Split(table, ".")) == 1 {
			copyCommandRegex = regexp.MustCompile(fmt.Sprintf(`(?i)COPY public.%s[\s]*(.*) FROM STDIN`, table))
		}
	}

	file, err := os.Open(fileToSearchIn)
	if err != nil {
		utils.ErrExit("could not open file during extraction of copy stmt from file %q: %v", fileToSearchIn, err)
	}
	defer file.Close()

	reader := bufio.NewReader(file)
	for {
		line, err := utils.Readline(reader)
		if err == io.EOF { // EOF will mean NO COPY command
			return
		} else if err != nil {
			utils.ErrExit("error while readline for extraction of copy stmt from file %q: %v", fileToSearchIn, err)
		}
		if copyCommandRegex.MatchString(line) {
			copyTableFromCommands[table] = line
			log.Infof("copyTableFromCommand for table %q is %q", table, line)
			return
		}
	}
}

func getCopyCommand(table string) string {
	if copyCommand, ok := copyTableFromCommands[table]; ok {
		return copyCommand
	} else {
		log.Infof("No COPY command for table %q", table)
	}
	return "" // no-op
}

func getProgressAmount(filePath string) int64 {
	splitName := filepath.Base(filePath)
	parts := strings.Split(splitName, ".")

	var p int64
	var err error
	if dataFileDescriptor.TableRowCount != nil { // case of importData where row counts is available
		p, err = strconv.ParseInt(parts[len(parts)-3], 10, 64)
	} else { // case of importDataFileCommand where file size is available not row counts
		p, err = strconv.ParseInt(parts[len(parts)-2], 10, 64)
	}

	if err != nil {
		utils.ErrExit("parsing progress amount of file %q: %v", filePath, err)
	}

	log.Debugf("got progress amount=%d for file %q", p, filePath)
	return p
}

func init() {
	importCmd.AddCommand(importDataCmd)
	registerCommonImportFlags(importDataCmd)
}<|MERGE_RESOLUTION|>--- conflicted
+++ resolved
@@ -823,20 +823,6 @@
 			utils.ErrExit("rename %q to %q: %s", task.SplitFilePath, inProgressFilePath, err)
 		}
 
-<<<<<<< HEAD
-			dbVersion := targetServer.DB().GetVersion()
-			sessionVarsPath := filepath.Join("/", "etc", "ybSessionVariables.sql")
-
-			if utils.FileOrFolderExists(sessionVarsPath) {
-				setSessionVars(conn, sessionVarsPath)
-			} else {
-				for i, statement := range IMPORT_SESSION_SETTERS {
-					if checkSessionVariableSupported(i, dbVersion) {
-						_, err := conn.Exec(context.Background(), statement)
-						if err != nil {
-							utils.ErrExit("import file %q: run query %q on %q: %s", inProgressFilePath, statement, targetServer.Host, err)
-						}
-=======
 		reader, err := os.Open(inProgressFilePath)
 		if err != nil {
 			utils.ErrExit("open %q: %s", inProgressFilePath, err)
@@ -853,7 +839,6 @@
 					_, err := conn.Exec(context.Background(), setSchemaQuery)
 					if err != nil {
 						utils.ErrExit("run query %q: %s", setSchemaQuery, err)
->>>>>>> 272425aa
 					}
 				}
 				res, err := conn.PgConn().CopyFrom(context.Background(), reader, copyCommand)
@@ -885,51 +870,11 @@
 			utils.ErrExit("rename %q => %q: %s", inProgressFilePath, doneFilePath, err)
 		}
 
-<<<<<<< HEAD
-func setSessionVars(conn *pgx.Conn, sessionVarsPath string) {
-	varsFile, err := os.Open(sessionVarsPath)
-	if err != nil {
-		utils.ErrExit("Error while opening ybSessionVariables.sql: %v", err)
-	}
-	defer varsFile.Close()
-	fileScanner := bufio.NewScanner(varsFile)
-
-	var curLine string
-	setVarRegex := regexp.MustCompile(`(?i)^SET `)
-	for fileScanner.Scan() {
-		curLine = strings.TrimSpace(fileScanner.Text())
-		if !setVarRegex.MatchString(curLine) {
-			utils.ErrExit("Only SET statements allowed in ybSessionVariables.sql. Found: %s.", curLine)
-		}
-		_, err := conn.Exec(context.Background(), curLine)
-		if err != nil {
-			utils.ErrExit("Error while running session variables statement (%q): %v", curLine, err)
-		}
-	}
-}
-
-/*
-	function to check for session variable supported or not based on YBDB version
-*/
-func checkSessionVariableSupported(idx int, dbVersion string) bool {
-	// YB version includes compatible postgres version also, for example: 11.2-YB-2.13.0.0-b0
-	// splits := strings.Split(dbVersion, "YB-")
-	// dbVersion = splits[len(splits)-1]
-
-	if idx == 1 { // yb_disable_transactional_writes
-		// only supported for these versions
-		// return strings.Compare(dbVersion, "2.8.1") == 0 || strings.Compare(dbVersion, "2.11.2") >= 0
-		// TODO: enable it for identified version which doesn't have the bug
-		return disableTransactionalWrites
-	} else if idx == 3 { // yb_enable_upsert_mode
-		return enableUpsert
-=======
 		err = os.Truncate(doneFilePath, 0)
 		if err != nil {
 			log.Warnf("truncate file %q: %s", doneFilePath, err)
 		}
 		splitImportDone = true
->>>>>>> 272425aa
 	}
 }
 
