/*
Copyright (c) YugabyteDB, Inc.

Licensed under the Apache License, Version 2.0 (the "License");
you may not use this file except in compliance with the License.
You may obtain a copy of the License at

	http://www.apache.org/licenses/LICENSE-2.0

Unless required by applicable law or agreed to in writing, software
distributed under the License is distributed on an "AS IS" BASIS,
WITHOUT WARRANTIES OR CONDITIONS OF ANY KIND, either express or implied.
See the License for the specific language governing permissions and
limitations under the License.
*/
package cmd

import (
	"context"
	"fmt"
	"io"
	"os"
	"os/exec"
	"path/filepath"
	"strings"
	"syscall"
	"time"
	"unicode"

	"github.com/davecgh/go-spew/spew"
	"github.com/fatih/color"
	"github.com/jackc/pgx/v4"
	"github.com/samber/lo"
	log "github.com/sirupsen/logrus"
	"github.com/sourcegraph/conc/pool"
	"github.com/spf13/cobra"
	"golang.org/x/exp/slices"

	"github.com/yugabyte/yb-voyager/yb-voyager/src/callhome"
	"github.com/yugabyte/yb-voyager/yb-voyager/src/datafile"
	"github.com/yugabyte/yb-voyager/yb-voyager/src/datastore"
	"github.com/yugabyte/yb-voyager/yb-voyager/src/dbzm"
	"github.com/yugabyte/yb-voyager/yb-voyager/src/metadb"
	"github.com/yugabyte/yb-voyager/yb-voyager/src/tgtdb"
	"github.com/yugabyte/yb-voyager/yb-voyager/src/utils"

	"github.com/yugabyte/yb-voyager/yb-voyager/src/utils/sqlname"
)

var metaInfoDirName = META_INFO_DIR_NAME
var batchSize = int64(0)
var batchImportPool *pool.Pool
var tablesProgressMetadata map[string]*utils.TableProgressMetadata
var importerRole string
var identityColumnsMetaDBKey string

// stores the data files description in a struct
var dataFileDescriptor *datafile.Descriptor
var truncateSplits utils.BoolStr                           // to truncate *.D splits after import
var TableToColumnNames = make(map[string][]string)         // map of table name to columnNames
var TableToIdentityColumnNames = make(map[string][]string) // map of table name to generated always as identity column's names
var valueConverter dbzm.ValueConverter
var TableNameToSchema map[string]map[string]map[string]string

var importDataCmd = &cobra.Command{
	Use: "data",
	Short: "Import data into target YugabyteDB database.\n" +
		"For more details and examples, visit https://docs.yugabyte.com/preview/yugabyte-voyager/reference/data-migration/import-data/",
	Long: `Import the data exported from the source database into the target YugabyteDB database.`,

	PreRun: func(cmd *cobra.Command, args []string) {
		if tconf.TargetDBType == "" {
			tconf.TargetDBType = YUGABYTEDB
		}
		if importerRole == "" {
			importerRole = TARGET_DB_IMPORTER_ROLE
		}
		err := validateImportFlags(cmd, importerRole)
		if err != nil {
			utils.ErrExit("Error: %s", err.Error())
		}
	},
	Run: importDataCommandFn,
}

func importDataCommandFn(cmd *cobra.Command, args []string) {
	triggerName, err := getTriggerName(importerRole)
	if err != nil {
		utils.ErrExit("failed to get trigger name for checking if DB is switched over: %v", err)
	}
	exitIfDBSwitchedOver(triggerName)
	reportProgressInBytes = false
	tconf.ImportMode = true
	checkExportDataDoneFlag()
	sourceDBType = GetSourceDBTypeFromMSR()
	sqlname.SourceDBType = sourceDBType
	dataStore = datastore.NewDataStore(filepath.Join(exportDir, "data"))
	dataFileDescriptor = datafile.OpenDescriptor(exportDir)
	// TODO: handle case-sensitive in table names with oracle ff-db
	// quoteTableNameIfRequired()
	importFileTasks := discoverFilesToImport()

	if importerRole == TARGET_DB_IMPORTER_ROLE {
		record, err := metaDB.GetMigrationStatusRecord()
		if err != nil {
			utils.ErrExit("Failed to get migration status record: %s", err)
		}
		importType = record.ExportType
		identityColumnsMetaDBKey = metadb.TARGET_DB_IDENTITY_COLUMNS_KEY
	}

	if importerRole == FF_DB_IMPORTER_ROLE {
		updateFallForwarDBExistsInMetaDB()
		identityColumnsMetaDBKey = metadb.FF_DB_IDENTITY_COLUMNS_KEY
	}

	if changeStreamingIsEnabled(importType) && (tconf.TableList != "" || tconf.ExcludeTableList != "") {
		utils.ErrExit("--table-list and --exclude-table-list are not supported for live migration. Re-run the command without these flags.")
	} else {
		importFileTasks = applyTableListFilter(importFileTasks)
	}

	importData(importFileTasks)
	if changeStreamingIsEnabled(importType) {
		startFallforwardSynchronizeIfRequired()
	}
}

func startFallforwardSynchronizeIfRequired() {
	if importerRole != TARGET_DB_IMPORTER_ROLE {
		return
	}
	msr, err := metaDB.GetMigrationStatusRecord()
	if err != nil {
		utils.ErrExit("could not fetch MigrationstatusRecord: %w", err)
	}
	if !msr.FallForwardEnabled && !msr.FallbackEnabled {
		utils.PrintAndLog("No fall-forward/back enabled. Exiting.")
		return
	}
	tableListExportedFromSource := msr.TableListExportedFromSource
	var unqualifiedTableList []string
	for _, qualifiedTableName := range tableListExportedFromSource {
		// TODO: handle case sensitivity?
		unqualifiedTableName := sqlname.NewSourceNameFromQualifiedName(qualifiedTableName).ObjectName.Unquoted
		unqualifiedTableList = append(unqualifiedTableList, unqualifiedTableName)
	}

	var voyagerCmdPrefix string
	if msr.FallForwardEnabled {
		voyagerCmdPrefix = "fall-forward"
	} else {
		voyagerCmdPrefix = "fall-back"
	}

	cmd := []string{"yb-voyager", voyagerCmdPrefix, "synchronize",
		"--export-dir", exportDir,
		"--table-list", strings.Join(unqualifiedTableList, ","),
		fmt.Sprintf("--send-diagnostics=%t", callhome.SendDiagnostics),
	}
	if utils.DoNotPrompt {
		cmd = append(cmd, "--yes")
	}
	if disablePb {
		cmd = append(cmd, "--disable-pb=true")
	}
	cmdStr := "TARGET_DB_PASSWORD=*** " + strings.Join(cmd, " ")

	utils.PrintAndLog("Starting %s synchronize with command:\n %s", voyagerCmdPrefix, color.GreenString(cmdStr))
	binary, lookErr := exec.LookPath(os.Args[0])
	if lookErr != nil {
		utils.ErrExit("could not find yb-voyager - %w", err)
	}
	env := os.Environ()
	env = append(env, fmt.Sprintf("TARGET_DB_PASSWORD=%s", tconf.Password))
	execErr := syscall.Exec(binary, cmd, env)
	if execErr != nil {
		utils.ErrExit("failed to run yb-voyager %s synchronize - %w\n Please re-run with command :\n%s", voyagerCmdPrefix, err, cmdStr)
	}
}

type ImportFileTask struct {
	ID        int
	FilePath  string
	TableName string
}

// func quoteTableNameIfRequired() {
// 	if tconf.TargetDBType != ORACLE {
// 		return
// 	}
// 	for _, fileEntry := range dataFileDescriptor.DataFileList {
// 		if sqlname.IsQuoted(fileEntry.TableName) {
// 			continue
// 		}
// 		if sqlname.IsReservedKeywordOracle(fileEntry.TableName) ||
// 			(sqlname.IsCaseSensitive(fileEntry.TableName, ORACLE)) {
// 			newTableName := fmt.Sprintf(`"%s"`, fileEntry.TableName)
// 			if dataFileDescriptor.TableNameToExportedColumns != nil {
// 				dataFileDescriptor.TableNameToExportedColumns[newTableName] = dataFileDescriptor.TableNameToExportedColumns[fileEntry.TableName]
// 				delete(dataFileDescriptor.TableNameToExportedColumns, fileEntry.TableName)
// 			}
// 			fileEntry.TableName = newTableName
// 		}
// 	}
// }

func discoverFilesToImport() []*ImportFileTask {
	result := []*ImportFileTask{}
	if dataFileDescriptor.DataFileList == nil {
		utils.ErrExit("It looks like the data is exported using older version of Voyager. Please use matching version to import the data.")
	}

	for i, fileEntry := range dataFileDescriptor.DataFileList {
		task := &ImportFileTask{
			ID:        i,
			FilePath:  fileEntry.FilePath,
			TableName: fileEntry.TableName,
		}
		result = append(result, task)
	}
	return result
}

func applyTableListFilter(importFileTasks []*ImportFileTask) []*ImportFileTask {
	result := []*ImportFileTask{}

	msr, err := metaDB.GetMigrationStatusRecord()
	if err != nil {
		utils.ErrExit("could not fetch migration status record: %w", err)
	}
	source = *msr.SourceDBConf
	defaultSourceSchema, noDefaultSchema := getDefaultSourceSchemaName()

	//TODO: handle with case sensitivity later
	standardizeCaseInsensitiveTableNames := func(tableName string, defaultSourceSchema string) string {
		parts := strings.Split(tableName, ".")
		tableName = parts[len(parts)-1]
		if !utils.IsQuotedString(tableName) {
			tableName = strings.ToLower(tableName)
		}
		if len(parts) > 1 {
			if parts[0] == defaultSourceSchema {
				return tableName
			}
			return fmt.Sprintf(`%s.%s`, parts[0], tableName)
		}
		return tableName
	}

	allTables := lo.Map(importFileTasks, func(task *ImportFileTask, _ int) string {
		return standardizeCaseInsensitiveTableNames(task.TableName, defaultSourceSchema)
	})
	slices.Sort(allTables)
	log.Infof("allTables: %v", allTables)

	findPatternMatchingTables := func(pattern string) []string {
		result := lo.Filter(allTables, func(tableName string, _ int) bool {
			matched, err := filepath.Match(pattern, tableName)
			if err != nil {
				utils.ErrExit("Invalid table name pattern %q: %s", pattern, err)
			}
			return matched
		})
		return result
	}

	extractTableList := func(flagTableList, listName string) []string {
		tableList := utils.CsvStringToSlice(flagTableList)
		var result []string
		var unqualifiedTables []string
		for _, table := range tableList {
			if noDefaultSchema && len(strings.Split(table, ".")) == 1 {
				unqualifiedTables = append(unqualifiedTables, table)
				continue
			}
			table = standardizeCaseInsensitiveTableNames(table, defaultSourceSchema)
			matchingTables := findPatternMatchingTables(table)
			if len(matchingTables) == 0 {
				result = append(result, table) //so that unknown check can be done later
			} else {
				result = append(result, matchingTables...)
			}
		}
		if len(unqualifiedTables) > 0 {
			utils.ErrExit("Qualify following table names %v in the %s list with schema-name.", unqualifiedTables, listName)
		}
		log.Infof("%s tableList: %v", listName, result)
		return result
	}

	includeList := extractTableList(tconf.TableList, "include")
	excludeList := extractTableList(tconf.ExcludeTableList, "exclude")

	checkUnknownTableNames := func(tableNames []string, listName string) {
		unknownTableNames := make([]string, 0)
		for _, tableName := range tableNames {
			if !slices.Contains(allTables, tableName) {
				unknownTableNames = append(unknownTableNames, tableName)
			}
		}
		if len(unknownTableNames) > 0 {
			utils.PrintAndLog("Unknown table names in the %s list: %v", listName, unknownTableNames)
			utils.PrintAndLog("Valid table names are: %v", allTables)
			utils.ErrExit("Please fix the table names in the %s list and retry.", listName)
		}
	}
	checkUnknownTableNames(includeList, "include")
	checkUnknownTableNames(excludeList, "exclude")

	for _, task := range importFileTasks {
		table := standardizeCaseInsensitiveTableNames(task.TableName, defaultSourceSchema)
		if len(includeList) > 0 && !slices.Contains(includeList, table) {
			log.Infof("Skipping table %q (fileName: %s) as it is not in the include list", task.TableName, task.FilePath)
			continue
		}
		if len(excludeList) > 0 && slices.Contains(excludeList, table) {
			log.Infof("Skipping table %q (fileName: %s) as it is in the exclude list", task.TableName, task.FilePath)
			continue
		}
		result = append(result, task)
	}
	return result
}

func updateTargetConfInMigrationStatus() {
	err := metaDB.UpdateMigrationStatusRecord(func(record *metadb.MigrationStatusRecord) {
		switch importerRole {
		case TARGET_DB_IMPORTER_ROLE, IMPORT_FILE_ROLE:
			record.TargetDBConf = tconf.Clone()
			record.TargetDBConf.Password = ""
		case FF_DB_IMPORTER_ROLE:
			record.FallForwardDBConf = tconf.Clone()
			record.FallForwardDBConf.Password = ""
		case FB_DB_IMPORTER_ROLE:
			record.SourceDBAsTargetConf = tconf.Clone()
			record.SourceDBAsTargetConf.Password = ""
		default:
			panic(fmt.Sprintf("unsupported importer role: %s", importerRole))
		}
	})
	if err != nil {
		utils.ErrExit("Failed to update target conf in migration status record: %s", err)
	}
}

func importData(importFileTasks []*ImportFileTask) {
	if tconf.TargetDBType == YUGABYTEDB {
		tconf.Schema = strings.ToLower(tconf.Schema)
	} else if tconf.TargetDBType == ORACLE && !utils.IsQuotedString(tconf.Schema) {
		tconf.Schema = strings.ToUpper(tconf.Schema)
	}
	err := retrieveMigrationUUID()
	if err != nil {
		utils.ErrExit("failed to get migration UUID: %w", err)
	}
	payload := callhome.GetPayload(exportDir, migrationUUID)
	updateTargetConfInMigrationStatus()
	tdb = tgtdb.NewTargetDB(&tconf)
	err = tdb.Init()
	if err != nil {
		utils.ErrExit("Failed to initialize the target DB: %s", err)
	}
	defer tdb.Finalize()

	valueConverter, err = dbzm.NewValueConverter(exportDir, tdb, tconf, importerRole)
	TableNameToSchema = valueConverter.GetTableNameToSchema()
	if err != nil {
		utils.ErrExit("Failed to create value converter: %s", err)
	}
	err = tdb.InitConnPool()
	if err != nil {
		utils.ErrExit("Failed to initialize the target DB connection pool: %s", err)
	}
	utils.PrintAndLog("Using %d parallel jobs.", tconf.Parallelism)

	targetDBVersion := tdb.GetVersion()

	fmt.Printf("%s version: %s\n", tconf.TargetDBType, targetDBVersion)

	payload.TargetDBVersion = targetDBVersion
	//payload.NodeCount = len(tconfs) // TODO: Figure out way to populate NodeCount.

	err = tdb.CreateVoyagerSchema()
	if err != nil {
		utils.ErrExit("Failed to create voyager metadata schema on target DB: %s", err)
	}

	utils.PrintAndLog("\nimport of data in %q database started", tconf.DBName)
	var pendingTasks, completedTasks []*ImportFileTask
	state := NewImportDataState(exportDir)
	if startClean {
		cleanImportState(state, importFileTasks)
		pendingTasks = importFileTasks
	} else {
		pendingTasks, completedTasks, err = classifyTasks(state, importFileTasks)
		if err != nil {
			utils.ErrExit("Failed to classify tasks: %s", err)
		}
	}

	msr, err := metaDB.GetMigrationStatusRecord()
	if err != nil {
		utils.ErrExit("Failed to get migration status record: %s", err)
	}
	sourceTableList := msr.TableListExportedFromSource
	if msr.SourceDBConf != nil {
		source = *msr.SourceDBConf
	}
	importTableList := getImportTableList(sourceTableList)

	disableGeneratedAlwaysAsIdentityColumns(importTableList)
	defer enableGeneratedAlwaysAsIdentityColumns()

	// Import snapshots
	if importerRole != FB_DB_IMPORTER_ROLE {
		utils.PrintAndLog("Already imported tables: %v", importFileTasksToTableNames(completedTasks))
		if len(pendingTasks) == 0 {
			utils.PrintAndLog("All the tables are already imported, nothing left to import\n")
		} else {
			utils.PrintAndLog("Tables to import: %v", importFileTasksToTableNames(pendingTasks))
			prepareTableToColumns(pendingTasks) //prepare the tableToColumns map
			poolSize := tconf.Parallelism * 2
			progressReporter := NewImportDataProgressReporter(bool(disablePb))
			for _, task := range pendingTasks {
				// The code can produce `poolSize` number of batches at a time. But, it can consume only
				// `parallelism` number of batches at a time.
				batchImportPool = pool.New().WithMaxGoroutines(poolSize)

				totalProgressAmount := getTotalProgressAmount(task)
				progressReporter.ImportFileStarted(task, totalProgressAmount)
				importedProgressAmount := getImportedProgressAmount(task, state)
				progressReporter.AddProgressAmount(task, importedProgressAmount)
				updateProgressFn := func(progressAmount int64) {
					progressReporter.AddProgressAmount(task, progressAmount)
				}
				importFile(state, task, updateProgressFn)
				batchImportPool.Wait()                // Wait for the file import to finish.
				progressReporter.FileImportDone(task) // Remove the progress-bar for the file.
			}
			time.Sleep(time.Second * 2)
		}
		utils.PrintAndLog("snapshot data import complete\n\n")
		callhome.PackAndSendPayload(exportDir)
	}

	if !dbzm.IsDebeziumForDataExport(exportDir) {
		executePostImportDataSqls()
		displayImportedRowCountSnapshot(state, importFileTasks)
	} else {
		if changeStreamingIsEnabled(importType) {
			if importerRole != FB_DB_IMPORTER_ROLE {
				displayImportedRowCountSnapshot(state, importFileTasks)
			}
<<<<<<< HEAD
			color.Blue("streaming changes to %s DB...", tconf.TargetDBType)
			err = streamChanges(state, importTableList)
=======
			color.Blue("streaming changes to %s...", tconf.TargetDBType)
			err = streamChanges(state, importFileTasksToTableNames(importFileTasks))
>>>>>>> dca69cd8
			if err != nil {
				utils.ErrExit("Failed to stream changes to %s: %s", tconf.TargetDBType, err)
			}

			status, err := dbzm.ReadExportStatus(filepath.Join(exportDir, "data", "export_status.json"))
			if err != nil {
				utils.ErrExit("failed to read export status for restore sequences: %s", err)
			}
			// in case of live migration sequences are restored after cutover
			err = tdb.RestoreSequences(status.Sequences)
			if err != nil {
				utils.ErrExit("failed to restore sequences: %s", err)
			}

			utils.PrintAndLog("Completed streaming all relevant changes to %s", tconf.TargetDBType)
			triggerName, err := getTriggerName(importerRole)
			if err != nil {
				utils.ErrExit("failed to get trigger name after streaming changes: %s", err)
			}
			createTriggerIfNotExists(triggerName)
			displayImportedRowCountSnapshotAndChanges(state, importTableList)
		} else {
			status, err := dbzm.ReadExportStatus(filepath.Join(exportDir, "data", "export_status.json"))
			if err != nil {
				utils.ErrExit("failed to read export status for restore sequences: %s", err)
			}
			err = tdb.RestoreSequences(status.Sequences)
			if err != nil {
				utils.ErrExit("failed to restore sequences: %s", err)
			}
			displayImportedRowCountSnapshot(state, importFileTasks)
		}
	}

	fmt.Printf("\nImport data complete.\n")
}

func disableGeneratedAlwaysAsIdentityColumns(tables []string) {
	found, err := metaDB.GetJsonObject(nil, identityColumnsMetaDBKey, &TableToIdentityColumnNames)
	if err != nil {
		utils.ErrExit("failed to get identity columns from meta db: %s", err)
	}
	if !found {
		TableToIdentityColumnNames = getGeneratedAlwaysAsIdentityColumnNamesForTables(tables)
		// saving in metadb for handling restarts
		metaDB.InsertJsonObject(nil, identityColumnsMetaDBKey, TableToIdentityColumnNames)
	}

	err = tdb.DisableGeneratedAlwaysAsIdentityColumns(TableToIdentityColumnNames)
	if err != nil {
		utils.ErrExit("failed to disable generated always as identity columns: %s", err)
	}
}

func enableGeneratedAlwaysAsIdentityColumns() {
	err := tdb.EnableGeneratedAlwaysAsIdentityColumns(TableToIdentityColumnNames)
	if err != nil {
		utils.ErrExit("failed to enable generated always as identity columns: %s", err)
	}
}

func getGeneratedAlwaysAsIdentityColumnNamesForTables(tables []string) map[string][]string {
	var result = make(map[string][]string)
	for _, table := range tables {
		identityColumns, err := tdb.GetGeneratedAlwaysAsIdentityColumnNamesForTable(table)
		if err != nil {
			utils.ErrExit("error in getting identity columns for table %s: %w", table, err)
		}
		if len(identityColumns) > 0 {
			log.Infof("identity columns for table %s: %v", table, identityColumns)
			result[table] = identityColumns
		}
	}
	return result
}

func getTotalProgressAmount(task *ImportFileTask) int64 {
	fileEntry := dataFileDescriptor.GetFileEntry(task.FilePath, task.TableName)
	if fileEntry == nil {
		utils.ErrExit("entry not found for file %q and table %s", task.FilePath, task.TableName)
	}
	if reportProgressInBytes {
		return fileEntry.FileSize
	} else {
		return fileEntry.RowCount
	}
}

func getImportedProgressAmount(task *ImportFileTask, state *ImportDataState) int64 {
	if reportProgressInBytes {
		byteCount, err := state.GetImportedByteCount(task.FilePath, task.TableName)
		if err != nil {
			utils.ErrExit("Failed to get imported byte count for table %s: %s", task.TableName, err)
		}
		return byteCount
	} else {
		rowCount, err := state.GetImportedRowCount(task.FilePath, task.TableName)
		if err != nil {
			utils.ErrExit("Failed to get imported row count for table %s: %s", task.TableName, err)
		}
		return rowCount
	}
}

func importFileTasksToTableNames(tasks []*ImportFileTask) []string {
	tableNames := []string{}
	for _, t := range tasks {
		tableNames = append(tableNames, t.TableName)
	}
	return lo.Uniq(tableNames)
}

func classifyTasks(state *ImportDataState, tasks []*ImportFileTask) (pendingTasks, completedTasks []*ImportFileTask, err error) {
	inProgressTasks := []*ImportFileTask{}
	notStartedTasks := []*ImportFileTask{}
	for _, task := range tasks {
		fileImportState, err := state.GetFileImportState(task.FilePath, task.TableName)
		if err != nil {
			return nil, nil, fmt.Errorf("get table import state: %w", err)
		}
		switch fileImportState {
		case FILE_IMPORT_COMPLETED:
			completedTasks = append(completedTasks, task)
		case FILE_IMPORT_IN_PROGRESS:
			inProgressTasks = append(inProgressTasks, task)
		case FILE_IMPORT_NOT_STARTED:
			notStartedTasks = append(notStartedTasks, task)
		default:
			return nil, nil, fmt.Errorf("invalid table import state: %s", fileImportState)
		}
	}
	// Start with in-progress tasks, followed by not-started tasks.
	return append(inProgressTasks, notStartedTasks...), completedTasks, nil
}

func cleanImportState(state *ImportDataState, tasks []*ImportFileTask) {
	tableNames := importFileTasksToTableNames(tasks)
	nonEmptyTableNames := tdb.GetNonEmptyTables(tableNames)
	if len(nonEmptyTableNames) > 0 {
		utils.PrintAndLog("Following tables are not empty. "+
			"TRUNCATE them before importing data with --start-clean.\n%s",
			strings.Join(nonEmptyTableNames, ", "))
		yes := utils.AskPrompt("Do you want to continue without truncating these tables?")
		if !yes {
			utils.ErrExit("Aborting import.")
		}
	}

	for _, task := range tasks {
		err := state.Clean(task.FilePath, task.TableName)
		if err != nil {
			utils.ErrExit("failed to clean import data state for table %q: %s", task.TableName, err)
		}
	}

	sqlldrDir := filepath.Join(exportDir, "sqlldr")
	if utils.FileOrFolderExists(sqlldrDir) {
		err := os.RemoveAll(sqlldrDir)
		if err != nil {
			utils.ErrExit("failed to remove sqlldr directory %q: %s", sqlldrDir, err)
		}
	}

	if changeStreamingIsEnabled(importType) {
		// clearing state from metaDB based on importerRole
		err := metaDB.ResetQueueSegmentMeta(importerRole)
		if err != nil {
			utils.ErrExit("failed to reset queue segment meta: %s", err)
		}
		err = metaDB.DeleteJsonObject(identityColumnsMetaDBKey)
		if err != nil {
			utils.ErrExit("failed to reset identity columns meta: %s", err)
		}
	}
}

func getImportBatchArgsProto(tableName, filePath string) *tgtdb.ImportBatchArgs {
	columns := TableToColumnNames[tableName]
	columns, err := tdb.IfRequiredQuoteColumnNames(tableName, columns)
	if err != nil {
		utils.ErrExit("if required quote column names: %s", err)
	}
	// If `columns` is unset at this point, no attribute list is passed in the COPY command.
	fileFormat := dataFileDescriptor.FileFormat
	if fileFormat == datafile.SQL {
		fileFormat = datafile.TEXT
	}
	importBatchArgsProto := &tgtdb.ImportBatchArgs{
		TableName:  tableName,
		Columns:    columns,
		FileFormat: fileFormat,
		Delimiter:  dataFileDescriptor.Delimiter,
		HasHeader:  dataFileDescriptor.HasHeader && fileFormat == datafile.CSV,
		QuoteChar:  dataFileDescriptor.QuoteChar,
		EscapeChar: dataFileDescriptor.EscapeChar,
		NullString: dataFileDescriptor.NullString,
	}
	log.Infof("ImportBatchArgs: %v", spew.Sdump(importBatchArgsProto))
	return importBatchArgsProto
}

func importFile(state *ImportDataState, task *ImportFileTask, updateProgressFn func(int64)) {

	origDataFile := task.FilePath
	importBatchArgsProto := getImportBatchArgsProto(task.TableName, task.FilePath)
	log.Infof("Start splitting table %q: data-file: %q", task.TableName, origDataFile)

	err := state.PrepareForFileImport(task.FilePath, task.TableName)
	if err != nil {
		utils.ErrExit("preparing for file import: %s", err)
	}
	log.Infof("Collect all interrupted/remaining splits.")
	pendingBatches, lastBatchNumber, lastOffset, fileFullySplit, err := state.Recover(task.FilePath, task.TableName)
	if err != nil {
		utils.ErrExit("recovering state for table %q: %s", task.TableName, err)
	}
	for _, batch := range pendingBatches {
		submitBatch(batch, updateProgressFn, importBatchArgsProto)
	}
	if !fileFullySplit {
		splitFilesForTable(state, origDataFile, task.TableName, lastBatchNumber, lastOffset, updateProgressFn, importBatchArgsProto)
	}
}

func splitFilesForTable(state *ImportDataState, filePath string, t string,
	lastBatchNumber int64, lastOffset int64, updateProgressFn func(int64), importBatchArgsProto *tgtdb.ImportBatchArgs) {
	log.Infof("Split data file %q: tableName=%q, largestSplit=%v, largestOffset=%v", filePath, t, lastBatchNumber, lastOffset)
	batchNum := lastBatchNumber + 1
	numLinesTaken := lastOffset

	reader, err := dataStore.Open(filePath)
	if err != nil {
		utils.ErrExit("preparing reader for split generation on file %q: %v", filePath, err)
	}

	dataFile, err := datafile.NewDataFile(filePath, reader, dataFileDescriptor)
	if err != nil {
		utils.ErrExit("open datafile %q: %v", filePath, err)
	}
	defer dataFile.Close()

	log.Infof("Skipping %d lines from %q", lastOffset, filePath)
	err = dataFile.SkipLines(lastOffset)
	if err != nil {
		utils.ErrExit("skipping line for offset=%d: %v", lastOffset, err)
	}

	var readLineErr error = nil
	var line string
	var batchWriter *BatchWriter
	header := ""
	if dataFileDescriptor.HasHeader {
		header = dataFile.GetHeader()
	}
	for readLineErr == nil {

		if batchWriter == nil {
			batchWriter = state.NewBatchWriter(filePath, t, batchNum)
			err := batchWriter.Init()
			if err != nil {
				utils.ErrExit("initializing batch writer for table %q: %s", t, err)
			}
			if header != "" && dataFileDescriptor.FileFormat == datafile.CSV {
				err = batchWriter.WriteHeader(header)
				if err != nil {
					utils.ErrExit("writing header for table %q: %s", t, err)
				}
			}
		}

		line, readLineErr = dataFile.NextLine()
		if readLineErr == nil || (readLineErr == io.EOF && line != "") {
			// handling possible case: last dataline(i.e. EOF) but no newline char at the end
			numLinesTaken += 1
		}
		if line != "" {
			table := batchWriter.tableName
			// can't use importBatchArgsProto.Columns as to use case insenstiive column names
			line, err = valueConverter.ConvertRow(table, TableToColumnNames[table], line)
			if err != nil {
				utils.ErrExit("transforming line number=%d for table %q in file %s: %s", batchWriter.NumRecordsWritten+1, t, filePath, err)
			}
		}
		err = batchWriter.WriteRecord(line)
		if err != nil {
			utils.ErrExit("Write to batch %d: %s", batchNum, err)
		}
		if batchWriter.NumRecordsWritten == batchSize ||
			dataFile.GetBytesRead() >= tdb.MaxBatchSizeInBytes() ||
			readLineErr != nil {

			isLastBatch := false
			if readLineErr == io.EOF {
				isLastBatch = true
			} else if readLineErr != nil {
				utils.ErrExit("read line from data file %q: %s", filePath, readLineErr)
			}

			offsetEnd := numLinesTaken
			batch, err := batchWriter.Done(isLastBatch, offsetEnd, dataFile.GetBytesRead())
			if err != nil {
				utils.ErrExit("finalizing batch %d: %s", batchNum, err)
			}
			batchWriter = nil
			dataFile.ResetBytesRead()
			submitBatch(batch, updateProgressFn, importBatchArgsProto)

			if !isLastBatch {
				batchNum += 1
			}
		}
	}
	log.Infof("splitFilesForTable: done splitting data file %q for table %q", filePath, t)
}

func executePostImportDataSqls() {
	sequenceFilePath := filepath.Join(exportDir, "data", "postdata.sql")
	if utils.FileOrFolderExists(sequenceFilePath) {
		fmt.Printf("setting resume value for sequences %10s\n", "")
		executeSqlFile(sequenceFilePath, "SEQUENCE", func(_, _ string) bool { return false })
	}
}

func submitBatch(batch *Batch, updateProgressFn func(int64), importBatchArgsProto *tgtdb.ImportBatchArgs) {
	batchImportPool.Go(func() {
		// There are `poolSize` number of competing go-routines trying to invoke COPY.
		// But the `connPool` will allow only `parallelism` number of connections to be
		// used at a time. Thus limiting the number of concurrent COPYs to `parallelism`.
		importBatch(batch, importBatchArgsProto)
		if reportProgressInBytes {
			updateProgressFn(batch.ByteCount)
		} else {
			updateProgressFn(batch.RecordCount)
		}
	})
	log.Infof("Queued batch: %s", spew.Sdump(batch))
}

func importBatch(batch *Batch, importBatchArgsProto *tgtdb.ImportBatchArgs) {
	err := batch.MarkPending()
	if err != nil {
		utils.ErrExit("marking batch %d as pending: %s", batch.Number, err)
	}
	log.Infof("Importing %q", batch.FilePath)

	importBatchArgs := *importBatchArgsProto
	importBatchArgs.FilePath = batch.FilePath
	importBatchArgs.RowsPerTransaction = batch.OffsetEnd - batch.OffsetStart

	var rowsAffected int64
	sleepIntervalSec := 0
	for attempt := 0; attempt < COPY_MAX_RETRY_COUNT; attempt++ {
		rowsAffected, err = tdb.ImportBatch(batch, &importBatchArgs, exportDir, TableNameToSchema[batch.TableName])
		if err == nil || tdb.IsNonRetryableCopyError(err) {
			break
		}
		log.Warnf("COPY FROM file %q: %s", batch.FilePath, err)
		sleepIntervalSec += 10
		if sleepIntervalSec > MAX_SLEEP_SECOND {
			sleepIntervalSec = MAX_SLEEP_SECOND
		}
		log.Infof("sleep for %d seconds before retrying the file %s (attempt %d)",
			sleepIntervalSec, batch.FilePath, attempt)
		time.Sleep(time.Duration(sleepIntervalSec) * time.Second)
	}
	log.Infof("%q => %d rows affected", batch.FilePath, rowsAffected)
	if err != nil {
		utils.ErrExit("import %q into %s: %s", batch.FilePath, batch.TableName, err)
	}
	err = batch.MarkDone()
	if err != nil {
		utils.ErrExit("marking batch %q as done: %s", batch.FilePath, err)
	}
}

func newTargetConn() *pgx.Conn {
	conn, err := pgx.Connect(context.Background(), tconf.GetConnectionUri())
	if err != nil {
		utils.WaitChannel <- 1
		<-utils.WaitChannel
		utils.ErrExit("connect to target db: %s", err)
	}

	setTargetSchema(conn)
	return conn
}

// TODO: Eventually get rid of this function in favour of TargetYugabyteDB.setTargetSchema().
func setTargetSchema(conn *pgx.Conn) {
	if sourceDBType == POSTGRESQL || tconf.Schema == YUGABYTEDB_DEFAULT_SCHEMA {
		// For PG, schema name is already included in the object name.
		// No need to set schema if importing in the default schema.
		return
	}
	checkSchemaExistsQuery := fmt.Sprintf("SELECT count(schema_name) FROM information_schema.schemata WHERE schema_name = '%s'", tconf.Schema)
	var cntSchemaName int

	if err := conn.QueryRow(context.Background(), checkSchemaExistsQuery).Scan(&cntSchemaName); err != nil {
		utils.ErrExit("run query %q on target %q to check schema exists: %s", checkSchemaExistsQuery, tconf.Host, err)
	} else if cntSchemaName == 0 {
		utils.ErrExit("schema '%s' does not exist in target", tconf.Schema)
	}

	setSchemaQuery := fmt.Sprintf("SET SCHEMA '%s'", tconf.Schema)
	_, err := conn.Exec(context.Background(), setSchemaQuery)
	if err != nil {
		utils.ErrExit("run query %q on target %q: %s", setSchemaQuery, tconf.Host, err)
	}

	if sourceDBType == ORACLE && enableOrafce {
		// append oracle schema in the search_path for orafce
		updateSearchPath := `SELECT set_config('search_path', current_setting('search_path') || ', oracle', false)`
		_, err := conn.Exec(context.Background(), updateSearchPath)
		if err != nil {
			utils.ErrExit("unable to update search_path for orafce extension: %v", err)
		}
	}
}

func dropIdx(conn *pgx.Conn, idxName string) {
	dropIdxQuery := fmt.Sprintf("DROP INDEX IF EXISTS %s", idxName)
	log.Infof("Dropping index: %q", dropIdxQuery)
	_, err := conn.Exec(context.Background(), dropIdxQuery)
	if err != nil {
		utils.ErrExit("Failed in dropping index %q: %v", idxName, err)
	}
}

func executeSqlFile(file string, objType string, skipFn func(string, string) bool) {
	log.Infof("Execute SQL file %q on target %q", file, tconf.Host)
	conn := newTargetConn()
	defer func() {
		if conn != nil {
			conn.Close(context.Background())
		}
	}()

	sqlInfoArr := createSqlStrInfoArray(file, objType)
	for _, sqlInfo := range sqlInfoArr {
		if conn == nil {
			conn = newTargetConn()
		}

		setOrSelectStmt := strings.HasPrefix(strings.ToUpper(sqlInfo.stmt), "SET ") ||
			strings.HasPrefix(strings.ToUpper(sqlInfo.stmt), "SELECT ")
		if !setOrSelectStmt && skipFn != nil && skipFn(objType, sqlInfo.stmt) {
			continue
		}

		err := executeSqlStmtWithRetries(&conn, sqlInfo, objType)
		if err != nil {
			conn.Close(context.Background())
			conn = nil
		}
	}
}

func getIndexName(sqlQuery string, indexName string) (string, error) {
	// Return the index name itself if it is aleady qualified with schema name
	if len(strings.Split(indexName, ".")) == 2 {
		return indexName, nil
	}

	parts := strings.FieldsFunc(sqlQuery, func(c rune) bool { return unicode.IsSpace(c) || c == '(' || c == ')' })

	for index, part := range parts {
		if strings.EqualFold(part, "ON") {
			tableName := parts[index+1]
			schemaName := getTargetSchemaName(tableName)
			return fmt.Sprintf("%s.%s", schemaName, indexName), nil
		}
	}
	return "", fmt.Errorf("could not find `ON` keyword in the CREATE INDEX statement")
}

func executeSqlStmtWithRetries(conn **pgx.Conn, sqlInfo sqlInfo, objType string) error {
	var err error
	log.Infof("On %s run query:\n%s\n", tconf.Host, sqlInfo.formattedStmt)
	for retryCount := 0; retryCount <= DDL_MAX_RETRY_COUNT; retryCount++ {
		if retryCount > 0 { // Not the first iteration.
			log.Infof("Sleep for 5 seconds before retrying for %dth time", retryCount)
			time.Sleep(time.Second * 5)
			log.Infof("RETRYING DDL: %q", sqlInfo.stmt)
		}
		_, err = (*conn).Exec(context.Background(), sqlInfo.formattedStmt)
		if err == nil {
			utils.PrintSqlStmtIfDDL(sqlInfo.stmt, utils.GetObjectFileName(filepath.Join(exportDir, "schema"), objType))
			return nil
		}

		log.Errorf("DDL Execution Failed for %q: %s", sqlInfo.formattedStmt, err)
		if strings.Contains(strings.ToLower(err.Error()), "conflicts with higher priority transaction") {
			// creating fresh connection
			(*conn).Close(context.Background())
			*conn = newTargetConn()
			continue
		} else if strings.Contains(strings.ToLower(err.Error()), strings.ToLower(SCHEMA_VERSION_MISMATCH_ERR)) &&
			objType == "INDEX" || objType == "PARTITION_INDEX" { // retriable error
			// creating fresh connection
			(*conn).Close(context.Background())
			*conn = newTargetConn()

			// Extract the schema name and add to the index name
			fullyQualifiedObjName, err := getIndexName(sqlInfo.stmt, sqlInfo.objName)
			if err != nil {
				utils.ErrExit("extract qualified index name from DDL [%v]: %v", sqlInfo.stmt, err)
			}

			// DROP INDEX in case INVALID index got created
			dropIdx(*conn, fullyQualifiedObjName)
			continue
		} else if missingRequiredSchemaObject(err) {
			log.Infof("deffering execution of SQL: %s", sqlInfo.formattedStmt)
			defferedSqlStmts = append(defferedSqlStmts, sqlInfo)
		} else if isAlreadyExists(err.Error()) {
			// pg_dump generates `CREATE SCHEMA public;` in the schemas.sql. Because the `public`
			// schema already exists on the target YB db, the create schema statement fails with
			// "already exists" error. Ignore the error.
			if bool(tconf.IgnoreIfExists) || strings.EqualFold(strings.Trim(sqlInfo.stmt, " \n"), "CREATE SCHEMA public;") {
				err = nil
			}
		}
		break // no more iteration in case of non retriable error
	}
	if err != nil {
		if missingRequiredSchemaObject(err) {
			// Do nothing
		} else {
			utils.PrintSqlStmtIfDDL(sqlInfo.stmt, utils.GetObjectFileName(filepath.Join(exportDir, "schema"), objType))
			color.Red(fmt.Sprintf("%s\n", err.Error()))
			if tconf.ContinueOnError {
				log.Infof("appending stmt to failedSqlStmts list: %s\n", utils.GetSqlStmtToPrint(sqlInfo.stmt))
				errString := "/*\n" + err.Error() + "\n*/\n"
				failedSqlStmts = append(failedSqlStmts, errString+sqlInfo.formattedStmt)
			} else {
				utils.ErrExit("error: %s\n", err)
			}
		}
	}
	return err
}

// TODO: This function is a duplicate of the one in tgtdb/yb.go. Consolidate the two.
func getTargetSchemaName(tableName string) string {
	parts := strings.Split(tableName, ".")
	if len(parts) == 2 {
		return parts[0]
	}
	return tconf.Schema // default set to "public"
}

func prepareTableToColumns(tasks []*ImportFileTask) {
	for _, task := range tasks {
		table := task.TableName
		var columns []string
		if dataFileDescriptor.TableNameToExportedColumns != nil {
			columns = dataFileDescriptor.TableNameToExportedColumns[table]
		} else if dataFileDescriptor.HasHeader {
			// File is either exported from debezium OR this is `import data file` case.
			reader, err := dataStore.Open(task.FilePath)
			if err != nil {
				utils.ErrExit("datastore.Open %q: %v", task.FilePath, err)
			}
			df, err := datafile.NewDataFile(task.FilePath, reader, dataFileDescriptor)
			if err != nil {
				utils.ErrExit("opening datafile %q: %v", task.FilePath, err)
			}
			header := df.GetHeader()
			columns = strings.Split(header, dataFileDescriptor.Delimiter)
			log.Infof("read header from file %q: %s", task.FilePath, header)
			log.Infof("header row split using delimiter %q: %v\n", dataFileDescriptor.Delimiter, columns)
			df.Close()
		}
		TableToColumnNames[table] = columns
	}
}

func quoteIdentifierIfRequired(identifier string) string {
	if sqlname.IsQuoted(identifier) {
		return identifier
	}
	// TODO: Use either sourceDBType or source.DBType throughout the code.
	// In the export code path source.DBType is used. In the import code path
	// sourceDBType is used.
	dbType := source.DBType
	if dbType == "" {
		dbType = sourceDBType
	}
	if sqlname.IsReservedKeywordPG(identifier) ||
		(dbType == POSTGRESQL && sqlname.IsCaseSensitive(identifier, dbType)) {
		return fmt.Sprintf(`"%s"`, identifier)
	}
	return identifier
}

func checkExportDataDoneFlag() {
	metaInfoDir := filepath.Join(exportDir, metaInfoDirName)
	_, err := os.Stat(metaInfoDir)
	if err != nil {
		utils.ErrExit("metainfo dir is missing. Exiting.")
	}

	if dataIsExported() {
		return
	}

	utils.PrintAndLog("Waiting for snapshot data export to complete...")
	for !dataIsExported() {
		time.Sleep(time.Second * 2)
	}
	utils.PrintAndLog("Snapshot data export is complete.")
}

func init() {
	importCmd.AddCommand(importDataCmd)
	registerCommonGlobalFlags(importDataCmd)
	registerCommonImportFlags(importDataCmd)
	registerTargetDBConnFlags(importDataCmd)
	registerImportDataCommonFlags(importDataCmd)
	registerImportDataFlags(importDataCmd)
}<|MERGE_RESOLUTION|>--- conflicted
+++ resolved
@@ -452,13 +452,8 @@
 			if importerRole != FB_DB_IMPORTER_ROLE {
 				displayImportedRowCountSnapshot(state, importFileTasks)
 			}
-<<<<<<< HEAD
-			color.Blue("streaming changes to %s DB...", tconf.TargetDBType)
+			color.Blue("streaming changes to %s...", tconf.TargetDBType)
 			err = streamChanges(state, importTableList)
-=======
-			color.Blue("streaming changes to %s...", tconf.TargetDBType)
-			err = streamChanges(state, importFileTasksToTableNames(importFileTasks))
->>>>>>> dca69cd8
 			if err != nil {
 				utils.ErrExit("Failed to stream changes to %s: %s", tconf.TargetDBType, err)
 			}
