--- conflicted
+++ resolved
@@ -49,15 +49,9 @@
 
 // stores the data files description in a struct
 var dataFileDescriptor *datafile.Descriptor
-<<<<<<< HEAD
-var copyTableFromCommands = sync.Map{}
-var tableNameToSchema map[string]dbzm.TableSchema
-=======
-
->>>>>>> cf627f5b
-var truncateSplits bool // to truncate *.D splits after import
-var TableToValueConverterFns map[string][]func(string) (string, error)
-var valueConverterSuite map[string]func(string) (string, error)
+var truncateSplits bool                                                // to truncate *.D splits after import
+var TableToValueConverterFns map[string][]func(string) (string, error) // map of table name to list of value converter functions for each columnIndex
+var valueConverterSuite map[string]func(string) (string, error)        //map of schemaTypes to value converter functions
 
 var importDataCmd = &cobra.Command{
 	Use:   "data",
