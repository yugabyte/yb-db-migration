--- conflicted
+++ resolved
@@ -623,7 +623,6 @@
 		})
 	}
 
-<<<<<<< HEAD
 	if changeStreamingIsEnabled(importType) {
 		if isImportLiveMigrationInSnapshot {
 			importDataPayload.LiveMigrationPhase = dbzm.MODE_SNAPSHOT
@@ -638,8 +637,6 @@
 		}
 	}
 
-=======
->>>>>>> 18fa7dbb
 	payload.PhasePayload = callhome.MarshalledJsonString(importDataPayload)
 	payload.Status = status
 
