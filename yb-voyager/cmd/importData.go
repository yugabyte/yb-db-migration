--- conflicted
+++ resolved
@@ -61,10 +61,7 @@
 var TableToIdentityColumnNames = make(map[string][]string) // map of table name to generated always as identity column's names
 var valueConverter dbzm.ValueConverter
 var TableNameToSchema map[string]map[string]map[string]string
-<<<<<<< HEAD
-var TableToUniqueKeyColumns map[string][]string
-=======
->>>>>>> a8a40329
+
 var conflictDetectionCache *ConflictDetectionCache
 
 var importDataCmd = &cobra.Command{
@@ -478,21 +475,9 @@
 			}
 			color.Blue("streaming changes to %s...", tconf.TargetDBType)
 
-<<<<<<< HEAD
-			TableToUniqueKeyColumns, err = tdb.GetTableToUniqueKeyColumnsMap(importTableList)
-=======
-			tableToUniqueKeyColumns, err := tdb.GetTableToUniqueKeyColumnsMap(importTableList)
->>>>>>> a8a40329
 			if err != nil {
 				utils.ErrExit("failed to get table unique key columns map: %s", err)
 			}
-
-<<<<<<< HEAD
-=======
-			log.Info("initializing conflict detection cache")
-			conflictDetectionCache = NewConflictDetectionCache(tableToUniqueKeyColumns)
-
->>>>>>> a8a40329
 			valueConverter, err = dbzm.NewValueConverter(exportDir, tdb, tconf, importerRole)
 			if err != nil {
 				utils.ErrExit("Failed to create value converter: %s", err)
