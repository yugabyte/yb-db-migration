/*
Copyright (c) YugabyteDB, Inc.

Licensed under the Apache License, Version 2.0 (the "License");
you may not use this file except in compliance with the License.
You may obtain a copy of the License at

	http://www.apache.org/licenses/LICENSE-2.0

Unless required by applicable law or agreed to in writing, software
distributed under the License is distributed on an "AS IS" BASIS,
WITHOUT WARRANTIES OR CONDITIONS OF ANY KIND, either express or implied.
See the License for the specific language governing permissions and
limitations under the License.
*/
package cmd

import (
	"context"
	"fmt"
	"io"
	"os"
	"path/filepath"
	"strings"
	"time"
	"unicode"

	"github.com/davecgh/go-spew/spew"
	"github.com/fatih/color"
	"github.com/jackc/pgx/v4"
	log "github.com/sirupsen/logrus"
	"github.com/sourcegraph/conc/pool"
	"github.com/spf13/cobra"
	"golang.org/x/exp/slices"

	"github.com/yugabyte/yb-voyager/yb-voyager/src/callhome"
	"github.com/yugabyte/yb-voyager/yb-voyager/src/datafile"
	"github.com/yugabyte/yb-voyager/yb-voyager/src/datastore"
	"github.com/yugabyte/yb-voyager/yb-voyager/src/dbzm"
	"github.com/yugabyte/yb-voyager/yb-voyager/src/tgtdb"
	"github.com/yugabyte/yb-voyager/yb-voyager/src/utils"
	"github.com/yugabyte/yb-voyager/yb-voyager/src/utils/sqlname"
)

var metaInfoDirName = META_INFO_DIR_NAME
var batchSize = int64(0)
var batchImportPool *pool.Pool
var tablesProgressMetadata map[string]*utils.TableProgressMetadata
var importerRole string

// stores the data files description in a struct
var dataFileDescriptor *datafile.Descriptor
var truncateSplits bool                            // to truncate *.D splits after import
var TableToColumnNames = make(map[string][]string) // map of table name to columnNames
var valueConverter dbzm.ValueConverter
var TableNameToSchema map[string]map[string]map[string]string

var importDataCmd = &cobra.Command{
	Use:   "data",
	Short: "This command imports data into YugabyteDB database",
	Long:  `This command will import the data exported from the source database into YugabyteDB database.`,

	PreRun: func(cmd *cobra.Command, args []string) {
		if tconf.TargetDBType == "" {
			tconf.TargetDBType = YUGABYTEDB
		}
		validateImportFlags(cmd)
	},
	Run: importDataCommandFn,
}

func importDataCommandFn(cmd *cobra.Command, args []string) {
	var err error
	metaDB, err = NewMetaDB(exportDir)
	if err != nil {
		utils.ErrExit("Failed to initialize meta db: %s", err)
	}
	if importerRole == "" {
		importerRole = TARGET_DB_IMPORTER_ROLE
	}
	triggerName, err := getTriggerName(importerRole)
	if err != nil {
		utils.ErrExit("failed to get trigger name for checking if DB is switched over: %v", err)
	}
	exitIfDBSwitchedOver(triggerName)
	reportProgressInBytes = false
	tconf.ImportMode = true
	checkExportDataDoneFlag()
	sourceDBType = ExtractMetaInfo(exportDir).SourceDBType
	sqlname.SourceDBType = sourceDBType
	dataStore = datastore.NewDataStore(filepath.Join(exportDir, "data"))
	dataFileDescriptor = datafile.OpenDescriptor(exportDir)
	// TODO: handle case-sensitive in table names with oracle ff-db
	// quoteTableNameIfRequired()
	importFileTasks := discoverFilesToImport()
	if changeStreamingIsEnabled(importType) && (tconf.TableList != "" || tconf.ExcludeTableList != "") {
		utils.ErrExit("--table-list and --exclude-table-list are not supported for live migration. Re-run the command without these flags.")
	} else {
		importFileTasks = applyTableListFilter(importFileTasks)
	}
	importData(importFileTasks)
}

type ImportFileTask struct {
	ID        int
	FilePath  string
	TableName string
}

// func quoteTableNameIfRequired() {
// 	if tconf.TargetDBType != ORACLE {
// 		return
// 	}
// 	for _, fileEntry := range dataFileDescriptor.DataFileList {
// 		if sqlname.IsQuoted(fileEntry.TableName) {
// 			continue
// 		}
// 		if sqlname.IsReservedKeywordOracle(fileEntry.TableName) ||
// 			(sqlname.IsCaseSensitive(fileEntry.TableName, ORACLE)) {
// 			newTableName := fmt.Sprintf(`"%s"`, fileEntry.TableName)
// 			if dataFileDescriptor.TableNameToExportedColumns != nil {
// 				dataFileDescriptor.TableNameToExportedColumns[newTableName] = dataFileDescriptor.TableNameToExportedColumns[fileEntry.TableName]
// 				delete(dataFileDescriptor.TableNameToExportedColumns, fileEntry.TableName)
// 			}
// 			fileEntry.TableName = newTableName
// 		}
// 	}
// }

func discoverFilesToImport() []*ImportFileTask {
	result := []*ImportFileTask{}
	if dataFileDescriptor.DataFileList == nil {
		utils.ErrExit("It looks like the data is exported using older version of Voyager. Please use matching version to import the data.")
	}

	for i, fileEntry := range dataFileDescriptor.DataFileList {
		task := &ImportFileTask{
			ID:        i,
			FilePath:  fileEntry.FilePath,
			TableName: fileEntry.TableName,
		}
		result = append(result, task)
	}
	return result
}

func applyTableListFilter(importFileTasks []*ImportFileTask) []*ImportFileTask {
	result := []*ImportFileTask{}
	includeList := utils.CsvStringToSlice(tconf.TableList)
	log.Infof("includeList: %v", includeList)
	excludeList := utils.CsvStringToSlice(tconf.ExcludeTableList)
	log.Infof("excludeList: %v", excludeList)

	allTables := make([]string, 0, len(importFileTasks))
	for _, task := range importFileTasks {
		allTables = append(allTables, task.TableName)
	}
	slices.Sort(allTables)
	log.Infof("allTables: %v", allTables)

	checkUnknownTableNames := func(tableNames []string, listName string) {
		unknownTableNames := make([]string, 0)
		for _, tableName := range tableNames {
			if !slices.Contains(allTables, tableName) {
				unknownTableNames = append(unknownTableNames, tableName)
			}
		}
		if len(unknownTableNames) > 0 {
			utils.PrintAndLog("Unknown table names in the %s list: %v", listName, unknownTableNames)
			utils.PrintAndLog("Valid table names are: %v", allTables)
			utils.ErrExit("Table names are case-sensitive. Please fix the table names in the %s list and retry.", listName)
		}
	}
	checkUnknownTableNames(includeList, "include")
	checkUnknownTableNames(excludeList, "exclude")

	for _, task := range importFileTasks {
		if len(includeList) > 0 && !slices.Contains(includeList, task.TableName) {
			log.Infof("Skipping table %q (fileName: %s) as it is not in the include list", task.TableName, task.FilePath)
			continue
		}
		if len(excludeList) > 0 && slices.Contains(excludeList, task.TableName) {
			log.Infof("Skipping table %q (fileName: %s) as it is in the exclude list", task.TableName, task.FilePath)
			continue
		}
		result = append(result, task)
	}
	return result
}

func updateTargetConfInMigrationStatus() {
	err := UpdateMigrationStatusRecord(func(record *MigrationStatusRecord) {
		switch tconf.TargetDBType {
		case YUGABYTEDB:
			record.TargetDBConf = tconf.Clone()
			record.TargetDBConf.Password = ""
		case ORACLE:
			record.FallForwardDBConf = tconf.Clone()
			record.FallForwardDBConf.Password = ""
		default:
			panic(fmt.Sprintf("unsupported target db type: %s", tconf.TargetDBType))
		}
	})
	if err != nil {
		utils.ErrExit("Failed to update target conf in migration status record: %s", err)
	}
}

func importData(importFileTasks []*ImportFileTask) {
	if tconf.TargetDBType == YUGABYTEDB {
		tconf.Schema = strings.ToLower(tconf.Schema)
	} else if tconf.TargetDBType == ORACLE && !utils.IsQuotedString(tconf.Schema) {
		tconf.Schema = strings.ToUpper(tconf.Schema)
	}
	err := retrieveMigrationUUID(exportDir)
	if err != nil {
		utils.ErrExit("failed to get migration UUID: %w", err)
	}
	payload := callhome.GetPayload(exportDir, migrationUUID)
<<<<<<< HEAD
	tconf.Schema = strings.ToLower(tconf.Schema)
	updateTargetConfInMigrationStatus()
=======

>>>>>>> 6159e060
	tdb = tgtdb.NewTargetDB(&tconf)
	err = tdb.Init()
	if err != nil {
		utils.ErrExit("Failed to initialize the target DB: %s", err)
	}
	defer tdb.Finalize()

	valueConverter, err = dbzm.NewValueConverter(exportDir, tdb, tconf)
	TableNameToSchema = valueConverter.GetTableNameToSchema()
	if err != nil {
		utils.ErrExit("Failed to create value converter: %s", err)
	}
	err = tdb.InitConnPool()
	if err != nil {
		utils.ErrExit("Failed to initialize the target DB connection pool: %s", err)
	}
	utils.PrintAndLog("Using %d parallel jobs.", tconf.Parallelism)

	targetDBVersion := tdb.GetVersion()

	fmt.Printf("%s version: %s\n", tconf.TargetDBType, targetDBVersion)

	payload.TargetDBVersion = targetDBVersion
	//payload.NodeCount = len(tconfs) // TODO: Figure out way to populate NodeCount.

	err = tdb.CreateVoyagerSchema()
	if err != nil {
		utils.ErrExit("Failed to create voyager metadata schema on target DB: %s", err)
	}

	if importerRole == TARGET_DB_IMPORTER_ROLE {
		record, err := GetMigrationStatusRecord()
		if err != nil {
			utils.ErrExit("Failed to get migration status record: %s", err)
		}
		importType = record.ExportType
	}

	if importerRole == FF_DB_IMPORTER_ROLE {
		updateFallForwarDBExistsInMetaDB()
	}

	utils.PrintAndLog("import of data in %q database started", tconf.DBName)
	var pendingTasks, completedTasks []*ImportFileTask
	state := NewImportDataState(exportDir)
	if startClean {
		cleanImportState(state, importFileTasks)
		pendingTasks = importFileTasks
	} else {
		pendingTasks, completedTasks, err = classifyTasks(state, importFileTasks)
		if err != nil {
			utils.ErrExit("Failed to classify tasks: %s", err)
		}
		utils.PrintAndLog("Already imported tables: %v", importFileTasksToTableNames(completedTasks))
	}

	if len(pendingTasks) == 0 {
		utils.PrintAndLog("All the tables are already imported, nothing left to import\n")
	} else {
		utils.PrintAndLog("Tables to import: %v", importFileTasksToTableNames(pendingTasks))
		prepareTableToColumns(pendingTasks) //prepare the tableToColumns map
		poolSize := tconf.Parallelism * 2
		progressReporter := NewImportDataProgressReporter(disablePb)
		for _, task := range pendingTasks {
			// The code can produce `poolSize` number of batches at a time. But, it can consume only
			// `parallelism` number of batches at a time.
			batchImportPool = pool.New().WithMaxGoroutines(poolSize)

			totalProgressAmount := getTotalProgressAmount(task)
			progressReporter.ImportFileStarted(task, totalProgressAmount)
			importedProgressAmount := getImportedProgressAmount(task, state)
			progressReporter.AddProgressAmount(task, importedProgressAmount)
			updateProgressFn := func(progressAmount int64) {
				progressReporter.AddProgressAmount(task, progressAmount)
			}
			importFile(state, task, updateProgressFn)
			batchImportPool.Wait()                // Wait for the file import to finish.
			progressReporter.FileImportDone(task) // Remove the progress-bar for the file.
		}
		time.Sleep(time.Second * 2)
	}

	callhome.PackAndSendPayload(exportDir)
	if !dbzm.IsDebeziumForDataExport(exportDir) {
		executePostImportDataSqls()
		displayImportedRowCountSnapshot(importFileTasks)
	} else {
		if changeStreamingIsEnabled(importType) {
			displayImportedRowCountSnapshot(importFileTasks)
			color.Blue("streaming changes to target DB...")
			err = streamChanges()
			if err != nil {
				utils.ErrExit("Failed to stream changes from source DB: %s", err)
			}

			status, err := dbzm.ReadExportStatus(filepath.Join(exportDir, "data", "export_status.json"))
			if err != nil {
				utils.ErrExit("failed to read export status for restore sequences: %s", err)
			}
			// in case of live migration sequences are restored after cutover
			err = tdb.RestoreSequences(status.Sequences)
			if err != nil {
				utils.ErrExit("failed to restore sequences: %s", err)
			}

			utils.PrintAndLog("streamed all the present changes to target DB, proceeding to cutover/fall-forward")
			triggerName, err := getTriggerName(importerRole)
			if err != nil {
				utils.ErrExit("failed to get trigger name after streaming changes: %s", err)
			}
			createTriggerIfNotExists(triggerName)
			displayImportedRowCountSnapshotAndChanges(importFileTasks)
		} else {
			status, err := dbzm.ReadExportStatus(filepath.Join(exportDir, "data", "export_status.json"))
			if err != nil {
				utils.ErrExit("failed to read export status for restore sequences: %s", err)
			}
			err = tdb.RestoreSequences(status.Sequences)
			if err != nil {
				utils.ErrExit("failed to restore sequences: %s", err)
			}
			displayImportedRowCountSnapshot(importFileTasks)
		}
	}

	fmt.Printf("\nImport data complete.\n")
}

func getTotalProgressAmount(task *ImportFileTask) int64 {
	fileEntry := dataFileDescriptor.GetFileEntry(task.FilePath, task.TableName)
	if fileEntry == nil {
		utils.ErrExit("entry not found for file %q and table %s", task.FilePath, task.TableName)
	}
	if reportProgressInBytes {
		return fileEntry.FileSize
	} else {
		return fileEntry.RowCount
	}
}

func getImportedProgressAmount(task *ImportFileTask, state *ImportDataState) int64 {
	if reportProgressInBytes {
		byteCount, err := state.GetImportedByteCount(task.FilePath, task.TableName)
		if err != nil {
			utils.ErrExit("Failed to get imported byte count for table %s: %s", task.TableName, err)
		}
		return byteCount
	} else {
		rowCount, err := state.GetImportedRowCount(task.FilePath, task.TableName)
		if err != nil {
			utils.ErrExit("Failed to get imported row count for table %s: %s", task.TableName, err)
		}
		return rowCount
	}
}

func importFileTasksToTableNames(tasks []*ImportFileTask) []string {
	tableNames := []string{}
	for _, t := range tasks {
		tableNames = append(tableNames, t.TableName)
	}
	return utils.Uniq(tableNames)
}

func classifyTasks(state *ImportDataState, tasks []*ImportFileTask) (pendingTasks, completedTasks []*ImportFileTask, err error) {
	inProgressTasks := []*ImportFileTask{}
	notStartedTasks := []*ImportFileTask{}
	for _, task := range tasks {
		fileImportState, err := state.GetFileImportState(task.FilePath, task.TableName)
		if err != nil {
			return nil, nil, fmt.Errorf("get table import state: %w", err)
		}
		switch fileImportState {
		case FILE_IMPORT_COMPLETED:
			completedTasks = append(completedTasks, task)
		case FILE_IMPORT_IN_PROGRESS:
			inProgressTasks = append(inProgressTasks, task)
		case FILE_IMPORT_NOT_STARTED:
			notStartedTasks = append(notStartedTasks, task)
		default:
			return nil, nil, fmt.Errorf("invalid table import state: %s", fileImportState)
		}
	}
	// Start with in-progress tasks, followed by not-started tasks.
	return append(inProgressTasks, notStartedTasks...), completedTasks, nil
}

func cleanImportState(state *ImportDataState, tasks []*ImportFileTask) {
	tableNames := importFileTasksToTableNames(tasks)
	nonEmptyTableNames := tdb.GetNonEmptyTables(tableNames)
	if len(nonEmptyTableNames) > 0 {
		utils.PrintAndLog("Following tables are not empty. "+
			"TRUNCATE them before importing data with --start-clean.\n%s",
			strings.Join(nonEmptyTableNames, ", "))
		yes := utils.AskPrompt("Do you want to continue without truncating these tables?")
		if !yes {
			utils.ErrExit("Aborting import.")
		}
	}

	for _, task := range tasks {
		err := state.Clean(task.FilePath, task.TableName)
		if err != nil {
			utils.ErrExit("failed to clean import data state for table %q: %s", task.TableName, err)
		}
	}

	sqlldrDir := filepath.Join(exportDir, "sqlldr")
	if utils.FileOrFolderExists(sqlldrDir) {
		err := os.RemoveAll(sqlldrDir)
		if err != nil {
			utils.ErrExit("failed to remove sqlldr directory %q: %s", sqlldrDir, err)
		}
	}
}

func getImportBatchArgsProto(tableName, filePath string) *tgtdb.ImportBatchArgs {
	columns := TableToColumnNames[tableName]
	columns, err := tdb.IfRequiredQuoteColumnNames(tableName, columns)
	if err != nil {
		utils.ErrExit("if required quote column names: %s", err)
	}
	// If `columns` is unset at this point, no attribute list is passed in the COPY command.
	fileFormat := dataFileDescriptor.FileFormat
	if fileFormat == datafile.SQL {
		fileFormat = datafile.TEXT
	}
	importBatchArgsProto := &tgtdb.ImportBatchArgs{
		TableName:  tableName,
		Columns:    columns,
		FileFormat: fileFormat,
		Delimiter:  dataFileDescriptor.Delimiter,
		HasHeader:  dataFileDescriptor.HasHeader && fileFormat == datafile.CSV,
		QuoteChar:  dataFileDescriptor.QuoteChar,
		EscapeChar: dataFileDescriptor.EscapeChar,
		NullString: dataFileDescriptor.NullString,
	}
	log.Infof("ImportBatchArgs: %v", spew.Sdump(importBatchArgsProto))
	return importBatchArgsProto
}

func importFile(state *ImportDataState, task *ImportFileTask, updateProgressFn func(int64)) {

	origDataFile := task.FilePath
	importBatchArgsProto := getImportBatchArgsProto(task.TableName, task.FilePath)
	log.Infof("Start splitting table %q: data-file: %q", task.TableName, origDataFile)

	err := state.PrepareForFileImport(task.FilePath, task.TableName)
	if err != nil {
		utils.ErrExit("preparing for file import: %s", err)
	}
	log.Infof("Collect all interrupted/remaining splits.")
	pendingBatches, lastBatchNumber, lastOffset, fileFullySplit, err := state.Recover(task.FilePath, task.TableName)
	if err != nil {
		utils.ErrExit("recovering state for table %q: %s", task.TableName, err)
	}
	for _, batch := range pendingBatches {
		submitBatch(batch, updateProgressFn, importBatchArgsProto)
	}
	if !fileFullySplit {
		splitFilesForTable(state, origDataFile, task.TableName, lastBatchNumber, lastOffset, updateProgressFn, importBatchArgsProto)
	}
}

func splitFilesForTable(state *ImportDataState, filePath string, t string,
	lastBatchNumber int64, lastOffset int64, updateProgressFn func(int64), importBatchArgsProto *tgtdb.ImportBatchArgs) {
	log.Infof("Split data file %q: tableName=%q, largestSplit=%v, largestOffset=%v", filePath, t, lastBatchNumber, lastOffset)
	batchNum := lastBatchNumber + 1
	numLinesTaken := lastOffset

	reader, err := dataStore.Open(filePath)
	if err != nil {
		utils.ErrExit("preparing reader for split generation on file %q: %v", filePath, err)
	}

	dataFile, err := datafile.NewDataFile(filePath, reader, dataFileDescriptor)
	if err != nil {
		utils.ErrExit("open datafile %q: %v", filePath, err)
	}
	defer dataFile.Close()

	log.Infof("Skipping %d lines from %q", lastOffset, filePath)
	err = dataFile.SkipLines(lastOffset)
	if err != nil {
		utils.ErrExit("skipping line for offset=%d: %v", lastOffset, err)
	}

	var readLineErr error = nil
	var line string
	var batchWriter *BatchWriter
	header := ""
	if dataFileDescriptor.HasHeader {
		header = dataFile.GetHeader()
	}
	for readLineErr == nil {

		if batchWriter == nil {
			batchWriter = state.NewBatchWriter(filePath, t, batchNum)
			err := batchWriter.Init()
			if err != nil {
				utils.ErrExit("initializing batch writer for table %q: %s", t, err)
			}
			if header != "" && dataFileDescriptor.FileFormat == datafile.CSV {
				err = batchWriter.WriteHeader(header)
				if err != nil {
					utils.ErrExit("writing header for table %q: %s", t, err)
				}
			}
		}

		line, readLineErr = dataFile.NextLine()
		if readLineErr == nil || (readLineErr == io.EOF && line != "") {
			// handling possible case: last dataline(i.e. EOF) but no newline char at the end
			numLinesTaken += 1
		}
		if line != "" {
			table := batchWriter.tableName
			// can't use importBatchArgsProto.Columns as to use case insenstiive column names
			line, err = valueConverter.ConvertRow(table, TableToColumnNames[table], line)
			if err != nil {
				utils.ErrExit("transforming line number=%d for table %q in file %s: %s", batchWriter.NumRecordsWritten+1, t, filePath, err)
			}
		}
		err = batchWriter.WriteRecord(line)
		if err != nil {
			utils.ErrExit("Write to batch %d: %s", batchNum, err)
		}
		if batchWriter.NumRecordsWritten == batchSize ||
			dataFile.GetBytesRead() >= tdb.MaxBatchSizeInBytes() ||
			readLineErr != nil {

			isLastBatch := false
			if readLineErr == io.EOF {
				isLastBatch = true
			} else if readLineErr != nil {
				utils.ErrExit("read line from data file %q: %s", filePath, readLineErr)
			}

			offsetEnd := numLinesTaken
			batch, err := batchWriter.Done(isLastBatch, offsetEnd, dataFile.GetBytesRead())
			if err != nil {
				utils.ErrExit("finalizing batch %d: %s", batchNum, err)
			}
			batchWriter = nil
			dataFile.ResetBytesRead()
			submitBatch(batch, updateProgressFn, importBatchArgsProto)

			if !isLastBatch {
				batchNum += 1
			}
		}
	}
	log.Infof("splitFilesForTable: done splitting data file %q for table %q", filePath, t)
}

func executePostImportDataSqls() {
	sequenceFilePath := filepath.Join(exportDir, "data", "postdata.sql")
	if utils.FileOrFolderExists(sequenceFilePath) {
		fmt.Printf("setting resume value for sequences %10s\n", "")
		executeSqlFile(sequenceFilePath, "SEQUENCE", func(_, _ string) bool { return false })
	}
}

func submitBatch(batch *Batch, updateProgressFn func(int64), importBatchArgsProto *tgtdb.ImportBatchArgs) {
	batchImportPool.Go(func() {
		// There are `poolSize` number of competing go-routines trying to invoke COPY.
		// But the `connPool` will allow only `parallelism` number of connections to be
		// used at a time. Thus limiting the number of concurrent COPYs to `parallelism`.
		importBatch(batch, importBatchArgsProto)
		if reportProgressInBytes {
			updateProgressFn(batch.ByteCount)
		} else {
			updateProgressFn(batch.RecordCount)
		}
	})
	log.Infof("Queued batch: %s", spew.Sdump(batch))
}

func importBatch(batch *Batch, importBatchArgsProto *tgtdb.ImportBatchArgs) {
	err := batch.MarkPending()
	if err != nil {
		utils.ErrExit("marking batch %d as pending: %s", batch.Number, err)
	}
	log.Infof("Importing %q", batch.FilePath)

	importBatchArgs := *importBatchArgsProto
	importBatchArgs.FilePath = batch.FilePath
	importBatchArgs.RowsPerTransaction = batch.OffsetEnd - batch.OffsetStart

	var rowsAffected int64
	sleepIntervalSec := 0
	for attempt := 0; attempt < COPY_MAX_RETRY_COUNT; attempt++ {
		rowsAffected, err = tdb.ImportBatch(batch, &importBatchArgs, exportDir, TableNameToSchema[batch.TableName])
		if err == nil || tdb.IsNonRetryableCopyError(err) {
			break
		}
		log.Warnf("COPY FROM file %q: %s", batch.FilePath, err)
		sleepIntervalSec += 10
		if sleepIntervalSec > MAX_SLEEP_SECOND {
			sleepIntervalSec = MAX_SLEEP_SECOND
		}
		log.Infof("sleep for %d seconds before retrying the file %s (attempt %d)",
			sleepIntervalSec, batch.FilePath, attempt)
		time.Sleep(time.Duration(sleepIntervalSec) * time.Second)
	}
	log.Infof("%q => %d rows affected", batch.FilePath, rowsAffected)
	if err != nil {
		utils.ErrExit("import %q into %s: %s", batch.FilePath, batch.TableName, err)
	}
	err = batch.MarkDone()
	if err != nil {
		utils.ErrExit("marking batch %q as done: %s", batch.FilePath, err)
	}
}

func newTargetConn() *pgx.Conn {
	conn, err := pgx.Connect(context.Background(), tconf.GetConnectionUri())
	if err != nil {
		utils.WaitChannel <- 1
		<-utils.WaitChannel
		utils.ErrExit("connect to target db: %s", err)
	}

	setTargetSchema(conn)
	return conn
}

// TODO: Eventually get rid of this function in favour of TargetYugabyteDB.setTargetSchema().
func setTargetSchema(conn *pgx.Conn) {
	if sourceDBType == POSTGRESQL || tconf.Schema == YUGABYTEDB_DEFAULT_SCHEMA {
		// For PG, schema name is already included in the object name.
		// No need to set schema if importing in the default schema.
		return
	}
	checkSchemaExistsQuery := fmt.Sprintf("SELECT count(schema_name) FROM information_schema.schemata WHERE schema_name = '%s'", tconf.Schema)
	var cntSchemaName int

	if err := conn.QueryRow(context.Background(), checkSchemaExistsQuery).Scan(&cntSchemaName); err != nil {
		utils.ErrExit("run query %q on target %q to check schema exists: %s", checkSchemaExistsQuery, tconf.Host, err)
	} else if cntSchemaName == 0 {
		utils.ErrExit("schema '%s' does not exist in target", tconf.Schema)
	}

	setSchemaQuery := fmt.Sprintf("SET SCHEMA '%s'", tconf.Schema)
	_, err := conn.Exec(context.Background(), setSchemaQuery)
	if err != nil {
		utils.ErrExit("run query %q on target %q: %s", setSchemaQuery, tconf.Host, err)
	}

	if sourceDBType == ORACLE && enableOrafce {
		// append oracle schema in the search_path for orafce
		updateSearchPath := `SELECT set_config('search_path', current_setting('search_path') || ', oracle', false)`
		_, err := conn.Exec(context.Background(), updateSearchPath)
		if err != nil {
			utils.ErrExit("unable to update search_path for orafce extension: %v", err)
		}
	}
}

func dropIdx(conn *pgx.Conn, idxName string) {
	dropIdxQuery := fmt.Sprintf("DROP INDEX IF EXISTS %s", idxName)
	log.Infof("Dropping index: %q", dropIdxQuery)
	_, err := conn.Exec(context.Background(), dropIdxQuery)
	if err != nil {
		utils.ErrExit("Failed in dropping index %q: %v", idxName, err)
	}
}

func executeSqlFile(file string, objType string, skipFn func(string, string) bool) {
	log.Infof("Execute SQL file %q on target %q", file, tconf.Host)
	conn := newTargetConn()
	defer func() {
		if conn != nil {
			conn.Close(context.Background())
		}
	}()

	sqlInfoArr := createSqlStrInfoArray(file, objType)
	for _, sqlInfo := range sqlInfoArr {
		if conn == nil {
			conn = newTargetConn()
		}

		setOrSelectStmt := strings.HasPrefix(strings.ToUpper(sqlInfo.stmt), "SET ") ||
			strings.HasPrefix(strings.ToUpper(sqlInfo.stmt), "SELECT ")
		if !setOrSelectStmt && skipFn != nil && skipFn(objType, sqlInfo.stmt) {
			continue
		}

		err := executeSqlStmtWithRetries(&conn, sqlInfo, objType)
		if err != nil {
			conn.Close(context.Background())
			conn = nil
		}
	}
}

func getIndexName(sqlQuery string, indexName string) (string, error) {
	// Return the index name itself if it is aleady qualified with schema name
	if len(strings.Split(indexName, ".")) == 2 {
		return indexName, nil
	}

	parts := strings.FieldsFunc(sqlQuery, func(c rune) bool { return unicode.IsSpace(c) || c == '(' || c == ')' })

	for index, part := range parts {
		if strings.EqualFold(part, "ON") {
			tableName := parts[index+1]
			schemaName := getTargetSchemaName(tableName)
			return fmt.Sprintf("%s.%s", schemaName, indexName), nil
		}
	}
	return "", fmt.Errorf("could not find `ON` keyword in the CREATE INDEX statement")
}

func executeSqlStmtWithRetries(conn **pgx.Conn, sqlInfo sqlInfo, objType string) error {
	var err error
	log.Infof("On %s run query:\n%s\n", tconf.Host, sqlInfo.formattedStmt)
	for retryCount := 0; retryCount <= DDL_MAX_RETRY_COUNT; retryCount++ {
		if retryCount > 0 { // Not the first iteration.
			log.Infof("Sleep for 5 seconds before retrying for %dth time", retryCount)
			time.Sleep(time.Second * 5)
			log.Infof("RETRYING DDL: %q", sqlInfo.stmt)
		}
		_, err = (*conn).Exec(context.Background(), sqlInfo.formattedStmt)
		if err == nil {
			utils.PrintSqlStmtIfDDL(sqlInfo.stmt, utils.GetObjectFileName(filepath.Join(exportDir, "schema"), objType))
			return nil
		}

		log.Errorf("DDL Execution Failed for %q: %s", sqlInfo.formattedStmt, err)
		if strings.Contains(strings.ToLower(err.Error()), "conflicts with higher priority transaction") {
			// creating fresh connection
			(*conn).Close(context.Background())
			*conn = newTargetConn()
			continue
		} else if strings.Contains(strings.ToLower(err.Error()), strings.ToLower(SCHEMA_VERSION_MISMATCH_ERR)) &&
			objType == "INDEX" || objType == "PARTITION_INDEX" { // retriable error
			// creating fresh connection
			(*conn).Close(context.Background())
			*conn = newTargetConn()

			// Extract the schema name and add to the index name
			fullyQualifiedObjName, err := getIndexName(sqlInfo.stmt, sqlInfo.objName)
			if err != nil {
				utils.ErrExit("extract qualified index name from DDL [%v]: %v", sqlInfo.stmt, err)
			}

			// DROP INDEX in case INVALID index got created
			dropIdx(*conn, fullyQualifiedObjName)
			continue
		} else if missingRequiredSchemaObject(err) {
			log.Infof("deffering execution of SQL: %s", sqlInfo.formattedStmt)
			defferedSqlStmts = append(defferedSqlStmts, sqlInfo)
		} else if isAlreadyExists(err.Error()) {
			// pg_dump generates `CREATE SCHEMA public;` in the schemas.sql. Because the `public`
			// schema already exists on the target YB db, the create schema statement fails with
			// "already exists" error. Ignore the error.
			if tconf.IgnoreIfExists || strings.EqualFold(strings.Trim(sqlInfo.stmt, " \n"), "CREATE SCHEMA public;") {
				err = nil
			}
		}
		break // no more iteration in case of non retriable error
	}
	if err != nil {
		if missingRequiredSchemaObject(err) {
			// Do nothing
		} else {
			utils.PrintSqlStmtIfDDL(sqlInfo.stmt, utils.GetObjectFileName(filepath.Join(exportDir, "schema"), objType))
			color.Red(fmt.Sprintf("%s\n", err.Error()))
			if tconf.ContinueOnError {
				log.Infof("appending stmt to failedSqlStmts list: %s\n", utils.GetSqlStmtToPrint(sqlInfo.stmt))
				errString := "/*\n" + err.Error() + "\n*/\n"
				failedSqlStmts = append(failedSqlStmts, errString+sqlInfo.formattedStmt)
			} else {
				utils.ErrExit("error: %s\n", err)
			}
		}
	}
	return err
}

// TODO: This function is a duplicate of the one in tgtdb/yb.go. Consolidate the two.
func getTargetSchemaName(tableName string) string {
	parts := strings.Split(tableName, ".")
	if len(parts) == 2 {
		return parts[0]
	}
	return tconf.Schema // default set to "public"
}

func prepareTableToColumns(tasks []*ImportFileTask) {
	for _, task := range tasks {
		table := task.TableName
		var columns []string
		if dataFileDescriptor.TableNameToExportedColumns != nil {
			columns = dataFileDescriptor.TableNameToExportedColumns[table]
		} else if dataFileDescriptor.HasHeader {
			// File is either exported from debezium OR this is `import data file` case.
			reader, err := dataStore.Open(task.FilePath)
			if err != nil {
				utils.ErrExit("datastore.Open %q: %v", task.FilePath, err)
			}
			df, err := datafile.NewDataFile(task.FilePath, reader, dataFileDescriptor)
			if err != nil {
				utils.ErrExit("opening datafile %q: %v", task.FilePath, err)
			}
			header := df.GetHeader()
			columns = strings.Split(header, dataFileDescriptor.Delimiter)
			log.Infof("read header from file %q: %s", task.FilePath, header)
			log.Infof("header row split using delimiter %q: %v\n", dataFileDescriptor.Delimiter, columns)
			df.Close()
		}
		TableToColumnNames[table] = columns
	}
}

func quoteIdentifierIfRequired(identifier string) string {
	if sqlname.IsQuoted(identifier) {
		return identifier
	}
	// TODO: Use either sourceDBType or source.DBType throughout the code.
	// In the export code path source.DBType is used. In the import code path
	// sourceDBType is used.
	dbType := source.DBType
	if dbType == "" {
		dbType = sourceDBType
	}
	if sqlname.IsReservedKeywordPG(identifier) ||
		(dbType == POSTGRESQL && sqlname.IsCaseSensitive(identifier, dbType)) {
		return fmt.Sprintf(`"%s"`, identifier)
	}
	return identifier
}

func checkExportDataDoneFlag() {
	metaInfoDir := fmt.Sprintf("%s/%s", exportDir, metaInfoDirName)
	_, err := os.Stat(metaInfoDir)
	if err != nil {
		utils.ErrExit("metainfo dir is missing. Exiting.")
	}
	exportDataDonePath := metaInfoDir + "/flags/exportDataDone"
	_, err = os.Stat(exportDataDonePath)
	if err != nil {
		utils.ErrExit("Snapshot data export is not completed yet. Exiting.")
	}
}

func init() {
	importCmd.AddCommand(importDataCmd)
	registerCommonGlobalFlags(importDataCmd)
	registerCommonImportFlags(importDataCmd)
	registerImportDataFlags(importDataCmd)
}<|MERGE_RESOLUTION|>--- conflicted
+++ resolved
@@ -217,12 +217,7 @@
 		utils.ErrExit("failed to get migration UUID: %w", err)
 	}
 	payload := callhome.GetPayload(exportDir, migrationUUID)
-<<<<<<< HEAD
-	tconf.Schema = strings.ToLower(tconf.Schema)
 	updateTargetConfInMigrationStatus()
-=======
-
->>>>>>> 6159e060
 	tdb = tgtdb.NewTargetDB(&tconf)
 	err = tdb.Init()
 	if err != nil {
