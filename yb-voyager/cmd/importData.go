/*
Copyright (c) YugabyteDB, Inc.

Licensed under the Apache License, Version 2.0 (the "License");
you may not use this file except in compliance with the License.
You may obtain a copy of the License at

	http://www.apache.org/licenses/LICENSE-2.0

Unless required by applicable law or agreed to in writing, software
distributed under the License is distributed on an "AS IS" BASIS,
WITHOUT WARRANTIES OR CONDITIONS OF ANY KIND, either express or implied.
See the License for the specific language governing permissions and
limitations under the License.
*/
package cmd

import (
	"context"
	"encoding/json"
	"fmt"
	"io"
	"os"
	"os/exec"
	"path/filepath"
	"strings"
	"syscall"
	"time"
	"unicode"

	"github.com/davecgh/go-spew/spew"
	"github.com/fatih/color"
	"github.com/jackc/pgx/v4"
	"github.com/samber/lo"
	log "github.com/sirupsen/logrus"
	"github.com/sourcegraph/conc/pool"
	"github.com/spf13/cobra"
	"golang.org/x/exp/slices"

	"github.com/yugabyte/yb-voyager/yb-voyager/src/callhome"
	"github.com/yugabyte/yb-voyager/yb-voyager/src/cp"
	"github.com/yugabyte/yb-voyager/yb-voyager/src/datafile"
	"github.com/yugabyte/yb-voyager/yb-voyager/src/datastore"
	"github.com/yugabyte/yb-voyager/yb-voyager/src/dbzm"
	"github.com/yugabyte/yb-voyager/yb-voyager/src/metadb"
	"github.com/yugabyte/yb-voyager/yb-voyager/src/namereg"
	"github.com/yugabyte/yb-voyager/yb-voyager/src/tgtdb"
	"github.com/yugabyte/yb-voyager/yb-voyager/src/utils"
	"github.com/yugabyte/yb-voyager/yb-voyager/src/utils/sqlname"
)

var metaInfoDirName = META_INFO_DIR_NAME
var batchSize = int64(0)
var batchImportPool *pool.Pool
var tablesProgressMetadata map[string]*utils.TableProgressMetadata
var importerRole string
var identityColumnsMetaDBKey string
var isImportLiveMigrationInSnapshot bool

// stores the data files description in a struct
var dataFileDescriptor *datafile.Descriptor
var truncateSplits utils.BoolStr                                             // to truncate *.D splits after import
var TableToColumnNames = utils.NewStructMap[sqlname.NameTuple, []string]()   // map of table name to columnNames
var TableToIdentityColumnNames *utils.StructMap[sqlname.NameTuple, []string] // map of table name to generated always as identity column's names
var valueConverter dbzm.ValueConverter

var TableNameToSchema *utils.StructMap[sqlname.NameTuple, map[string]map[string]string]
var conflictDetectionCache *ConflictDetectionCache
var targetDBDetails *callhome.TargetDBDetails

var importDataCmd = &cobra.Command{
	Use: "data",
	Short: "Import data from compatible source database to target database.\n" +
		"For more details and examples, visit https://docs.yugabyte.com/preview/yugabyte-voyager/reference/data-migration/import-data/",
	Long: `Import the data exported from the source database into the target database. Also import data(snapshot + changes from target) into source-replica/source in case of live migration with fall-back/fall-forward worflows.`,
	Args: cobra.NoArgs,
	PreRun: func(cmd *cobra.Command, args []string) {
		if tconf.TargetDBType == "" {
			tconf.TargetDBType = YUGABYTEDB
		}
		if importerRole == "" {
			importerRole = TARGET_DB_IMPORTER_ROLE
		}
		sourceDBType = GetSourceDBTypeFromMSR()
		err := validateImportFlags(cmd, importerRole)
		if err != nil {
			utils.ErrExit("Error: %s", err.Error())
		}
	},
	Run: importDataCommandFn,
}

var importDataToCmd = &cobra.Command{
	Use:   "to",
	Short: "Import data into various databases",
	Long:  `Import data into various databases`,
}

var importDataToTargetCmd = &cobra.Command{
	Use:   "target",
	Short: importDataCmd.Short,
	Long:  importDataCmd.Long,
	Args:  importDataCmd.Args,

	PreRun: importDataCmd.PreRun,

	Run: importDataCmd.Run,
}

func importDataCommandFn(cmd *cobra.Command, args []string) {
	ExitIfAlreadyCutover(importerRole)
	reportProgressInBytes = false
	tconf.ImportMode = true
	checkExportDataDoneFlag()
	sourceDBType = GetSourceDBTypeFromMSR()
	sqlname.SourceDBType = sourceDBType

	if tconf.TargetDBType == YUGABYTEDB {
		tconf.Schema = strings.ToLower(tconf.Schema)
	} else if tconf.TargetDBType == ORACLE && !utils.IsQuotedString(tconf.Schema) {
		tconf.Schema = strings.ToUpper(tconf.Schema)
	}
	tdb = tgtdb.NewTargetDB(&tconf)
	err := tdb.Init()
	if err != nil {
		utils.ErrExit("Failed to initialize the target DB: %s", err)
	}
	targetDBDetails = tdb.GetCallhomeTargetDBInfo()

	err = InitNameRegistry(exportDir, importerRole, nil, nil, &tconf, tdb, bool(startClean))
	if err != nil {
		utils.ErrExit("initialize name registry: %v", err)
	}

	dataStore = datastore.NewDataStore(filepath.Join(exportDir, "data"))
	dataFileDescriptor = datafile.OpenDescriptor(exportDir)
	// TODO: handle case-sensitive in table names with oracle ff-db
	// quoteTableNameIfRequired()
	importFileTasks := discoverFilesToImport()
	record, err := metaDB.GetMigrationStatusRecord()
	if err != nil {
		utils.ErrExit("Failed to get migration status record: %s", err)
	}
	if importerRole == TARGET_DB_IMPORTER_ROLE {

		importType = record.ExportType
		identityColumnsMetaDBKey = metadb.TARGET_DB_IDENTITY_COLUMNS_KEY
	}

	if importerRole == SOURCE_REPLICA_DB_IMPORTER_ROLE {
		if record.FallbackEnabled {
			utils.ErrExit("cannot import data to source-replica. Fall-back workflow is already enabled.")
		}
		updateFallForwardEnabledInMetaDB()
		identityColumnsMetaDBKey = metadb.FF_DB_IDENTITY_COLUMNS_KEY
	}

	if changeStreamingIsEnabled(importType) && (tconf.TableList != "" || tconf.ExcludeTableList != "") {
		utils.ErrExit("--table-list and --exclude-table-list are not supported for live migration. Re-run the command without these flags.")
	} else {
		importFileTasks = applyTableListFilter(importFileTasks)
	}

	isImportLiveMigrationInSnapshot = true

	importData(importFileTasks)
	tdb.Finalize()
	if changeStreamingIsEnabled(importType) {
		startExportDataFromTargetIfRequired()
	}
}

func startExportDataFromTargetIfRequired() {
	if importerRole != TARGET_DB_IMPORTER_ROLE {
		return
	}
	msr, err := metaDB.GetMigrationStatusRecord()
	if err != nil {
		utils.ErrExit("could not fetch MigrationStatusRecord: %w", err)
	}
	if !msr.FallForwardEnabled && !msr.FallbackEnabled {
		utils.PrintAndLog("No fall-forward/back enabled. Exiting.")
		return
	}
	tableListExportedFromSource := msr.TableListExportedFromSource
	importTableList, err := getImportTableList(tableListExportedFromSource)
	if err != nil {
		utils.ErrExit("failed to generate table list : %v", err)
	}
	importTableNames := lo.Map(importTableList, func(tableName sqlname.NameTuple, _ int) string {
		return tableName.ForUserQuery()
	})

	lockFile.Unlock() // unlock export dir from import data cmd before switching current process to ff/fb sync cmd

	if tconf.SSLMode == "prefer" || tconf.SSLMode == "allow" {
		utils.PrintAndLog(color.RedString("Warning: SSL mode '%s' is not supported for 'export data from target' yet. Downgrading it to 'disable'.\nIf you don't want these settings you can restart the 'export data from target' with a different value for --target-ssl-mode and --target-ssl-root-cert flag.", source.SSLMode))
		tconf.SSLMode = "disable"
	}
	cmd := []string{"yb-voyager", "export", "data", "from", "target",
		"--export-dir", exportDir,
		"--table-list", strings.Join(importTableNames, ","),
		fmt.Sprintf("--transaction-ordering=%t", transactionOrdering),
		fmt.Sprintf("--send-diagnostics=%t", callhome.SendDiagnostics),
		"--target-ssl-mode", tconf.SSLMode,
	}
	if tconf.SSLRootCert != "" {
		cmd = append(cmd, "--target-ssl-root-cert", tconf.SSLRootCert)
	}
	if utils.DoNotPrompt {
		cmd = append(cmd, "--yes")
	}
	if disablePb {
		cmd = append(cmd, "--disable-pb=true")
	}
	cmdStr := "TARGET_DB_PASSWORD=*** " + strings.Join(cmd, " ")

	utils.PrintAndLog("Starting export data from target with command:\n %s", color.GreenString(cmdStr))
	binary, lookErr := exec.LookPath(os.Args[0])
	if lookErr != nil {
		utils.ErrExit("could not find yb-voyager - %w", lookErr)
	}
	env := os.Environ()
	env = slices.Insert(env, 0, "TARGET_DB_PASSWORD="+tconf.Password)

	execErr := syscall.Exec(binary, cmd, env)
	if execErr != nil {
		utils.ErrExit("failed to run yb-voyager export data from target - %w\n Please re-run with command :\n%s", execErr, cmdStr)
	}
}

type ImportFileTask struct {
	ID           int
	FilePath     string
	TableNameTup sqlname.NameTuple
	RowCount     int64
	FileSize     int64
}

// func quoteTableNameIfRequired() {
// 	if tconf.TargetDBType != ORACLE {
// 		return
// 	}
// 	for _, fileEntry := range dataFileDescriptor.DataFileList {
// 		if sqlname.IsQuoted(fileEntry.TableName) {
// 			continue
// 		}
// 		if sqlname.IsReservedKeywordOracle(fileEntry.TableName) ||
// 			(sqlname.IsCaseSensitive(fileEntry.TableName, ORACLE)) {
// 			newTableName := fmt.Sprintf(`"%s"`, fileEntry.TableName)
// 			if dataFileDescriptor.TableNameToExportedColumns != nil {
// 				dataFileDescriptor.TableNameToExportedColumns[newTableName] = dataFileDescriptor.TableNameToExportedColumns[fileEntry.TableName]
// 				delete(dataFileDescriptor.TableNameToExportedColumns, fileEntry.TableName)
// 			}
// 			fileEntry.TableName = newTableName
// 		}
// 	}
// }

func discoverFilesToImport() []*ImportFileTask {
	result := []*ImportFileTask{}
	if dataFileDescriptor.DataFileList == nil {
		utils.ErrExit("It looks like the data is exported using older version of Voyager. Please use matching version to import the data.")
	}

	for i, fileEntry := range dataFileDescriptor.DataFileList {
		if fileEntry.RowCount == 0 {
			// In case of PG Live migration  pg_dump and dbzm both are used and we don't skip empty tables
			// but pb hangs for empty so skipping empty tables in snapshot import
			continue
		}
		tableName, err := namereg.NameReg.LookupTableName(fileEntry.TableName)
		if err != nil {
			utils.ErrExit("lookup table name from name registry: %v", err)
		}
		task := &ImportFileTask{
			ID:           i,
			FilePath:     fileEntry.FilePath,
			TableNameTup: tableName,
			RowCount:     fileEntry.RowCount,
			FileSize:     fileEntry.FileSize,
		}
		result = append(result, task)
	}
	return result
}

func applyTableListFilter(importFileTasks []*ImportFileTask) []*ImportFileTask {
	result := []*ImportFileTask{}

	msr, err := metaDB.GetMigrationStatusRecord()
	if err != nil {
		utils.ErrExit("could not fetch migration status record: %w", err)
	}
	source = *msr.SourceDBConf
	_, noDefaultSchema := getDefaultSourceSchemaName()

	allTables := lo.Uniq(lo.Map(importFileTasks, func(task *ImportFileTask, _ int) sqlname.NameTuple {
		return task.TableNameTup
	}))
	slices.SortFunc(allTables, func(a, b sqlname.NameTuple) bool {
		return a.ForKey() < b.ForKey()
	})
	log.Infof("allTables: %v", allTables)

	findPatternMatchingTables := func(pattern string) []sqlname.NameTuple {
		result := lo.Filter(allTables, func(tableNameTup sqlname.NameTuple, _ int) bool {
			matched, err := tableNameTup.MatchesPattern(pattern)
			if err != nil {
				utils.ErrExit("Invalid table name pattern %q: %s", pattern, err)
			}
			return matched
		})
		return result
	}

	extractTableList := func(flagTableList, listName string) ([]sqlname.NameTuple, []string) {
		tableList := utils.CsvStringToSlice(flagTableList)
		var result []sqlname.NameTuple
		var unqualifiedTables []string
		var unknownTables []string
		for _, table := range tableList {
			if noDefaultSchema && len(strings.Split(table, ".")) == 1 {
				unqualifiedTables = append(unqualifiedTables, table)
				continue
			}

			matchingTables := findPatternMatchingTables(table)
			if len(matchingTables) == 0 {
				unknownTables = append(unknownTables, table) //so that unknown check can be done later
			} else {
				result = append(result, matchingTables...)
			}
		}
		if len(unqualifiedTables) > 0 {
			utils.ErrExit("Qualify following table names %v in the %s list with schema-name.", unqualifiedTables, listName)
		}
		log.Infof("%s tableList: %v", listName, result)
		return result, unknownTables
	}

	includeList, unknownInclude := extractTableList(tconf.TableList, "include")
	excludeList, unknownExclude := extractTableList(tconf.ExcludeTableList, "exclude")
	allUnknown := append(unknownInclude, unknownExclude...)
	if len(allUnknown) > 0 {
		utils.PrintAndLog("Unknown table names in the table-list: %v", allUnknown)
		utils.PrintAndLog("Valid table names are: %v", lo.Map(allTables, func(t sqlname.NameTuple, _ int) string {
			return t.ForOutput()
		}))
		utils.ErrExit("Please fix the table names in table-list and retry.")
	}

	for _, task := range importFileTasks {
		if len(includeList) > 0 && !slices.Contains(includeList, task.TableNameTup) {
			log.Infof("Skipping table %q (fileName: %s) as it is not in the include list", task.TableNameTup, task.FilePath)
			continue
		}
		if len(excludeList) > 0 && slices.Contains(excludeList, task.TableNameTup) {
			log.Infof("Skipping table %q (fileName: %s) as it is in the exclude list", task.TableNameTup, task.FilePath)
			continue
		}
		result = append(result, task)
	}
	return result
}

func updateTargetConfInMigrationStatus() {
	err := metaDB.UpdateMigrationStatusRecord(func(record *metadb.MigrationStatusRecord) {
		switch importerRole {
		case TARGET_DB_IMPORTER_ROLE, IMPORT_FILE_ROLE:
			record.TargetDBConf = tconf.Clone()
			record.TargetDBConf.Password = ""
			record.TargetDBConf.Uri = ""
		case SOURCE_REPLICA_DB_IMPORTER_ROLE:
			record.SourceReplicaDBConf = tconf.Clone()
			record.SourceReplicaDBConf.Password = ""
			record.SourceReplicaDBConf.Uri = ""
		case SOURCE_DB_IMPORTER_ROLE:
			record.SourceDBAsTargetConf = tconf.Clone()
			record.SourceDBAsTargetConf.Password = ""
			record.SourceDBAsTargetConf.Uri = ""
		default:
			panic(fmt.Sprintf("unsupported importer role: %s", importerRole))
		}
	})
	if err != nil {
		utils.ErrExit("Failed to update target conf in migration status record: %s", err)
	}
}

func importData(importFileTasks []*ImportFileTask) {
	err := retrieveMigrationUUID()
	if err != nil {
		utils.ErrExit("failed to get migration UUID: %w", err)
	}

	if importerRole == TARGET_DB_IMPORTER_ROLE {
		importDataStartEvent := createSnapshotImportStartedEvent()
		controlPlane.SnapshotImportStarted(&importDataStartEvent)
	}
	updateTargetConfInMigrationStatus()
	msr, err := metaDB.GetMigrationStatusRecord()
	if err != nil {
		utils.ErrExit("Failed to get migration status record: %s", err)
	}

	if msr.SnapshotMechanism == "debezium" {
		valueConverter, err = dbzm.NewValueConverter(exportDir, tdb, tconf, importerRole, msr.SourceDBConf.DBType)
	} else {
		valueConverter, err = dbzm.NewNoOpValueConverter()
	}
	if err != nil {
		utils.ErrExit("create value converter: %s", err)
	}

	TableNameToSchema, err = valueConverter.GetTableNameToSchema()
	if err != nil {
		utils.ErrExit("getting table name to schema: %s", err)
	}

	err = tdb.InitConnPool()
	if err != nil {
		utils.ErrExit("Failed to initialize the target DB connection pool: %s", err)
	}
	utils.PrintAndLog("Using %d parallel jobs.", tconf.Parallelism)

	targetDBVersion := tdb.GetVersion()

	fmt.Printf("%s version: %s\n", tconf.TargetDBType, targetDBVersion)

	err = tdb.CreateVoyagerSchema()
	if err != nil {
		utils.ErrExit("Failed to create voyager metadata schema on target DB: %s", err)
	}

	utils.PrintAndLog("\nimport of data in %q database started", tconf.DBName)
	var pendingTasks, completedTasks []*ImportFileTask
	state := NewImportDataState(exportDir)
	if startClean {
		cleanImportState(state, importFileTasks)
		pendingTasks = importFileTasks
	} else {
		pendingTasks, completedTasks, err = classifyTasks(state, importFileTasks)
		if err != nil {
			utils.ErrExit("Failed to classify tasks: %s", err)
		}
	}

	//TODO: BUG: we are applying table-list filter on importFileTasks, but here we are considering all tables as per
	// export-data table-list. Should be fine because we are only disabling and re-enabling, but this is still not ideal.
	sourceTableList := msr.TableListExportedFromSource
	if msr.SourceDBConf != nil {
		source = *msr.SourceDBConf
	}
	importTableList, err := getImportTableList(sourceTableList)
	if err != nil {
		utils.ErrExit("Error generating table list to import: %v", err)
	}

	disableGeneratedAlwaysAsIdentityColumns(importTableList)
	// restore value for IDENTITY BY DEFAULT columns once IDENTITY ALWAYS columns are enabled back
	defer restoreGeneratedByDefaultAsIdentityColumns(importTableList)
	defer enableGeneratedAlwaysAsIdentityColumns()

	// Import snapshots
	if importerRole != SOURCE_DB_IMPORTER_ROLE {
		utils.PrintAndLog("Already imported tables: %v", importFileTasksToTableNames(completedTasks))
		if len(pendingTasks) == 0 {
			utils.PrintAndLog("All the tables are already imported, nothing left to import\n")
		} else {
			utils.PrintAndLog("Tables to import: %v", importFileTasksToTableNames(pendingTasks))
			prepareTableToColumns(pendingTasks) //prepare the tableToColumns map
			poolSize := tconf.Parallelism * 2
			progressReporter := NewImportDataProgressReporter(bool(disablePb))

			if importerRole == TARGET_DB_IMPORTER_ROLE {
				importDataAllTableMetrics := createInitialImportDataTableMetrics(pendingTasks)
				controlPlane.UpdateImportedRowCount(importDataAllTableMetrics)
			}

			for _, task := range pendingTasks {
				// The code can produce `poolSize` number of batches at a time. But, it can consume only
				// `parallelism` number of batches at a time.
				batchImportPool = pool.New().WithMaxGoroutines(poolSize)

				totalProgressAmount := getTotalProgressAmount(task)
				progressReporter.ImportFileStarted(task, totalProgressAmount)
				importedProgressAmount := getImportedProgressAmount(task, state)
				progressReporter.AddProgressAmount(task, importedProgressAmount)

				var currentProgress int64
				updateProgressFn := func(progressAmount int64) {
					currentProgress += progressAmount
					progressReporter.AddProgressAmount(task, progressAmount)

					if importerRole == TARGET_DB_IMPORTER_ROLE && totalProgressAmount > currentProgress {
						importDataTableMetrics := createImportDataTableMetrics(task.TableNameTup.ForKey(),
							currentProgress, totalProgressAmount, ROW_UPDATE_STATUS_IN_PROGRESS)
						// The metrics are sent after evry 5 secs in implementation of UpdateImportedRowCount
						controlPlane.UpdateImportedRowCount(
							[]*cp.UpdateImportedRowCountEvent{&importDataTableMetrics})
					}
				}

				importFile(state, task, updateProgressFn)
				batchImportPool.Wait() // Wait for the file import to finish.

				if importerRole == TARGET_DB_IMPORTER_ROLE {
					importDataTableMetrics := createImportDataTableMetrics(task.TableNameTup.ForKey(),
						currentProgress, totalProgressAmount, ROW_UPDATE_STATUS_COMPLETED)
					controlPlane.UpdateImportedRowCount(
						[]*cp.UpdateImportedRowCountEvent{&importDataTableMetrics})
				}

				progressReporter.FileImportDone(task) // Remove the progress-bar for the file.\
			}
			time.Sleep(time.Second * 2)
		}
		utils.PrintAndLog("snapshot data import complete\n\n")
	}

	if !dbzm.IsDebeziumForDataExport(exportDir) {
		errImport := executePostSnapshotImportSqls()
		if errImport != nil {
			utils.ErrExit("Error in importing post-snapshot-import sql: %v", err)
		}
		displayImportedRowCountSnapshot(state, importFileTasks)
	} else {
		if changeStreamingIsEnabled(importType) {
			if importerRole != SOURCE_DB_IMPORTER_ROLE {
				displayImportedRowCountSnapshot(state, importFileTasks)
			}
			isImportLiveMigrationInSnapshot = false
			color.Blue("streaming changes to %s...", tconf.TargetDBType)

			if err != nil {
				utils.ErrExit("failed to get table unique key columns map: %s", err)
			}
			valueConverter, err = dbzm.NewValueConverter(exportDir, tdb, tconf, importerRole, source.DBType)
			if err != nil {
				utils.ErrExit("Failed to create value converter: %s", err)
			}
			err = streamChanges(state, importTableList)
			if err != nil {
				utils.ErrExit("Failed to stream changes to %s: %s", tconf.TargetDBType, err)
			}

			status, err := dbzm.ReadExportStatus(filepath.Join(exportDir, "data", "export_status.json"))
			if err != nil {
				utils.ErrExit("failed to read export status for restore sequences: %s", err)
			}
			// in case of live migration sequences are restored after cutover
			err = tdb.RestoreSequences(status.Sequences)
			if err != nil {
				utils.ErrExit("failed to restore sequences: %s", err)
			}

			utils.PrintAndLog("Completed streaming all relevant changes to %s", tconf.TargetDBType)
			err = markCutoverProcessed(importerRole)
			if err != nil {
				utils.ErrExit("failed to mark cutover as processed: %s", err)
			}
			utils.PrintAndLog("\nRun the following command to get the current report of the migration:\n" +
				color.CyanString("yb-voyager get data-migration-report --export-dir %q", exportDir))
		} else {
			status, err := dbzm.ReadExportStatus(filepath.Join(exportDir, "data", "export_status.json"))
			if err != nil {
				utils.ErrExit("failed to read export status for restore sequences: %s", err)
			}
			err = tdb.RestoreSequences(status.Sequences)
			if err != nil {
				utils.ErrExit("failed to restore sequences: %s", err)
			}
			displayImportedRowCountSnapshot(state, importFileTasks)
		}
	}

	fmt.Printf("\nImport data complete.\n")

	switch importerRole {
	case TARGET_DB_IMPORTER_ROLE:
		importDataCompletedEvent := createSnapshotImportCompletedEvent()
		controlPlane.SnapshotImportCompleted(&importDataCompletedEvent)
		packAndSendImportDataPayload(COMPLETE)
	case SOURCE_REPLICA_DB_IMPORTER_ROLE:
		packAndSendImportDataToSrcReplicaPayload(COMPLETE)
	case SOURCE_DB_IMPORTER_ROLE:
		packAndSendImportDataToSourcePayload(COMPLETE)
	}

}

func packAndSendImportDataPayload(status string) {
	
	if !callhome.SendDiagnostics {
		return
	}
	//basic payload details
	payload := createCallhomePayload()
	switch importType {
	case SNAPSHOT_ONLY:
		payload.MigrationType = OFFLINE
	case SNAPSHOT_AND_CHANGES:
		payload.MigrationType = LIVE_MIGRATION //TODO: add FF/FB details
	}
	bytes, err := json.Marshal(targetDBDetails)
	if err != nil {
		log.Errorf("callhome: error in parsing sourcedb details: %v", err)
	}
	payload.TargetDBDetails = string(bytes)
	payload.MigrationPhase = IMPORT_DATA_PHASE
	importDataPayload := callhome.ImportDataPhasePayload{
		ParallelJobs: int64(tconf.Parallelism),
		StartClean:   bool(startClean),
	}

	//Getting the imported snapshot details
	importRowsMap, err := getImportedSnapshotRowsMap("target")
	if err != nil {
		log.Errorf("callhome: error in getting the import data: %v", err)
	} else {
		importRowsMap.IterKV(func(key sqlname.NameTuple, value int64) (bool, error) {
			importDataPayload.TotalRows += value
			if value > importDataPayload.LargestTableRows {
				importDataPayload.LargestTableRows = value
			}
			return true, nil
		})
	}

<<<<<<< HEAD
	if changeStreamingIsEnabled(importType) {
		if isImportLiveMigrationInSnapshot {
			importDataPayload.LiveMigrationPhase = dbzm.MODE_SNAPSHOT
		} else {
			if cutoverToTargetByImport {
				importDataPayload.LiveMigrationPhase = CUTOVER_TO_TARGET
			} else {
				importDataPayload.LiveMigrationPhase = dbzm.MODE_STREAMING
			}
			importDataPayload.EventsImportRate = callhomeEventsImportRate
			importDataPayload.TotalImportedEvents = callhomeTotalImportEvents
		}
	}

=======
>>>>>>> 9118c3ba
	importDataPayloadBytes, err := json.Marshal(importDataPayload)
	if err != nil {
		log.Errorf("callhome: error in parsing the export data payload: %v", err)
	}
	payload.PhasePayload = string(importDataPayloadBytes)
	payload.Status = status

	callhome.SendPayload(&payload)
	callHomePayloadSent = true
}

func disableGeneratedAlwaysAsIdentityColumns(tables []sqlname.NameTuple) {
	found, err := metaDB.GetJsonObject(nil, identityColumnsMetaDBKey, &TableToIdentityColumnNames)
	if err != nil {
		utils.ErrExit("failed to get identity columns from meta db: %s", err)
	}
	if !found {
		TableToIdentityColumnNames = getIdentityColumnsForTables(tables, "ALWAYS")
		// saving in metadb for handling restarts
		metaDB.InsertJsonObject(nil, identityColumnsMetaDBKey, TableToIdentityColumnNames)
	}

	err = tdb.DisableGeneratedAlwaysAsIdentityColumns(TableToIdentityColumnNames)
	if err != nil {
		utils.ErrExit("failed to disable generated always as identity columns: %s", err)
	}
}

func enableGeneratedAlwaysAsIdentityColumns() {
	err := tdb.EnableGeneratedAlwaysAsIdentityColumns(TableToIdentityColumnNames)
	if err != nil {
		utils.ErrExit("failed to enable generated always as identity columns: %s", err)
	}
}

func restoreGeneratedByDefaultAsIdentityColumns(tables []sqlname.NameTuple) {
	log.Infof("restoring generated by default as identity columns for tables: %v", tables)
	tablesToIdentityColumnNames := getIdentityColumnsForTables(tables, "BY DEFAULT")
	err := tdb.EnableGeneratedByDefaultAsIdentityColumns(tablesToIdentityColumnNames)
	if err != nil {
		utils.ErrExit("failed to enable generated by default as identity columns: %s", err)
	}
}

func getIdentityColumnsForTables(tables []sqlname.NameTuple, identityType string) *utils.StructMap[sqlname.NameTuple, []string] {
	var result = utils.NewStructMap[sqlname.NameTuple, []string]()
	log.Infof("getting identity(%s) columns for tables: %v", identityType, tables)
	for _, table := range tables {
		identityColumns, err := tdb.GetIdentityColumnNamesForTable(table, identityType)
		if err != nil {
			utils.ErrExit("error in getting identity(%s) columns for table %s: %w", identityType, table, err)
		}
		if len(identityColumns) > 0 {
			log.Infof("identity(%s) columns for table %s: %v", identityType, table, identityColumns)
			result.Put(table, identityColumns)
		}
	}
	return result
}

func getTotalProgressAmount(task *ImportFileTask) int64 {
	if reportProgressInBytes {
		return task.FileSize
	} else {
		return task.RowCount
	}
}

func getImportedProgressAmount(task *ImportFileTask, state *ImportDataState) int64 {
	if reportProgressInBytes {
		byteCount, err := state.GetImportedByteCount(task.FilePath, task.TableNameTup)
		if err != nil {
			utils.ErrExit("Failed to get imported byte count for table %s: %s", task.TableNameTup, err)
		}
		return byteCount
	} else {
		rowCount, err := state.GetImportedRowCount(task.FilePath, task.TableNameTup)
		if err != nil {
			utils.ErrExit("Failed to get imported row count for table %s: %s", task.TableNameTup, err)
		}
		return rowCount
	}
}

func importFileTasksToTableNames(tasks []*ImportFileTask) []string {
	tableNames := []string{}
	for _, t := range tasks {
		tableNames = append(tableNames, t.TableNameTup.ForKey())
	}
	return lo.Uniq(tableNames)
}

func importFileTasksToTableNameTuples(tasks []*ImportFileTask) []sqlname.NameTuple {
	tableNames := []sqlname.NameTuple{}
	for _, t := range tasks {
		tableNames = append(tableNames, t.TableNameTup)
	}
	return lo.UniqBy(tableNames, func(t sqlname.NameTuple) string {
		return t.ForKey()
	})
}

func classifyTasks(state *ImportDataState, tasks []*ImportFileTask) (pendingTasks, completedTasks []*ImportFileTask, err error) {
	inProgressTasks := []*ImportFileTask{}
	notStartedTasks := []*ImportFileTask{}
	for _, task := range tasks {
		fileImportState, err := state.GetFileImportState(task.FilePath, task.TableNameTup)
		if err != nil {
			return nil, nil, fmt.Errorf("get table import state: %w", err)
		}
		switch fileImportState {
		case FILE_IMPORT_COMPLETED:
			completedTasks = append(completedTasks, task)
		case FILE_IMPORT_IN_PROGRESS:
			inProgressTasks = append(inProgressTasks, task)
		case FILE_IMPORT_NOT_STARTED:
			notStartedTasks = append(notStartedTasks, task)
		default:
			return nil, nil, fmt.Errorf("invalid table import state: %s", fileImportState)
		}
	}
	// Start with in-progress tasks, followed by not-started tasks.
	return append(inProgressTasks, notStartedTasks...), completedTasks, nil
}

func cleanImportState(state *ImportDataState, tasks []*ImportFileTask) {
	tableNames := importFileTasksToTableNameTuples(tasks)
	nonEmptyNts := tdb.GetNonEmptyTables(tableNames)
	if len(nonEmptyNts) > 0 {
		nonEmptyTableNames := lo.Map(nonEmptyNts, func(nt sqlname.NameTuple, _ int) string {
			return nt.ForOutput()
		})
		utils.PrintAndLog("Following tables are not empty. "+
			"TRUNCATE them before importing data with --start-clean.\n%s",
			strings.Join(nonEmptyTableNames, ", "))
		yes := utils.AskPrompt("Do you want to continue without truncating these tables?")
		if !yes {
			utils.ErrExit("Aborting import.")
		}
	}

	for _, task := range tasks {
		err := state.Clean(task.FilePath, task.TableNameTup)
		if err != nil {
			utils.ErrExit("failed to clean import data state for table %q: %s", task.TableNameTup, err)
		}
	}

	sqlldrDir := filepath.Join(exportDir, "sqlldr")
	if utils.FileOrFolderExists(sqlldrDir) {
		err := os.RemoveAll(sqlldrDir)
		if err != nil {
			utils.ErrExit("failed to remove sqlldr directory %q: %s", sqlldrDir, err)
		}
	}

	if changeStreamingIsEnabled(importType) {
		// clearing state from metaDB based on importerRole
		err := metaDB.ResetQueueSegmentMeta(importerRole)
		if err != nil {
			utils.ErrExit("failed to reset queue segment meta: %s", err)
		}
		err = metaDB.DeleteJsonObject(identityColumnsMetaDBKey)
		if err != nil {
			utils.ErrExit("failed to reset identity columns meta: %s", err)
		}
	}
}

func getImportBatchArgsProto(tableNameTup sqlname.NameTuple, filePath string) *tgtdb.ImportBatchArgs {
	columns, _ := TableToColumnNames.Get(tableNameTup)
	columns, err := tdb.QuoteAttributeNames(tableNameTup, columns)
	if err != nil {
		utils.ErrExit("if required quote column names: %s", err)
	}
	// If `columns` is unset at this point, no attribute list is passed in the COPY command.
	fileFormat := dataFileDescriptor.FileFormat
	if fileFormat == datafile.SQL {
		fileFormat = datafile.TEXT
	}
	importBatchArgsProto := &tgtdb.ImportBatchArgs{
		TableNameTup: tableNameTup,
		Columns:      columns,
		FileFormat:   fileFormat,
		Delimiter:    dataFileDescriptor.Delimiter,
		HasHeader:    dataFileDescriptor.HasHeader && fileFormat == datafile.CSV,
		QuoteChar:    dataFileDescriptor.QuoteChar,
		EscapeChar:   dataFileDescriptor.EscapeChar,
		NullString:   dataFileDescriptor.NullString,
	}
	log.Infof("ImportBatchArgs: %v", spew.Sdump(importBatchArgsProto))
	return importBatchArgsProto
}

func importFile(state *ImportDataState, task *ImportFileTask, updateProgressFn func(int64)) {

	origDataFile := task.FilePath
	importBatchArgsProto := getImportBatchArgsProto(task.TableNameTup, task.FilePath)
	log.Infof("Start splitting table %q: data-file: %q", task.TableNameTup, origDataFile)

	err := state.PrepareForFileImport(task.FilePath, task.TableNameTup)
	if err != nil {
		utils.ErrExit("preparing for file import: %s", err)
	}
	log.Infof("Collect all interrupted/remaining splits.")
	pendingBatches, lastBatchNumber, lastOffset, fileFullySplit, err := state.Recover(task.FilePath, task.TableNameTup)
	if err != nil {
		utils.ErrExit("recovering state for table %q: %s", task.TableNameTup, err)
	}
	for _, batch := range pendingBatches {
		submitBatch(batch, updateProgressFn, importBatchArgsProto)
	}
	if !fileFullySplit {
		splitFilesForTable(state, origDataFile, task.TableNameTup, lastBatchNumber, lastOffset, updateProgressFn, importBatchArgsProto)
	}
}

func splitFilesForTable(state *ImportDataState, filePath string, t sqlname.NameTuple,
	lastBatchNumber int64, lastOffset int64, updateProgressFn func(int64), importBatchArgsProto *tgtdb.ImportBatchArgs) {
	log.Infof("Split data file %q: tableName=%q, largestSplit=%v, largestOffset=%v", filePath, t, lastBatchNumber, lastOffset)
	batchNum := lastBatchNumber + 1
	numLinesTaken := lastOffset

	reader, err := dataStore.Open(filePath)
	if err != nil {
		utils.ErrExit("preparing reader for split generation on file %q: %v", filePath, err)
	}

	dataFile, err := datafile.NewDataFile(filePath, reader, dataFileDescriptor)
	if err != nil {
		utils.ErrExit("open datafile %q: %v", filePath, err)
	}
	defer dataFile.Close()

	log.Infof("Skipping %d lines from %q", lastOffset, filePath)
	err = dataFile.SkipLines(lastOffset)
	if err != nil {
		utils.ErrExit("skipping line for offset=%d: %v", lastOffset, err)
	}

	var readLineErr error = nil
	var line string
	var batchWriter *BatchWriter
	header := ""
	if dataFileDescriptor.HasHeader {
		header = dataFile.GetHeader()
	}
	for readLineErr == nil {

		if batchWriter == nil {
			batchWriter = state.NewBatchWriter(filePath, t, batchNum)
			err := batchWriter.Init()
			if err != nil {
				utils.ErrExit("initializing batch writer for table %q: %s", t, err)
			}
			if header != "" && dataFileDescriptor.FileFormat == datafile.CSV {
				err = batchWriter.WriteHeader(header)
				if err != nil {
					utils.ErrExit("writing header for table %q: %s", t, err)
				}
			}
		}

		line, readLineErr = dataFile.NextLine()
		if readLineErr == nil || (readLineErr == io.EOF && line != "") {
			// handling possible case: last dataline(i.e. EOF) but no newline char at the end
			numLinesTaken += 1
		}
		if line != "" {
			// can't use importBatchArgsProto.Columns as to use case insenstiive column names
			columnNames, _ := TableToColumnNames.Get(t)
			line, err = valueConverter.ConvertRow(t, columnNames, line)
			if err != nil {
				utils.ErrExit("transforming line number=%d for table %q in file %s: %s", batchWriter.NumRecordsWritten+1, t, filePath, err)
			}
		}
		err = batchWriter.WriteRecord(line)
		if err != nil {
			utils.ErrExit("Write to batch %d: %s", batchNum, err)
		}
		if batchWriter.NumRecordsWritten == batchSize ||
			dataFile.GetBytesRead() >= tdb.MaxBatchSizeInBytes() ||
			readLineErr != nil {

			isLastBatch := false
			if readLineErr == io.EOF {
				isLastBatch = true
			} else if readLineErr != nil {
				utils.ErrExit("read line from data file %q: %s", filePath, readLineErr)
			}

			offsetEnd := numLinesTaken
			batch, err := batchWriter.Done(isLastBatch, offsetEnd, dataFile.GetBytesRead())
			if err != nil {
				utils.ErrExit("finalizing batch %d: %s", batchNum, err)
			}
			batchWriter = nil
			dataFile.ResetBytesRead()
			submitBatch(batch, updateProgressFn, importBatchArgsProto)

			if !isLastBatch {
				batchNum += 1
			}
		}
	}
	log.Infof("splitFilesForTable: done splitting data file %q for table %q", filePath, t)
}

func executePostSnapshotImportSqls() error {
	sequenceFilePath := filepath.Join(exportDir, "data", "postdata.sql")
	if utils.FileOrFolderExists(sequenceFilePath) {
		fmt.Printf("setting resume value for sequences %10s\n", "")
		err := executeSqlFile(sequenceFilePath, "SEQUENCE", func(_, _ string) bool { return false })
		if err != nil {
			return err
		}
	}
	return nil
}

func submitBatch(batch *Batch, updateProgressFn func(int64), importBatchArgsProto *tgtdb.ImportBatchArgs) {
	batchImportPool.Go(func() {
		// There are `poolSize` number of competing go-routines trying to invoke COPY.
		// But the `connPool` will allow only `parallelism` number of connections to be
		// used at a time. Thus limiting the number of concurrent COPYs to `parallelism`.
		importBatch(batch, importBatchArgsProto)
		if reportProgressInBytes {
			updateProgressFn(batch.ByteCount)
		} else {
			updateProgressFn(batch.RecordCount)
		}
	})
	log.Infof("Queued batch: %s", spew.Sdump(batch))
}

func importBatch(batch *Batch, importBatchArgsProto *tgtdb.ImportBatchArgs) {
	err := batch.MarkPending()
	if err != nil {
		utils.ErrExit("marking batch %d as pending: %s", batch.Number, err)
	}
	log.Infof("Importing %q", batch.FilePath)

	importBatchArgs := *importBatchArgsProto
	importBatchArgs.FilePath = batch.FilePath
	importBatchArgs.RowsPerTransaction = batch.OffsetEnd - batch.OffsetStart

	var rowsAffected int64
	sleepIntervalSec := 0
	for attempt := 0; attempt < COPY_MAX_RETRY_COUNT; attempt++ {
		tableSchema, _ := TableNameToSchema.Get(batch.TableNameTup)
		rowsAffected, err = tdb.ImportBatch(batch, &importBatchArgs, exportDir, tableSchema)
		if err == nil || tdb.IsNonRetryableCopyError(err) {
			break
		}
		log.Warnf("COPY FROM file %q: %s", batch.FilePath, err)
		sleepIntervalSec += 10
		if sleepIntervalSec > MAX_SLEEP_SECOND {
			sleepIntervalSec = MAX_SLEEP_SECOND
		}
		log.Infof("sleep for %d seconds before retrying the file %s (attempt %d)",
			sleepIntervalSec, batch.FilePath, attempt)
		time.Sleep(time.Duration(sleepIntervalSec) * time.Second)
	}
	log.Infof("%q => %d rows affected", batch.FilePath, rowsAffected)
	if err != nil {
		utils.ErrExit("import %q into %s: %s", batch.FilePath, batch.TableNameTup, err)
	}
	err = batch.MarkDone()
	if err != nil {
		utils.ErrExit("marking batch %q as done: %s", batch.FilePath, err)
	}
}

func newTargetConn() *pgx.Conn {
	conn, err := pgx.Connect(context.Background(), tconf.GetConnectionUri())
	if err != nil {
		utils.WaitChannel <- 1
		<-utils.WaitChannel
		utils.ErrExit("connect to target db: %s", err)
	}

	setTargetSchema(conn)

	if sourceDBType == ORACLE && enableOrafce {
		setOrafceSearchPath(conn)
	}

	return conn
}

// TODO: Eventually get rid of this function in favour of TargetYugabyteDB.setTargetSchema().
func setTargetSchema(conn *pgx.Conn) {
	if sourceDBType == POSTGRESQL || tconf.Schema == YUGABYTEDB_DEFAULT_SCHEMA {
		// For PG, schema name is already included in the object name.
		// No need to set schema if importing in the default schema.
		return
	}
	checkSchemaExistsQuery := fmt.Sprintf("SELECT count(schema_name) FROM information_schema.schemata WHERE schema_name = '%s'", tconf.Schema)
	var cntSchemaName int

	if err := conn.QueryRow(context.Background(), checkSchemaExistsQuery).Scan(&cntSchemaName); err != nil {
		utils.ErrExit("run query %q on target %q to check schema exists: %s", checkSchemaExistsQuery, tconf.Host, err)
	} else if cntSchemaName == 0 {
		utils.ErrExit("schema '%s' does not exist in target", tconf.Schema)
	}

	setSchemaQuery := fmt.Sprintf("SET SCHEMA '%s'", tconf.Schema)
	_, err := conn.Exec(context.Background(), setSchemaQuery)
	if err != nil {
		utils.ErrExit("run query %q on target %q: %s", setSchemaQuery, tconf.Host, err)
	}
}

func dropIdx(conn *pgx.Conn, idxName string) error {
	dropIdxQuery := fmt.Sprintf("DROP INDEX IF EXISTS %s", idxName)
	log.Infof("Dropping index: %q", dropIdxQuery)
	_, err := conn.Exec(context.Background(), dropIdxQuery)
	if err != nil {
		return fmt.Errorf("failed to drop index %q: %w", idxName, err)
	}
	return nil
}

func setOrafceSearchPath(conn *pgx.Conn) {
	// append oracle schema in the search_path for orafce
	updateSearchPath := `SELECT set_config('search_path', current_setting('search_path') || ', oracle', false)`
	_, err := conn.Exec(context.Background(), updateSearchPath)
	if err != nil {
		utils.ErrExit("unable to update search_path for orafce extension: %v", err)
	}
}

func getIndexName(sqlQuery string, indexName string) (string, error) {
	// Return the index name itself if it is aleady qualified with schema name
	if len(strings.Split(indexName, ".")) == 2 {
		return indexName, nil
	}

	parts := strings.FieldsFunc(sqlQuery, func(c rune) bool { return unicode.IsSpace(c) || c == '(' || c == ')' })
	for index, part := range parts {
		if strings.EqualFold(part, "ON") {
			tableName := parts[index+1]
			schemaName := getTargetSchemaName(tableName)
			return fmt.Sprintf("%s.%s", schemaName, indexName), nil
		}
	}
	return "", fmt.Errorf("could not find `ON` keyword in the CREATE INDEX statement")
}

// TODO: need automation tests for this, covering cases like schema(public vs non-public) or case sensitive names
func beforeIndexCreation(sqlInfo sqlInfo, conn **pgx.Conn, objType string) error {
	if !strings.Contains(strings.ToUpper(sqlInfo.stmt), "CREATE INDEX") {
		return nil
	}

	fullyQualifiedObjName, err := getIndexName(sqlInfo.stmt, sqlInfo.objName)
	if err != nil {
		return fmt.Errorf("extract qualified index name from DDL [%v]: %w", sqlInfo.stmt, err)
	}
	if invalidTargetIndexesCache == nil {
		invalidTargetIndexesCache, err = tdb.InvalidIndexes()
		if err != nil {
			return fmt.Errorf("failed to fetch invalid indexes: %w", err)
		}
	}

	// check index valid or not
	if invalidTargetIndexesCache[fullyQualifiedObjName] {
		log.Infof("index %q already exists but in invalid state, dropping it", fullyQualifiedObjName)
		err = dropIdx(*conn, fullyQualifiedObjName)
		if err != nil {
			return fmt.Errorf("drop invalid index %q: %w", fullyQualifiedObjName, err)
		}
	}

	// print the index name as index creation takes time and user can see the progress
	color.Yellow("creating index %s ...", fullyQualifiedObjName)
	return nil
}

// TODO: This function is a duplicate of the one in tgtdb/yb.go. Consolidate the two.
func getTargetSchemaName(tableName string) string {
	parts := strings.Split(tableName, ".")
	if len(parts) == 2 {
		return parts[0]
	}
	if tconf.TargetDBType == POSTGRESQL {
		defaultSchema, noDefaultSchema := GetDefaultPGSchema(tconf.Schema, ",")
		if noDefaultSchema {
			utils.ErrExit("no default schema for table %q ", tableName)
		}
		return defaultSchema
	}
	return tconf.Schema // default set to "public"
}

func prepareTableToColumns(tasks []*ImportFileTask) {
	for _, task := range tasks {
		var columns []string
		dfdTableToExportedColumns := getDfdTableNameToExportedColumns(dataFileDescriptor)
		if dfdTableToExportedColumns != nil {
			columns, _ = dfdTableToExportedColumns.Get(task.TableNameTup)
		} else if dataFileDescriptor.HasHeader {
			// File is either exported from debezium OR this is `import data file` case.
			reader, err := dataStore.Open(task.FilePath)
			if err != nil {
				utils.ErrExit("datastore.Open %q: %v", task.FilePath, err)
			}
			df, err := datafile.NewDataFile(task.FilePath, reader, dataFileDescriptor)
			if err != nil {
				utils.ErrExit("opening datafile %q: %v", task.FilePath, err)
			}
			header := df.GetHeader()
			columns = strings.Split(header, dataFileDescriptor.Delimiter)
			log.Infof("read header from file %q: %s", task.FilePath, header)
			log.Infof("header row split using delimiter %q: %v\n", dataFileDescriptor.Delimiter, columns)
			df.Close()
		}
		TableToColumnNames.Put(task.TableNameTup, columns)
	}
}

func getDfdTableNameToExportedColumns(dataFileDescriptor *datafile.Descriptor) *utils.StructMap[sqlname.NameTuple, []string] {
	if dataFileDescriptor.TableNameToExportedColumns == nil {
		return nil
	}

	result := utils.NewStructMap[sqlname.NameTuple, []string]()
	for tableNameRaw, columnList := range dataFileDescriptor.TableNameToExportedColumns {
		nt, err := namereg.NameReg.LookupTableName(tableNameRaw)
		if err != nil {
			utils.ErrExit("lookup table [%s] in name registry: %v", tableNameRaw, err)
		}
		result.Put(nt, columnList)
	}
	return result
}

func checkExportDataDoneFlag() {
	metaInfoDir := filepath.Join(exportDir, metaInfoDirName)
	_, err := os.Stat(metaInfoDir)
	if err != nil {
		utils.ErrExit("metainfo dir is missing. Exiting.")
	}

	if dataIsExported() {
		return
	}

	utils.PrintAndLog("Waiting for snapshot data export to complete...")
	for !dataIsExported() {
		time.Sleep(time.Second * 2)
	}
	utils.PrintAndLog("Snapshot data export is complete.")
}

func init() {
	importCmd.AddCommand(importDataCmd)
	importDataCmd.AddCommand(importDataToCmd)
	importDataToCmd.AddCommand(importDataToTargetCmd)
	registerFlagsForTarget(importDataCmd)
	registerFlagsForTarget(importDataToTargetCmd)
	registerCommonGlobalFlags(importDataCmd)
	registerCommonGlobalFlags(importDataToTargetCmd)
	registerCommonImportFlags(importDataCmd)
	registerCommonImportFlags(importDataToTargetCmd)
	importDataCmd.Flags().MarkHidden("continue-on-error")
	importDataToTargetCmd.Flags().MarkHidden("continue-on-error")
	registerTargetDBConnFlags(importDataCmd)
	registerTargetDBConnFlags(importDataToTargetCmd)
	registerImportDataCommonFlags(importDataCmd)
	registerImportDataCommonFlags(importDataToTargetCmd)
	registerImportDataFlags(importDataCmd)
	registerImportDataFlags(importDataToTargetCmd)
}

func createSnapshotImportStartedEvent() cp.SnapshotImportStartedEvent {
	result := cp.SnapshotImportStartedEvent{}
	initBaseTargetEvent(&result.BaseEvent, "IMPORT DATA")
	return result
}

func createSnapshotImportCompletedEvent() cp.SnapshotImportCompletedEvent {

	result := cp.SnapshotImportCompletedEvent{}
	initBaseTargetEvent(&result.BaseEvent, "IMPORT DATA")
	return result
}

func createInitialImportDataTableMetrics(tasks []*ImportFileTask) []*cp.UpdateImportedRowCountEvent {

	result := []*cp.UpdateImportedRowCountEvent{}

	for _, task := range tasks {

		var schemaName, tableName string
		schemaName, tableName = cp.SplitTableNameForPG(task.TableNameTup.ForKey())
		tableMetrics := cp.UpdateImportedRowCountEvent{
			BaseUpdateRowCountEvent: cp.BaseUpdateRowCountEvent{
				BaseEvent: cp.BaseEvent{
					EventType:     "IMPORT DATA",
					MigrationUUID: migrationUUID,
					SchemaNames:   []string{schemaName},
				},
				TableName:         tableName,
				Status:            cp.EXPORT_OR_IMPORT_DATA_STATUS_INT_TO_STR[ROW_UPDATE_STATUS_NOT_STARTED],
				TotalRowCount:     getTotalProgressAmount(task),
				CompletedRowCount: 0,
			},
		}
		result = append(result, &tableMetrics)
	}

	return result
}

func createImportDataTableMetrics(tableName string, countLiveRows int64, countTotalRows int64,
	status int) cp.UpdateImportedRowCountEvent {

	var schemaName, tableName2 string
	if strings.Count(tableName, ".") == 1 {
		schemaName, tableName2 = cp.SplitTableNameForPG(tableName)
	} else {
		schemaName, tableName2 = tconf.Schema, tableName
	}
	result := cp.UpdateImportedRowCountEvent{
		BaseUpdateRowCountEvent: cp.BaseUpdateRowCountEvent{
			BaseEvent: cp.BaseEvent{
				EventType:     "IMPORT DATA",
				MigrationUUID: migrationUUID,
				SchemaNames:   []string{schemaName},
			},
			TableName:         tableName2,
			Status:            cp.EXPORT_OR_IMPORT_DATA_STATUS_INT_TO_STR[status],
			TotalRowCount:     countTotalRows,
			CompletedRowCount: countLiveRows,
		},
	}

	return result
}<|MERGE_RESOLUTION|>--- conflicted
+++ resolved
@@ -628,7 +628,6 @@
 		})
 	}
 
-<<<<<<< HEAD
 	if changeStreamingIsEnabled(importType) {
 		if isImportLiveMigrationInSnapshot {
 			importDataPayload.LiveMigrationPhase = dbzm.MODE_SNAPSHOT
@@ -643,8 +642,6 @@
 		}
 	}
 
-=======
->>>>>>> 9118c3ba
 	importDataPayloadBytes, err := json.Marshal(importDataPayload)
 	if err != nil {
 		log.Errorf("callhome: error in parsing the export data payload: %v", err)
