--- conflicted
+++ resolved
@@ -265,19 +265,8 @@
 		return fmt.Errorf("failed to gather assessment metadata: %w", err)
 	}
 
-<<<<<<< HEAD
 	if assessmentMetadataDirFlag == "" { // only in case of source connectivity
 		fetchSourceInfo()
-=======
-	err = source.DB().Connect()
-	if err != nil {
-		utils.ErrExit("error connecting source db: %v", err)
-	}
-	source.DBVersion = source.DB().GetVersion()
-	source.DBSize, err = source.DB().GetDatabaseSize()
-	if err != nil {
-		log.Errorf("error getting database size: %v", err) //can just log as this is used for call-home only
->>>>>>> 233226b5
 	}
 
 	parseExportedSchemaFileForAssessmentIfRequired()
