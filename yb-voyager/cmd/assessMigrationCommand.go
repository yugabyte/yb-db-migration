--- conflicted
+++ resolved
@@ -47,18 +47,13 @@
 type AssessmentReport struct {
 	SchemaSummary utils.SchemaSummary `json:"SchemaSummary"`
 
-	Sharding *migassessment.ShardingReport `json:"Sharding"`
-	Sizing   *migassessment.SizingReport   `json:"Sizing"`
-
 	UnsupportedDataTypes []utils.TableColumnsDataTypes `json:"UnsupportedDataTypes"`
 
 	UnsupportedFeatures []UnsupportedFeature `json:"UnsupportedFeatures"`
 
-<<<<<<< HEAD
 	Sizing *migassessment.AssessmentReport `json:"Sizing"`
-=======
+
 	MigrationAssessmentStats *[]migassessment.TableIndexStats `json:"MigrationAssessmentStats"`
->>>>>>> bd6c645f
 }
 
 type UnsupportedFeature struct {
@@ -177,11 +172,7 @@
 func runAssessment() error {
 	log.Infof("running assessment for migration from '%s' to YugabyteDB", source.DBType)
 
-<<<<<<< HEAD
-	err = migassessment.SizingAssessment()
-=======
-	err := migassessment.ShardingAssessment()
->>>>>>> bd6c645f
+	err := migassessment.SizingAssessment()
 	if err != nil {
 		log.Errorf("failed to perform sizing assessment: %v", err)
 		return fmt.Errorf("failed to perform sizing assessment: %w", err)
@@ -390,16 +381,12 @@
 		return fmt.Errorf("failed to fetch columns with unsupported data types: %w", err)
 	}
 
-<<<<<<< HEAD
-=======
-	assessmentReport.Sharding = migassessment.Report.ShardingReport
-	assessmentReport.Sizing = migassessment.Report.SizingReport
+	assessmentReport.Sizing = migassessment.SizingReport
 	assessmentReport.MigrationAssessmentStats, err = assessmentDB.FetchAllStats()
 	if err != nil {
 		return fmt.Errorf("fetching all stats info from AssessmentDB: %w", err)
 	}
 
->>>>>>> bd6c645f
 	assessmentReportDir := filepath.Join(exportDir, "assessment", "reports")
 	err = generateAssessmentReportJson(assessmentReportDir)
 	if err != nil {
