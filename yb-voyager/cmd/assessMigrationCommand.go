--- conflicted
+++ resolved
@@ -730,13 +730,8 @@
 		}
 		assessmentReport.UnsupportedQueryConstructs = unsupportedQueries
 	}
-<<<<<<< HEAD
-
+	assessmentReport.VoyagerVersion = utils.YB_VOYAGER_VERSION
 	unsupportedDataTypes, unsupportedDataTypesForLiveMigration, unsupportedDataTypesForLiveMigrationWithFForFB, err := fetchColumnsWithUnsupportedDataTypes()
-=======
-	assessmentReport.VoyagerVersion = utils.YB_VOYAGER_VERSION
-	unsupportedDataTypes, unsupportedDataTypesForLiveMigration, err := fetchColumnsWithUnsupportedDataTypes()
->>>>>>> f37587ae
 	if err != nil {
 		return fmt.Errorf("failed to fetch columns with unsupported data types: %w", err)
 	}
@@ -1024,7 +1019,7 @@
 	default:
 		panic(fmt.Sprintf("invalid source db type %q", source.DBType))
 	}
-fmt.Printf("%v",liveMigrationWithFForFBUnsupportedDatatypes)
+	fmt.Printf("%v", liveMigrationWithFForFBUnsupportedDatatypes)
 	// filter columns with unsupported data types using sourceUnsupportedDataTypes
 	for i := 0; i < len(allColumnsDataTypes); i++ {
 		//Using this ContainsAnyStringFromSlice as the catalog we use for fetching datatypes uses the data_type only
