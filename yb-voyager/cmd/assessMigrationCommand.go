--- conflicted
+++ resolved
@@ -978,19 +978,14 @@
 			schemaAnalysisReport, &migrationCaveats, true, DESCRIPTION_ADD_PK_TO_PARTITION_TABLE)
 		addUnsupportedFeaturesFromSchemaAnalysisReport("Foreign tables", FOREIGN_TABLE_ISSUE_REASON,
 			schemaAnalysisReport, &migrationCaveats, false, DESCRIPTION_FOREIGN_TABLES)
-<<<<<<< HEAD
+		addUnsupportedFeaturesFromSchemaAnalysisReport("Policies", POLICY_ROLE_ISSUE,
+			schemaAnalysisReport, &migrationCaveats, false, DESCRIPTION_POLICY_ROLE_ISSUE)
 		for _, caveat := range migrationCaveats {
 			if len(caveat.Objects) > 0 {
 				//for the case to not populate this in case there are no caveats
 				assessmentReport.MigrationCaveats = migrationCaveats
 				break
 			}
-=======
-		addUnsupportedFeaturesFromSchemaAnalysisReport("Policies", POLICY_ROLE_ISSUE,
-			schemaAnalysisReport, &migrationCaveats, false, DESCRIPTION_POLICY_ROLE_ISSUE)
-		if len(migrationCaveats) > 0 {
-			assessmentReport.MigrationCaveats = migrationCaveats
->>>>>>> 7d034cb2
 		}
 	}
 }
