/*
Copyright (c) YugabyteDB, Inc.

Licensed under the Apache License, Version 2.0 (the "License");
you may not use this file except in compliance with the License.
You may obtain a copy of the License at

	http://www.apache.org/licenses/LICENSE-2.0

Unless required by applicable law or agreed to in writing, software
distributed under the License is distributed on an "AS IS" BASIS,
WITHOUT WARRANTIES OR CONDITIONS OF ANY KIND, either express or implied.
See the License for the specific language governing permissions and
limitations under the License.
*/

package cmd

import (
	"bufio"
	_ "embed"
	"encoding/csv"
	"encoding/json"
	"fmt"
	"os"
	"os/exec"
	"path/filepath"
	"sort"
	"strings"
	"syscall"
	"text/template"

	"github.com/fatih/color"
	"github.com/samber/lo"
	log "github.com/sirupsen/logrus"
	"github.com/spf13/cobra"
	"golang.org/x/exp/slices"

	"github.com/yugabyte/yb-voyager/yb-voyager/src/callhome"
	"github.com/yugabyte/yb-voyager/yb-voyager/src/cp"
	"github.com/yugabyte/yb-voyager/yb-voyager/src/metadb"
	"github.com/yugabyte/yb-voyager/yb-voyager/src/migassessment"
	"github.com/yugabyte/yb-voyager/yb-voyager/src/queryissue"
	"github.com/yugabyte/yb-voyager/yb-voyager/src/srcdb"
	"github.com/yugabyte/yb-voyager/yb-voyager/src/utils"
	"github.com/yugabyte/yb-voyager/yb-voyager/src/version"
)

var (
	assessmentMetadataDir            string
	assessmentMetadataDirFlag        string
	assessmentReport                 AssessmentReport
	assessmentDB                     *migassessment.AssessmentDB
	intervalForCapturingIOPS         int64
	assessMigrationSupportedDBTypes  = []string{POSTGRESQL, ORACLE}
	referenceOrTablePartitionPresent = false
)

var sourceConnectionFlags = []string{
	"source-db-host",
	"source-db-password",
	"source-db-name",
	"source-db-port",
	"source-db-schema",
	"source-db-user",
	"source-ssl-cert",
	"source-ssl-crl",
	"source-ssl-key",
	"source-ssl-mode",
	"source-ssl-root-cert",
}

var assessMigrationCmd = &cobra.Command{
	Use:   "assess-migration",
	Short: fmt.Sprintf("Assess the migration from source (%s) database to YugabyteDB.", strings.Join(assessMigrationSupportedDBTypes, ", ")),
	Long:  fmt.Sprintf("Assess the migration from source (%s) database to YugabyteDB.", strings.Join(assessMigrationSupportedDBTypes, ", ")),

	PreRun: func(cmd *cobra.Command, args []string) {
		validateSourceDBTypeForAssessMigration()
		setExportFlagsDefaults()
		validateSourceSchema()
		validatePortRange()
		validateSSLMode()
		validateOracleParams()
		validateAndSetTargetDbVersionFlag()
		if cmd.Flags().Changed("assessment-metadata-dir") {
			validateAssessmentMetadataDirFlag()
			for _, f := range sourceConnectionFlags {
				if cmd.Flags().Changed(f) {
					utils.ErrExit("Cannot pass `--source-*` connection related flags when `--assessment-metadata-dir` is provided.\nPlease re-run the command without these flags")
				}
			}
		} else {
			cmd.MarkFlagRequired("source-db-user")
			cmd.MarkFlagRequired("source-db-name")
			//Update this later as per db-types TODO
			cmd.MarkFlagRequired("source-db-schema")
		}
	},

	Run: func(cmd *cobra.Command, args []string) {
		err := assessMigration()
		if err != nil {
			packAndSendAssessMigrationPayload(ERROR, err.Error())
			utils.ErrExit("failed to assess migration: %s", err)
		}
		packAndSendAssessMigrationPayload(COMPLETE, "")
	},
}

// Assessment feature names to send the object names for to callhome
var featuresToSendObjectsToCallhome = []string{
	EXTENSION_FEATURE,
}

func packAndSendAssessMigrationPayload(status string, errMsg string) {
	if !shouldSendCallhome() {
		return
	}
	payload := createCallhomePayload()

	payload.MigrationPhase = ASSESS_MIGRATION_PHASE

	var tableSizingStats, indexSizingStats []callhome.ObjectSizingStats
	if assessmentReport.TableIndexStats != nil {
		for _, stat := range *assessmentReport.TableIndexStats {
			newStat := callhome.ObjectSizingStats{
				//redacting schema and object name
				ObjectName:      "XXX",
				ReadsPerSecond:  utils.SafeDereferenceInt64(stat.ReadsPerSecond),
				WritesPerSecond: utils.SafeDereferenceInt64(stat.WritesPerSecond),
				SizeInBytes:     utils.SafeDereferenceInt64(stat.SizeInBytes),
			}
			if stat.IsIndex {
				indexSizingStats = append(indexSizingStats, newStat)
			} else {
				tableSizingStats = append(tableSizingStats, newStat)
			}
		}
	}
	schemaSummaryCopy := utils.SchemaSummary{
		Notes: assessmentReport.SchemaSummary.Notes,
		DBObjects: lo.Map(schemaAnalysisReport.SchemaSummary.DBObjects, func(dbObject utils.DBObject, _ int) utils.DBObject {
			dbObject.ObjectNames = ""
			return dbObject
		}),
	}

	unsupportedDatatypesList := lo.Map(assessmentReport.UnsupportedDataTypes, func(datatype utils.TableColumnsDataTypes, _ int) string {
		return datatype.DataType
	})

	groupedByConstructType := lo.GroupBy(assessmentReport.UnsupportedQueryConstructs, func(q utils.UnsupportedQueryConstruct) string {
		return q.ConstructTypeName
	})
	countByConstructType := lo.MapValues(groupedByConstructType, func(constructs []utils.UnsupportedQueryConstruct, _ string) int {
		return len(constructs)
	})

	assessPayload := callhome.AssessMigrationPhasePayload{
		MigrationComplexity: assessmentReport.MigrationComplexity,
		UnsupportedFeatures: callhome.MarshalledJsonString(lo.Map(assessmentReport.UnsupportedFeatures, func(feature UnsupportedFeature, _ int) callhome.UnsupportedFeature {
<<<<<<< HEAD
			return callhome.UnsupportedFeature{
				FeatureName:      feature.FeatureName,
				ObjectCount:      len(feature.Objects),
=======
			var objects []string
			if slices.Contains(featuresToSendObjectsToCallhome, feature.FeatureName) {
				objects = lo.Map(feature.Objects, func(o ObjectInfo, _ int) string {
					return o.ObjectName
				})
			}
			res := callhome.UnsupportedFeature{
				FeatureName:      feature.FeatureName,
				ObjectCount:      len(feature.Objects),
				Objects:          objects,
>>>>>>> aa075601
				TotalOccurrences: len(feature.Objects),
			}
			return res
		})),
		UnsupportedQueryConstructs: callhome.MarshalledJsonString(countByConstructType),
		UnsupportedDatatypes:       callhome.MarshalledJsonString(unsupportedDatatypesList),
		MigrationCaveats: callhome.MarshalledJsonString(lo.Map(assessmentReport.MigrationCaveats, func(feature UnsupportedFeature, _ int) callhome.UnsupportedFeature {
			return callhome.UnsupportedFeature{
				FeatureName:      feature.FeatureName,
				ObjectCount:      len(feature.Objects),
				TotalOccurrences: len(feature.Objects),
			}
		})),
		UnsupportedPlPgSqlObjects: callhome.MarshalledJsonString(lo.Map(assessmentReport.UnsupportedPlPgSqlObjects, func(plpgsql UnsupportedFeature, _ int) callhome.UnsupportedFeature {
			groupedObjects := groupByObjectName(plpgsql.Objects)
			return callhome.UnsupportedFeature{
				FeatureName:      plpgsql.FeatureName,
				ObjectCount:      len(lo.Keys(groupedObjects)),
				TotalOccurrences: len(plpgsql.Objects),
			}
		})),
		TableSizingStats: callhome.MarshalledJsonString(tableSizingStats),
		IndexSizingStats: callhome.MarshalledJsonString(indexSizingStats),
		SchemaSummary:    callhome.MarshalledJsonString(schemaSummaryCopy),
		IopsInterval:     intervalForCapturingIOPS,
	}
	if status == ERROR {
		assessPayload.Error = "ERROR" // removing error for now, TODO to see if we want to keep it
	}
	if assessmentMetadataDirFlag == "" {
		sourceDBDetails := callhome.SourceDBDetails{
			DBType:    source.DBType,
			DBVersion: source.DBVersion,
			DBSize:    source.DBSize,
		}
		payload.SourceDBDetails = callhome.MarshalledJsonString(sourceDBDetails)
		assessPayload.SourceConnectivity = true
	} else {
		assessPayload.SourceConnectivity = false
	}
	payload.PhasePayload = callhome.MarshalledJsonString(assessPayload)
	payload.Status = status
	err := callhome.SendPayload(&payload)
	if err == nil && (status == COMPLETE || status == ERROR) {
		callHomeErrorOrCompletePayloadSent = true
	}
}

func registerSourceDBConnFlagsForAM(cmd *cobra.Command) {
	cmd.Flags().StringVar(&source.DBType, "source-db-type", "",
		fmt.Sprintf("source database type: (%s)\n", strings.Join(assessMigrationSupportedDBTypes, ", ")))

	cmd.MarkFlagRequired("source-db-type")

	cmd.Flags().StringVar(&source.Host, "source-db-host", "localhost",
		"source database server host")

	cmd.Flags().IntVar(&source.Port, "source-db-port", 0,
		"source database server port number. Default: PostgreSQL(5432), Oracle(1521)")

	cmd.Flags().StringVar(&source.User, "source-db-user", "",
		"connect to source database as the specified user")

	// TODO: All sensitive parameters can be taken from the environment variable
	cmd.Flags().StringVar(&source.Password, "source-db-password", "",
		"source password to connect as the specified user. Alternatively, you can also specify the password by setting the environment variable SOURCE_DB_PASSWORD. If you don't provide a password via the CLI, yb-voyager will prompt you at runtime for a password. If the password contains special characters that are interpreted by the shell (for example, # and $), enclose the password in single quotes.")

	cmd.Flags().StringVar(&source.DBName, "source-db-name", "",
		"source database name to be migrated to YugabyteDB")

	cmd.Flags().StringVar(&source.Schema, "source-db-schema", "",
		"source schema name(s) to export\n"+
			`Note: in case of PostgreSQL, it can be a single or comma separated list of schemas: "schema1,schema2,schema3"`)

	// TODO SSL related more args will come. Explore them later.
	cmd.Flags().StringVar(&source.SSLCertPath, "source-ssl-cert", "",
		"Path of the file containing source SSL Certificate")

	cmd.Flags().StringVar(&source.SSLMode, "source-ssl-mode", "prefer",
		"specify the source SSL mode out of: (disable, allow, prefer, require, verify-ca, verify-full)")

	cmd.Flags().StringVar(&source.SSLKey, "source-ssl-key", "",
		"Path of the file containing source SSL Key")

	cmd.Flags().StringVar(&source.SSLRootCert, "source-ssl-root-cert", "",
		"Path of the file containing source SSL Root Certificate")

	cmd.Flags().StringVar(&source.SSLCRL, "source-ssl-crl", "",
		"Path of the file containing source SSL Root Certificate Revocation List (CRL)")

	cmd.Flags().StringVar(&source.DBSid, "oracle-db-sid", "",
		"[For Oracle Only] Oracle System Identifier (SID) that you wish to use while exporting data from Oracle instances")

	cmd.Flags().StringVar(&source.OracleHome, "oracle-home", "",
		"[For Oracle Only] Path to set $ORACLE_HOME environment variable. tnsnames.ora is found in $ORACLE_HOME/network/admin")

	cmd.Flags().StringVar(&source.TNSAlias, "oracle-tns-alias", "",
		"[For Oracle Only] Name of TNS Alias you wish to use to connect to Oracle instance. Refer to documentation to learn more about configuring tnsnames.ora and aliases")
}

func init() {
	rootCmd.AddCommand(assessMigrationCmd)
	registerCommonGlobalFlags(assessMigrationCmd)
	registerSourceDBConnFlagsForAM(assessMigrationCmd)

	BoolVar(assessMigrationCmd.Flags(), &startClean, "start-clean", false,
		"cleans up the project directory for schema or data files depending on the export command (default false)")

	// optional flag to take metadata and stats directory path in case it is not in exportDir
	assessMigrationCmd.Flags().StringVar(&assessmentMetadataDirFlag, "assessment-metadata-dir", "",
		"Directory path where assessment metadata like source DB metadata and statistics are stored. Optional flag, if not provided, "+
			"it will be assumed to be present at default path inside the export directory.")

	assessMigrationCmd.Flags().Int64Var(&intervalForCapturingIOPS, "iops-capture-interval", 120,
		"Interval (in seconds) at which voyager will gather IOPS metadata from source database for the given schema(s). (only valid for PostgreSQL)")

	BoolVar(assessMigrationCmd.Flags(), &source.RunGuardrailsChecks, "run-guardrails-checks", true, "run guardrails checks before assess migration. (only valid for PostgreSQL)")

	assessMigrationCmd.Flags().StringVar(&targetDbVersionStrFlag, "target-db-version", "",
		"Target YugabyteDB version to assess migration for. Defaults to latest stable version (2024.1)")
	assessMigrationCmd.Flags().MarkHidden("target-db-version")
}

func assessMigration() (err error) {
	assessmentMetadataDir = lo.Ternary(assessmentMetadataDirFlag != "", assessmentMetadataDirFlag,
		filepath.Join(exportDir, "assessment", "metadata"))
	// setting schemaDir to use later on - gather assessment metadata, segregating into schema files per object etc..
	schemaDir = filepath.Join(assessmentMetadataDir, "schema")

	checkStartCleanForAssessMigration(assessmentMetadataDirFlag != "")
	CreateMigrationProjectIfNotExists(source.DBType, exportDir)

	err = retrieveMigrationUUID()
	if err != nil {
		return fmt.Errorf("failed to get migration UUID: %w", err)
	}

	assessmentDir := filepath.Join(exportDir, "assessment")
	migassessment.AssessmentDir = assessmentDir
	migassessment.SourceDBType = source.DBType

	if source.Password == "" {
		source.Password, err = askPassword("source DB", source.User, "SOURCE_DB_PASSWORD")
		if err != nil {
			return fmt.Errorf("failed to get source DB password: %w", err)
		}
	}

	if assessmentMetadataDirFlag == "" { // only in case of source connectivity
		err := source.DB().Connect()
		if err != nil {
			utils.ErrExit("error connecting source db: %v", err)
		}

		// We will require source db connection for the below checks
		// Check if required binaries are installed.
		if source.RunGuardrailsChecks {
			binaryCheckIssues, err := checkDependenciesForExport()
			if err != nil {
				return fmt.Errorf("failed to check dependencies for assess migration: %w", err)
			} else if len(binaryCheckIssues) > 0 {
				return fmt.Errorf("\n%s\n%s", color.RedString("\nMissing dependencies for assess migration:"), strings.Join(binaryCheckIssues, "\n"))
			}
		}

		res := source.DB().CheckSchemaExists()
		if !res {
			return fmt.Errorf("schema %q does not exist", source.Schema)
		}

		// Check if source db has permissions to assess migration
		if source.RunGuardrailsChecks {
			checkIfSchemasHaveUsagePermissions()
			missingPerms, err := source.DB().GetMissingAssessMigrationPermissions()
			if err != nil {
				return fmt.Errorf("failed to get missing assess migration permissions: %w", err)
			}
			if len(missingPerms) > 0 {
				color.Red("\nPermissions missing in the source database for assess migration:\n")
				output := strings.Join(missingPerms, "\n")
				utils.PrintAndLog("%s\n\n", output)

				link := "https://docs.yugabyte.com/preview/yugabyte-voyager/migrate/migrate-steps/#prepare-the-source-database"
				fmt.Println("Check the documentation to prepare the database for migration:", color.BlueString(link))

				reply := utils.AskPrompt("\nDo you want to continue anyway")
				if !reply {
					return fmt.Errorf("grant the required permissions and try again")
				}
			}
		}

		fetchSourceInfo()

		source.DB().Disconnect()
	}

	startEvent := createMigrationAssessmentStartedEvent()
	controlPlane.MigrationAssessmentStarted(startEvent)

	initAssessmentDB() // Note: migassessment.AssessmentDir needs to be set beforehand

	err = gatherAssessmentMetadata()
	if err != nil {
		return fmt.Errorf("failed to gather assessment metadata: %w", err)
	}

	parseExportedSchemaFileForAssessmentIfRequired()

	err = populateMetadataCSVIntoAssessmentDB()
	if err != nil {
		return fmt.Errorf("failed to populate metadata CSV into SQLite DB: %w", err)
	}

	err = runAssessment()
	if err != nil {
		utils.PrintAndLog("failed to run assessment: %v", err)
	}

	err = generateAssessmentReport()
	if err != nil {
		return fmt.Errorf("failed to generate assessment report: %w", err)
	}

	utils.PrintAndLog("Migration assessment completed successfully.")
	completedEvent := createMigrationAssessmentCompletedEvent()
	controlPlane.MigrationAssessmentCompleted(completedEvent)
	err = SetMigrationAssessmentDoneInMSR()
	if err != nil {
		return fmt.Errorf("failed to set migration assessment completed in MSR: %w", err)
	}
	return nil
}

func fetchSourceInfo() {
	var err error
	source.DBVersion = source.DB().GetVersion()
	source.DBSize, err = source.DB().GetDatabaseSize()
	if err != nil {
		log.Errorf("error getting database size: %v", err) //can just log as this is used for call-home only
	}
}

func SetMigrationAssessmentDoneInMSR() error {
	err := metaDB.UpdateMigrationStatusRecord(func(record *metadb.MigrationStatusRecord) {
		record.MigrationAssessmentDone = true
	})
	if err != nil {
		return fmt.Errorf("failed to update migration status record with migration assessment done flag: %w", err)
	}
	return nil
}

func IsMigrationAssessmentDone(metaDBInstance *metadb.MetaDB) (bool, error) {
	record, err := metaDBInstance.GetMigrationStatusRecord()
	if err != nil {
		return false, fmt.Errorf("failed to get migration status record: %w", err)
	}
	return record.MigrationAssessmentDone, nil
}

func ClearMigrationAssessmentDone() error {
	err := metaDB.UpdateMigrationStatusRecord(func(record *metadb.MigrationStatusRecord) {
		if record.MigrationAssessmentDone {
			record.MigrationAssessmentDone = false
		}
	})
	if err != nil {
		return fmt.Errorf("failed to clear migration status record with migration assessment done flag: %w", err)
	}
	return nil
}

func createMigrationAssessmentStartedEvent() *cp.MigrationAssessmentStartedEvent {
	ev := &cp.MigrationAssessmentStartedEvent{}
	initBaseSourceEvent(&ev.BaseEvent, "ASSESS MIGRATION")
	return ev
}

func createMigrationAssessmentCompletedEvent() *cp.MigrationAssessmentCompletedEvent {
	ev := &cp.MigrationAssessmentCompletedEvent{}
	initBaseSourceEvent(&ev.BaseEvent, "ASSESS MIGRATION")

	totalColocatedSize, err := assessmentReport.GetTotalColocatedSize(source.DBType)
	if err != nil {
		utils.PrintAndLog("failed to calculate the total colocated table size from tableIndexStats: %v", err)
	}

	totalShardedSize, err := assessmentReport.GetTotalShardedSize(source.DBType)
	if err != nil {
		utils.PrintAndLog("failed to calculate the total sharded table size from tableIndexStats: %v", err)
	}

	assessmentIssues := flattenAssessmentReportToAssessmentIssues(assessmentReport)

	payload := AssessMigrationPayload{
		PayloadVersion:      ASSESS_MIGRATION_PAYLOAD_VERSION,
		VoyagerVersion:      assessmentReport.VoyagerVersion,
		MigrationComplexity: assessmentReport.MigrationComplexity,
		SchemaSummary:       assessmentReport.SchemaSummary,
		AssessmentIssues:    assessmentIssues,
		SourceSizeDetails: SourceDBSizeDetails{
			TotalIndexSize:     assessmentReport.GetTotalIndexSize(),
			TotalTableSize:     assessmentReport.GetTotalTableSize(),
			TotalTableRowCount: assessmentReport.GetTotalTableRowCount(),
			TotalDBSize:        source.DBSize,
		},
		TargetRecommendations: TargetSizingRecommendations{
			TotalColocatedSize: totalColocatedSize,
			TotalShardedSize:   totalShardedSize,
		},
		ConversionIssues:     schemaAnalysisReport.Issues,
		AssessmentJsonReport: assessmentReport,
	}

	payloadBytes, err := json.Marshal(payload)
	if err != nil {
		utils.PrintAndLog("Failed to serialise the final report to json (ERR IGNORED): %s", err)
	}

	ev.Report = string(payloadBytes)
	log.Infof("assess migration payload send to yugabyted: %s", ev.Report)
	return ev
}

// flatten UnsupportedDataTypes, UnsupportedFeatures, MigrationCaveats
func flattenAssessmentReportToAssessmentIssues(ar AssessmentReport) []AssessmentIssuePayload {
	var issues []AssessmentIssuePayload

	var dataTypesDocsLink string
	switch source.DBType {
	case POSTGRESQL:
		dataTypesDocsLink = UNSUPPORTED_DATATYPES_DOC_LINK
	case ORACLE:
		dataTypesDocsLink = UNSUPPORTED_DATATYPES_DOC_LINK_ORACLE
	}
	for _, unsupportedDataType := range ar.UnsupportedDataTypes {
		issues = append(issues, AssessmentIssuePayload{
			Type:            DATATYPE,
			TypeDescription: DATATYPE_ISSUE_TYPE_DESCRIPTION,
			Subtype:         unsupportedDataType.DataType,
			ObjectName:      fmt.Sprintf("%s.%s.%s", unsupportedDataType.SchemaName, unsupportedDataType.TableName, unsupportedDataType.ColumnName),
			SqlStatement:    "",
			DocsLink:        dataTypesDocsLink,
		})
	}

	for _, unsupportedFeature := range ar.UnsupportedFeatures {
		for _, object := range unsupportedFeature.Objects {
			issues = append(issues, AssessmentIssuePayload{
				Type:               FEATURE,
				TypeDescription:    FEATURE_ISSUE_TYPE_DESCRIPTION,
				Subtype:            unsupportedFeature.FeatureName,
				SubtypeDescription: unsupportedFeature.FeatureDescription, // TODO: test payload once we add desc for unsupported features
				ObjectName:         object.ObjectName,
				SqlStatement:       object.SqlStatement,
				DocsLink:           unsupportedFeature.DocsLink,
			})
		}
	}

	for _, migrationCaveat := range ar.MigrationCaveats {
		for _, object := range migrationCaveat.Objects {
			issues = append(issues, AssessmentIssuePayload{
				Type:               MIGRATION_CAVEATS,
				TypeDescription:    MIGRATION_CAVEATS_TYPE_DESCRIPTION,
				Subtype:            migrationCaveat.FeatureName,
				SubtypeDescription: migrationCaveat.FeatureDescription,
				ObjectName:         object.ObjectName,
				SqlStatement:       object.SqlStatement,
				DocsLink:           migrationCaveat.DocsLink,
			})
		}
	}

	for _, uqc := range ar.UnsupportedQueryConstructs {
		issues = append(issues, AssessmentIssuePayload{
			Type:            QUERY_CONSTRUCT,
			TypeDescription: UNSUPPORTED_QUERY_CONSTRUTS_DESCRIPTION,
			Subtype:         uqc.ConstructTypeName,
			SqlStatement:    uqc.Query,
			DocsLink:        uqc.DocsLink,
		})
	}

	for _, plpgsqlObjects := range ar.UnsupportedPlPgSqlObjects {
		for _, object := range plpgsqlObjects.Objects {
			issues = append(issues, AssessmentIssuePayload{
				Type:               PLPGSQL_OBJECT,
				TypeDescription:    UNSUPPPORTED_PLPGSQL_OBJECT_DESCRIPTION,
				Subtype:            plpgsqlObjects.FeatureName,
				SubtypeDescription: plpgsqlObjects.FeatureDescription,
				ObjectName:         object.ObjectName,
				SqlStatement:       object.SqlStatement,
				DocsLink:           plpgsqlObjects.DocsLink,
			})
		}
	}
	return issues
}

func runAssessment() error {
	log.Infof("running assessment for migration from '%s' to YugabyteDB", source.DBType)

	err := migassessment.SizingAssessment()
	if err != nil {
		log.Errorf("failed to perform sizing and sharding assessment: %v", err)
		return fmt.Errorf("failed to perform sizing and sharding assessment: %w", err)
	}

	assessmentReport.Sizing = migassessment.SizingReport

	shardedTables, _ := assessmentReport.GetShardedTablesRecommendation()
	colocatedTables, _ := assessmentReport.GetColocatedTablesRecommendation()
	log.Infof("Recommendation: colocated tables: %v", colocatedTables)
	log.Infof("Recommendation: sharded tables: %v", shardedTables)
	log.Infof("Recommendation: Cluster size: %s", assessmentReport.GetClusterSizingRecommendation())
	return nil
}

func checkStartCleanForAssessMigration(metadataDirPassedByUser bool) {
	assessmentDir := filepath.Join(exportDir, "assessment")
	reportsFilePattern := filepath.Join(assessmentDir, "reports", fmt.Sprintf("%s.*", ASSESSMENT_FILE_NAME))
	metadataFilesPattern := filepath.Join(assessmentMetadataDir, "*.csv")
	schemaFilesPattern := filepath.Join(assessmentMetadataDir, "schema", "*", "*.sql")
	dbsFilePattern := filepath.Join(assessmentDir, "dbs", "*.db")

	assessmentAlreadyDone := utils.FileOrFolderExistsWithGlobPattern(reportsFilePattern) || utils.FileOrFolderExistsWithGlobPattern(dbsFilePattern)
	if !metadataDirPassedByUser {
		assessmentAlreadyDone = assessmentAlreadyDone || utils.FileOrFolderExistsWithGlobPattern(metadataFilesPattern) ||
			utils.FileOrFolderExistsWithGlobPattern(schemaFilesPattern)
	}

	if assessmentAlreadyDone {
		if startClean {
			utils.CleanDir(filepath.Join(assessmentDir, "metadata"))
			utils.CleanDir(filepath.Join(assessmentDir, "reports"))
			utils.CleanDir(filepath.Join(assessmentDir, "dbs"))
			err := ClearMigrationAssessmentDone()
			if err != nil {
				utils.ErrExit("failed to start clean: %v", err)
			}
		} else {
			utils.ErrExit("assessment metadata or reports files already exist in the assessment directory at '%s'. Use the --start-clean flag to clear the directory before proceeding.", assessmentDir)
		}
	}
}

func gatherAssessmentMetadata() (err error) {
	if assessmentMetadataDirFlag != "" {
		return nil // assessment metadata files are provided by the user inside assessmentMetadataDir
	}

	// setting schema objects types to export before creating the project directories
	source.ExportObjectTypeList = utils.GetExportSchemaObjectList(source.DBType)
	CreateMigrationProjectIfNotExists(source.DBType, exportDir)

	utils.PrintAndLog("gathering metadata and stats from '%s' source database...", source.DBType)
	switch source.DBType {
	case POSTGRESQL:
		err := gatherAssessmentMetadataFromPG()
		if err != nil {
			return fmt.Errorf("error gathering metadata and stats from source PG database: %w", err)
		}
	case ORACLE:
		err := gatherAssessmentMetadataFromOracle()
		if err != nil {
			return fmt.Errorf("error gathering metadata and stats from source Oracle database: %w", err)
		}
	default:
		return fmt.Errorf("source DB Type %s is not yet supported for metadata and stats gathering", source.DBType)
	}
	utils.PrintAndLog("gathered assessment metadata files at '%s'", assessmentMetadataDir)
	return nil
}

func gatherAssessmentMetadataFromOracle() (err error) {
	if assessmentMetadataDirFlag != "" {
		return nil
	}

	scriptPath, err := findGatherMetadataScriptPath(ORACLE)
	if err != nil {
		return err
	}

	tnsAdmin, err := getTNSAdmin(source)
	if err != nil {
		return fmt.Errorf("error getting tnsAdmin: %v", err)
	}
	envVars := []string{fmt.Sprintf("ORACLE_PASSWORD=%s", source.Password),
		fmt.Sprintf("TNS_ADMIN=%s", tnsAdmin),
		fmt.Sprintf("ORACLE_HOME=%s", source.GetOracleHome()),
	}
	log.Infof("environment variables passed to oracle gather metadata script: %v", envVars)
	return runGatherAssessmentMetadataScript(scriptPath, envVars,
		source.DB().GetConnectionUriWithoutPassword(), strings.ToUpper(source.Schema), assessmentMetadataDir)
}

func gatherAssessmentMetadataFromPG() (err error) {
	if assessmentMetadataDirFlag != "" {
		return nil
	}

	scriptPath, err := findGatherMetadataScriptPath(POSTGRESQL)
	if err != nil {
		return err
	}
	return runGatherAssessmentMetadataScript(scriptPath, []string{fmt.Sprintf("PGPASSWORD=%s", source.Password)},
		source.DB().GetConnectionUriWithoutPassword(), source.Schema, assessmentMetadataDir, fmt.Sprintf("%d", intervalForCapturingIOPS))
}

func findGatherMetadataScriptPath(dbType string) (string, error) {
	var defaultScriptPath string
	switch dbType {
	case POSTGRESQL:
		defaultScriptPath = "/etc/yb-voyager/gather-assessment-metadata/postgresql/yb-voyager-pg-gather-assessment-metadata.sh"
	case ORACLE:
		defaultScriptPath = "/etc/yb-voyager/gather-assessment-metadata/oracle/yb-voyager-oracle-gather-assessment-metadata.sh"
	default:
		panic(fmt.Sprintf("invalid source db type %q", dbType))
	}

	homebrewVoyagerDir := fmt.Sprintf("yb-voyager@%s", utils.YB_VOYAGER_VERSION)
	possiblePathsForScript := []string{
		defaultScriptPath,
		filepath.Join("/", "opt", "homebrew", "Cellar", homebrewVoyagerDir, utils.YB_VOYAGER_VERSION, defaultScriptPath),
		filepath.Join("/", "usr", "local", "Cellar", homebrewVoyagerDir, utils.YB_VOYAGER_VERSION, defaultScriptPath),
	}

	for _, path := range possiblePathsForScript {
		if utils.FileOrFolderExists(path) {
			log.Infof("found the gather assessment metadata script at: %s", path)
			return path, nil
		}
	}

	return "", fmt.Errorf("script not found in possible paths: %v", possiblePathsForScript)
}

func runGatherAssessmentMetadataScript(scriptPath string, envVars []string, scriptArgs ...string) error {
	cmd := exec.Command(scriptPath, scriptArgs...)
	log.Infof("running script: %s", cmd.String())
	cmd.Env = os.Environ()
	cmd.Env = append(cmd.Env, envVars...)
	cmd.Dir = assessmentMetadataDir
	cmd.Stdin = os.Stdin

	stdout, err := cmd.StdoutPipe()
	if err != nil {
		return fmt.Errorf("error creating stdout pipe: %w", err)
	}

	stderr, err := cmd.StderrPipe()
	if err != nil {
		return fmt.Errorf("error creating stderr pipe: %w", err)
	}

	err = cmd.Start()
	if err != nil {
		return fmt.Errorf("error starting gather assessment metadata script: %w", err)
	}

	go func() {
		scanner := bufio.NewScanner(stderr)
		for scanner.Scan() {
			log.Errorf("[stderr of script]: %s", scanner.Text())
			fmt.Printf("%s\n", scanner.Text())
		}
	}()

	scanner := bufio.NewScanner(stdout)
	for scanner.Scan() {
		log.Infof("[stdout of script]: %s", scanner.Text())
		fmt.Printf("%s\n", scanner.Text())
	}

	err = cmd.Wait()
	if err != nil {
		if exiterr, ok := err.(*exec.ExitError); ok {
			if status, ok := exiterr.Sys().(syscall.WaitStatus); ok {
				if status.ExitStatus() == 2 {
					log.Infof("Exit without error as user opted not to continue in the script.")
					os.Exit(0)
				}
			}
		}
		return fmt.Errorf("error waiting for gather assessment metadata script to complete: %w", err)
	}
	return nil
}

/*
It is due to the differences in how tools like ora2pg, and pg_dump exports the schema
pg_dump - export schema in single .sql file which is later on segregated by voyager in respective .sql file
ora2pg - export schema in given .sql file, and we have to call it for each object type to export schema
*/
func parseExportedSchemaFileForAssessmentIfRequired() {
	if source.DBType == ORACLE {
		return // already parsed into schema files while exporting
	}

	log.Infof("set 'schemaDir' as: %s", schemaDir)
	source.ApplyExportSchemaObjectListFilter()
	CreateMigrationProjectIfNotExists(source.DBType, exportDir)
	source.DB().ExportSchema(exportDir, schemaDir)
}

func populateMetadataCSVIntoAssessmentDB() error {
	metadataFilesPath, err := filepath.Glob(filepath.Join(assessmentMetadataDir, "*.csv"))
	if err != nil {
		return fmt.Errorf("error looking for csv files in directory %s: %w", assessmentMetadataDir, err)
	}

	for _, metadataFilePath := range metadataFilesPath {
		baseFileName := filepath.Base(metadataFilePath)
		metric := strings.TrimSuffix(baseFileName, filepath.Ext(baseFileName))
		tableName := strings.Replace(metric, "-", "_", -1)
		// collecting both initial and final measurement in the same table
		tableName = lo.Ternary(strings.Contains(tableName, migassessment.TABLE_INDEX_IOPS),
			migassessment.TABLE_INDEX_IOPS, tableName)

		log.Infof("populating metadata from file %s into table %s", metadataFilePath, tableName)
		file, err := os.Open(metadataFilePath)
		if err != nil {
			log.Warnf("error opening file %s: %v", metadataFilePath, err)
			return nil
		}
		csvReader := csv.NewReader(file)
		csvReader.ReuseRecord = true
		rows, err := csvReader.ReadAll()
		if err != nil {
			log.Errorf("error reading csv file %s: %v", metadataFilePath, err)
			return fmt.Errorf("error reading csv file %s: %w", metadataFilePath, err)
		}

		err = assessmentDB.BulkInsert(tableName, rows)
		if err != nil {
			return fmt.Errorf("error bulk inserting data into %s table: %w", tableName, err)
		}
		log.Infof("populated metadata from file %s into table %s", metadataFilePath, tableName)
	}

	err = assessmentDB.PopulateMigrationAssessmentStats()
	if err != nil {
		return fmt.Errorf("failed to populate migration assessment stats: %w", err)
	}
	return nil
}

//go:embed templates/migration_assessment_report.template
var bytesTemplate []byte

func generateAssessmentReport() (err error) {
	utils.PrintAndLog("Generating assessment report...")

	err = getAssessmentReportContentFromAnalyzeSchema()
	if err != nil {
		return fmt.Errorf("failed to generate assessment report content from analyze schema: %w", err)
	}

	unsupportedFeatures, err := fetchUnsupportedObjectTypes()
	if err != nil {
		return fmt.Errorf("failed to fetch unsupported object types: %w", err)
	}
	assessmentReport.UnsupportedFeatures = append(assessmentReport.UnsupportedFeatures, unsupportedFeatures...)

	if utils.GetEnvAsBool("REPORT_UNSUPPORTED_QUERY_CONSTRUCTS", true) {
		unsupportedQueries, err := fetchUnsupportedQueryConstructs()
		if err != nil {
			return fmt.Errorf("failed to fetch unsupported queries on YugabyteDB: %w", err)
		}
		assessmentReport.UnsupportedQueryConstructs = unsupportedQueries
	}

	assessmentReport.VoyagerVersion = utils.YB_VOYAGER_VERSION
	unsupportedDataTypes, unsupportedDataTypesForLiveMigration, unsupportedDataTypesForLiveMigrationWithFForFB, err := fetchColumnsWithUnsupportedDataTypes()
	if err != nil {
		return fmt.Errorf("failed to fetch columns with unsupported data types: %w", err)
	}
	assessmentReport.UnsupportedDataTypes = unsupportedDataTypes
	assessmentReport.UnsupportedDataTypesDesc = DATATYPE_ISSUE_TYPE_DESCRIPTION

	assessmentReport.Sizing = migassessment.SizingReport
	assessmentReport.TableIndexStats, err = assessmentDB.FetchAllStats()
	if err != nil {
		return fmt.Errorf("fetching all stats info from AssessmentDB: %w", err)
	}

	addNotesToAssessmentReport()
	addMigrationCaveatsToAssessmentReport(unsupportedDataTypesForLiveMigration, unsupportedDataTypesForLiveMigrationWithFForFB)
	postProcessingOfAssessmentReport()

	assessmentReportDir := filepath.Join(exportDir, "assessment", "reports")
	err = generateAssessmentReportJson(assessmentReportDir)
	if err != nil {
		return fmt.Errorf("failed to generate assessment report JSON: %w", err)
	}

	err = generateAssessmentReportHtml(assessmentReportDir)
	if err != nil {
		return fmt.Errorf("failed to generate assessment report HTML: %w", err)
	}
	return nil
}

func getAssessmentReportContentFromAnalyzeSchema() error {
	schemaAnalysisReport := analyzeSchemaInternal(&source)
	assessmentReport.MigrationComplexity = schemaAnalysisReport.MigrationComplexity
	assessmentReport.SchemaSummary = schemaAnalysisReport.SchemaSummary
	assessmentReport.SchemaSummary.Description = SCHEMA_SUMMARY_DESCRIPTION
	if source.DBType == ORACLE {
		assessmentReport.SchemaSummary.Description = SCHEMA_SUMMARY_DESCRIPTION_ORACLE
	}

	// fetching unsupportedFeaturing with the help of Issues report in SchemaReport
	var unsupportedFeatures []UnsupportedFeature
	var err error
	switch source.DBType {
	case ORACLE:
		unsupportedFeatures, err = fetchUnsupportedOracleFeaturesFromSchemaReport(schemaAnalysisReport)
	case POSTGRESQL:
		unsupportedFeatures, err = fetchUnsupportedPGFeaturesFromSchemaReport(schemaAnalysisReport)
	default:
		panic(fmt.Sprintf("unsupported source db type %q", source.DBType))
	}
	if err != nil {
		return fmt.Errorf("failed to fetch %s unsupported features: %w", source.DBType, err)
	}
	assessmentReport.UnsupportedFeatures = append(assessmentReport.UnsupportedFeatures, unsupportedFeatures...)
	assessmentReport.UnsupportedFeaturesDesc = FEATURE_ISSUE_TYPE_DESCRIPTION
	if utils.GetEnvAsBool("REPORT_UNSUPPORTED_PLPGSQL_OBJECTS", true) {
		unsupportedPlpgSqlObjects := fetchUnsupportedPlPgSQLObjects(schemaAnalysisReport)
		assessmentReport.UnsupportedPlPgSqlObjects = unsupportedPlpgSqlObjects
	}
	return nil
}

func getUnsupportedFeaturesFromSchemaAnalysisReport(featureName string, issueReason string, schemaAnalysisReport utils.SchemaReport, displayDDLInHTML bool, description string) UnsupportedFeature {
	log.Info("filtering issues for feature: ", featureName)
	objects := make([]ObjectInfo, 0)
	link := "" // for oracle we shouldn't display any line for links
	for _, issue := range schemaAnalysisReport.Issues {
		if strings.Contains(issue.Reason, issueReason) {
			objectInfo := ObjectInfo{
				ObjectName:   issue.ObjectName,
				SqlStatement: issue.SqlStatement,
			}
			link = issue.DocsLink
			objects = append(objects, objectInfo)
		}
	}
	return UnsupportedFeature{featureName, objects, displayDDLInHTML, link, description}
}

func fetchUnsupportedPGFeaturesFromSchemaReport(schemaAnalysisReport utils.SchemaReport) ([]UnsupportedFeature, error) {
	log.Infof("fetching unsupported features for PG...")
	unsupportedFeatures := make([]UnsupportedFeature, 0)
	for _, indexMethod := range unsupportedIndexMethods {
		displayIndexMethod := strings.ToUpper(indexMethod)
		feature := fmt.Sprintf("%s indexes", displayIndexMethod)
		reason := fmt.Sprintf(INDEX_METHOD_ISSUE_REASON, displayIndexMethod)
		unsupportedFeatures = append(unsupportedFeatures, getUnsupportedFeaturesFromSchemaAnalysisReport(feature, reason, schemaAnalysisReport, false, ""))
	}
	unsupportedFeatures = append(unsupportedFeatures, getUnsupportedFeaturesFromSchemaAnalysisReport(CONSTRAINT_TRIGGERS_FEATURE, CONSTRAINT_TRIGGER_ISSUE_REASON, schemaAnalysisReport, false, ""))
	unsupportedFeatures = append(unsupportedFeatures, getUnsupportedFeaturesFromSchemaAnalysisReport(INHERITED_TABLES_FEATURE, INHERITANCE_ISSUE_REASON, schemaAnalysisReport, false, ""))
	unsupportedFeatures = append(unsupportedFeatures, getUnsupportedFeaturesFromSchemaAnalysisReport(GENERATED_COLUMNS_FEATURE, STORED_GENERATED_COLUMN_ISSUE_REASON, schemaAnalysisReport, false, ""))
	unsupportedFeatures = append(unsupportedFeatures, getUnsupportedFeaturesFromSchemaAnalysisReport(CONVERSIONS_OBJECTS_FEATURE, CONVERSION_ISSUE_REASON, schemaAnalysisReport, false, ""))
	unsupportedFeatures = append(unsupportedFeatures, getUnsupportedFeaturesFromSchemaAnalysisReport(MULTI_COLUMN_GIN_INDEX_FEATURE, GIN_INDEX_MULTI_COLUMN_ISSUE_REASON, schemaAnalysisReport, false, ""))
	unsupportedFeatures = append(unsupportedFeatures, getUnsupportedFeaturesFromSchemaAnalysisReport(ALTER_SETTING_ATTRIBUTE_FEATURE, ALTER_TABLE_SET_ATTRIBUTE_ISSUE, schemaAnalysisReport, true, ""))
	unsupportedFeatures = append(unsupportedFeatures, getUnsupportedFeaturesFromSchemaAnalysisReport(DISABLING_TABLE_RULE_FEATURE, ALTER_TABLE_DISABLE_RULE_ISSUE, schemaAnalysisReport, true, ""))
	unsupportedFeatures = append(unsupportedFeatures, getUnsupportedFeaturesFromSchemaAnalysisReport(CLUSTER_ON_FEATURE, ALTER_TABLE_CLUSTER_ON_ISSUE, schemaAnalysisReport, true, ""))
	unsupportedFeatures = append(unsupportedFeatures, getUnsupportedFeaturesFromSchemaAnalysisReport(STORAGE_PARAMETERS_FEATURE, STORAGE_PARAMETERS_DDL_STMT_ISSUE, schemaAnalysisReport, true, ""))
	unsupportedFeatures = append(unsupportedFeatures, getUnsupportedFeaturesFromSchemaAnalysisReport(EXTENSION_FEATURE, UNSUPPORTED_EXTENSION_ISSUE, schemaAnalysisReport, false, ""))
	unsupportedFeatures = append(unsupportedFeatures, getUnsupportedFeaturesFromSchemaAnalysisReport(EXCLUSION_CONSTRAINT_FEATURE, EXCLUSION_CONSTRAINT_ISSUE, schemaAnalysisReport, false, ""))
	unsupportedFeatures = append(unsupportedFeatures, getUnsupportedFeaturesFromSchemaAnalysisReport(DEFERRABLE_CONSTRAINT_FEATURE, DEFERRABLE_CONSTRAINT_ISSUE, schemaAnalysisReport, false, ""))
	unsupportedFeatures = append(unsupportedFeatures, getUnsupportedFeaturesFromSchemaAnalysisReport(VIEW_CHECK_FEATURE, VIEW_CHECK_OPTION_ISSUE, schemaAnalysisReport, false, ""))
	unsupportedFeatures = append(unsupportedFeatures, getIndexesOnComplexTypeUnsupportedFeature(schemaAnalysisReport, UnsupportedIndexDatatypes))

	pkOrUkConstraintIssuePrefix := strings.Split(ISSUE_PK_UK_CONSTRAINT_WITH_COMPLEX_DATATYPES, "%s")[0]
	unsupportedFeatures = append(unsupportedFeatures, getUnsupportedFeaturesFromSchemaAnalysisReport(PK_UK_CONSTRAINT_ON_COMPLEX_DATATYPES_FEATURE, pkOrUkConstraintIssuePrefix, schemaAnalysisReport, false, ""))

	unsupportedFeatures = append(unsupportedFeatures, getUnsupportedFeaturesFromSchemaAnalysisReport(UNLOGGED_TABLE_FEATURE, ISSUE_UNLOGGED_TABLE, schemaAnalysisReport, false, ""))
	unsupportedFeatures = append(unsupportedFeatures, getUnsupportedFeaturesFromSchemaAnalysisReport(REFERENCING_TRIGGER_FEATURE, REFERENCING_CLAUSE_FOR_TRIGGERS, schemaAnalysisReport, false, ""))
	unsupportedFeatures = append(unsupportedFeatures, getUnsupportedFeaturesFromSchemaAnalysisReport(BEFORE_FOR_EACH_ROW_TRIGGERS_ON_PARTITIONED_TABLE_FEATURE, BEFORE_FOR_EACH_ROW_TRIGGERS_ON_PARTITIONED_TABLE, schemaAnalysisReport, false, ""))

	return unsupportedFeatures, nil
}

func getIndexesOnComplexTypeUnsupportedFeature(schemaAnalysisiReport utils.SchemaReport, unsupportedIndexDatatypes []string) UnsupportedFeature {
	indexesOnComplexTypesFeature := UnsupportedFeature{
		FeatureName: "Index on complex datatypes",
		DisplayDDL:  false,
		Objects:     []ObjectInfo{},
	}
	unsupportedIndexDatatypes = append(unsupportedIndexDatatypes, "array")             // adding it here only as we know issue form analyze will come with type
	unsupportedIndexDatatypes = append(unsupportedIndexDatatypes, "user_defined_type") // adding it here as we UDTs will come with this type.
	for _, unsupportedType := range unsupportedIndexDatatypes {
		indexes := getUnsupportedFeaturesFromSchemaAnalysisReport(fmt.Sprintf("%s indexes", unsupportedType), fmt.Sprintf(ISSUE_INDEX_WITH_COMPLEX_DATATYPES, unsupportedType), schemaAnalysisReport, false, "")
		for _, object := range indexes.Objects {
			formattedObject := object
			formattedObject.ObjectName = fmt.Sprintf("%s: %s", strings.ToUpper(unsupportedType), object.ObjectName)
			indexesOnComplexTypesFeature.Objects = append(indexesOnComplexTypesFeature.Objects, formattedObject)
			if indexesOnComplexTypesFeature.DocsLink == "" {
				indexesOnComplexTypesFeature.DocsLink = indexes.DocsLink
			}
		}
	}

	return indexesOnComplexTypesFeature
}

func fetchUnsupportedOracleFeaturesFromSchemaReport(schemaAnalysisReport utils.SchemaReport) ([]UnsupportedFeature, error) {
	log.Infof("fetching unsupported features for Oracle...")
	unsupportedFeatures := make([]UnsupportedFeature, 0)
	unsupportedFeatures = append(unsupportedFeatures, getUnsupportedFeaturesFromSchemaAnalysisReport(COMPOUND_TRIGGER_FEATURE, COMPOUND_TRIGGER_ISSUE_REASON, schemaAnalysisReport, false, ""))
	return unsupportedFeatures, nil
}

var OracleUnsupportedIndexTypes = []string{"CLUSTER INDEX", "DOMAIN INDEX", "FUNCTION-BASED DOMAIN INDEX", "IOT - TOP INDEX", "NORMAL/REV INDEX", "FUNCTION-BASED NORMAL/REV INDEX"}

func fetchUnsupportedObjectTypes() ([]UnsupportedFeature, error) {
	if source.DBType != ORACLE {
		return nil, nil
	}

	query := fmt.Sprintf(`SELECT schema_name, object_name, object_type FROM %s`, migassessment.OBJECT_TYPE_MAPPING)
	rows, err := assessmentDB.Query(query)
	if err != nil {
		return nil, fmt.Errorf("error querying-%s: %w", query, err)
	}
	defer func() {
		closeErr := rows.Close()
		if closeErr != nil {
			log.Warnf("error closing rows while fetching object type mapping metadata: %v", err)
		}
	}()

	var unsupportedIndexes, virtualColumns, inheritedTypes, unsupportedPartitionTypes []ObjectInfo
	for rows.Next() {
		var schemaName, objectName, objectType string
		err = rows.Scan(&schemaName, &objectName, &objectType)
		if err != nil {
			return nil, fmt.Errorf("error scanning rows:%w", err)
		}

		if slices.Contains(OracleUnsupportedIndexTypes, objectType) {
			unsupportedIndexes = append(unsupportedIndexes, ObjectInfo{
				ObjectName: fmt.Sprintf("Index Name: %s, Index Type=%s", objectName, objectType),
			})
		} else if objectType == VIRTUAL_COLUMN {
			virtualColumns = append(virtualColumns, ObjectInfo{ObjectName: objectName})
		} else if objectType == INHERITED_TYPE {
			inheritedTypes = append(inheritedTypes, ObjectInfo{ObjectName: objectName})
		} else if objectType == REFERENCE_PARTITION || objectType == SYSTEM_PARTITION {
			referenceOrTablePartitionPresent = true
			unsupportedPartitionTypes = append(unsupportedPartitionTypes, ObjectInfo{ObjectName: fmt.Sprintf("Table Name: %s, Partition Method: %s", objectName, objectType)})
		}
	}

	unsupportedFeatures := make([]UnsupportedFeature, 0)
	unsupportedFeatures = append(unsupportedFeatures, UnsupportedFeature{UNSUPPORTED_INDEXES_FEATURE, unsupportedIndexes, false, "", ""})
	unsupportedFeatures = append(unsupportedFeatures, UnsupportedFeature{VIRTUAL_COLUMNS_FEATURE, virtualColumns, false, "", ""})
	unsupportedFeatures = append(unsupportedFeatures, UnsupportedFeature{INHERITED_TYPES_FEATURE, inheritedTypes, false, "", ""})
	unsupportedFeatures = append(unsupportedFeatures, UnsupportedFeature{UNSUPPORTED_PARTITIONING_METHODS_FEATURE, unsupportedPartitionTypes, false, "", ""})
	return unsupportedFeatures, nil
}

func fetchUnsupportedPlPgSQLObjects(schemaAnalysisReport utils.SchemaReport) []UnsupportedFeature {
	if source.DBType != POSTGRESQL {
		return nil
	}
	analyzeIssues := schemaAnalysisReport.Issues
	plpgsqlIssues := lo.Filter(analyzeIssues, func(issue utils.Issue, _ int) bool {
		return issue.IssueType == UNSUPPORTED_PLPGSQL_OBEJCTS
	})
	groupPlpgsqlIssuesByReason := lo.GroupBy(plpgsqlIssues, func(issue utils.Issue) string {
		return issue.Reason
	})
	var unsupportedPlpgSqlObjects []UnsupportedFeature
	for reason, issues := range groupPlpgsqlIssuesByReason {
		var objects []ObjectInfo
		var docsLink string
		for _, issue := range issues {
			objects = append(objects, ObjectInfo{
				ObjectType:   issue.ObjectType,
				ObjectName:   issue.ObjectName,
				SqlStatement: issue.SqlStatement,
			})
			docsLink = issue.DocsLink
		}
		feature := UnsupportedFeature{
			FeatureName: reason,
			DisplayDDL:  true,
			DocsLink:    docsLink,
			Objects:     objects,
		}
		unsupportedPlpgSqlObjects = append(unsupportedPlpgSqlObjects, feature)
	}
	return unsupportedPlpgSqlObjects

}

func fetchUnsupportedQueryConstructs() ([]utils.UnsupportedQueryConstruct, error) {
	if source.DBType != POSTGRESQL {
		return nil, nil
	}
	parserIssueDetector := queryissue.NewParserIssueDetector()
	query := fmt.Sprintf("SELECT DISTINCT query from %s", migassessment.DB_QUERIES_SUMMARY)
	rows, err := assessmentDB.Query(query)
	if err != nil {
		return nil, fmt.Errorf("error querying=%s on assessmentDB: %w", query, err)
	}
	defer func() {
		closeErr := rows.Close()
		if closeErr != nil {
			log.Warnf("error closing rows while fetching database queries summary metadata: %v", err)
		}
	}()

	var executedQueries []string
	for rows.Next() {
		var executedQuery string
		err := rows.Scan(&executedQuery)
		if err != nil {
			return nil, fmt.Errorf("error scanning rows: %w", err)
		}
		executedQueries = append(executedQueries, executedQuery)
	}

	if len(executedQueries) == 0 {
		log.Infof("queries info not present in the assessment metadata for detecting unsupported query constructs")
		return nil, nil
	}

	var result []utils.UnsupportedQueryConstruct
	for i := 0; i < len(executedQueries); i++ {
		query := executedQueries[i]
		log.Debugf("fetching unsupported query constructs for query - [%s]", query)

<<<<<<< HEAD
		issues, err := parserIssueDetector.GetIssues(query, targetDbVersion)
=======
		issues, err := parserIssueDetector.GetDMLIssues(query)
>>>>>>> aa075601
		if err != nil {
			log.Errorf("failed while trying to fetch query issues in query - [%s]: %v",
				query, err)
		}

		for _, issue := range issues {
			uqc := utils.UnsupportedQueryConstruct{
				Query:             issue.SqlStatement,
				ConstructTypeName: issue.TypeName,
				DocsLink:          issue.DocsLink,
			}
			result = append(result, uqc)
		}

	}

	// sort the slice to group same constructType in html and json reports
	log.Infof("sorting the result slice based on construct type")
	sort.Slice(result, func(i, j int) bool {
		return result[i].ConstructTypeName <= result[j].ConstructTypeName
	})
	return result, nil
}

func fetchColumnsWithUnsupportedDataTypes() ([]utils.TableColumnsDataTypes, []utils.TableColumnsDataTypes, []utils.TableColumnsDataTypes, error) {
	var unsupportedDataTypes, unsupportedDataTypesForLiveMigration, unsupportedDataTypesForLiveMigrationWithFForFB []utils.TableColumnsDataTypes

	query := fmt.Sprintf(`SELECT schema_name, table_name, column_name, data_type FROM %s`,
		migassessment.TABLE_COLUMNS_DATA_TYPES)
	rows, err := assessmentDB.Query(query)
	if err != nil {
		return nil, nil, nil, fmt.Errorf("error querying-%s on assessmentDB: %w", query, err)
	}
	defer func() {
		closeErr := rows.Close()
		if closeErr != nil {
			log.Warnf("error closing rows while fetching unsupported datatypes metadata: %v", err)
		}
	}()

	var allColumnsDataTypes []utils.TableColumnsDataTypes
	for rows.Next() {
		var columnDataTypes utils.TableColumnsDataTypes
		err := rows.Scan(&columnDataTypes.SchemaName, &columnDataTypes.TableName,
			&columnDataTypes.ColumnName, &columnDataTypes.DataType)
		if err != nil {
			return nil, nil, nil, fmt.Errorf("error scanning rows: %w", err)
		}

		allColumnsDataTypes = append(allColumnsDataTypes, columnDataTypes)
	}

	var sourceUnsupportedDatatypes, liveUnsupportedDatatypes, liveWithFForFBUnsupportedDatatypes []string

	switch source.DBType {
	case POSTGRESQL:
		sourceUnsupportedDatatypes = srcdb.PostgresUnsupportedDataTypes
		liveUnsupportedDatatypes = srcdb.GetPGLiveMigrationUnsupportedDatatypes()
		liveWithFForFBUnsupportedDatatypes = srcdb.GetPGLiveMigrationWithFFOrFBUnsupportedDatatypes()
	case ORACLE:
		sourceUnsupportedDatatypes = srcdb.OracleUnsupportedDataTypes
	default:
		panic(fmt.Sprintf("invalid source db type %q", source.DBType))
	}
	// filter columns with unsupported data types using sourceUnsupportedDataTypes
	for i := 0; i < len(allColumnsDataTypes); i++ {
		//Using this ContainsAnyStringFromSlice as the catalog we use for fetching datatypes uses the data_type only
		// which just contains the base type for example VARCHARs it won't include any length, precision or scale information
		//of these types there are other columns available for these information so we just do string match of types with our list
		splits := strings.Split(allColumnsDataTypes[i].DataType, ".")
		typeName := splits[len(splits)-1] //using typename only for the cases we are checking it from the static list of type names
		typeName = strings.TrimSuffix(typeName, "[]")

		isUnsupportedDatatype := utils.ContainsAnyStringFromSlice(sourceUnsupportedDatatypes, typeName)
		isUnsupportedDatatypeInLive := utils.ContainsAnyStringFromSlice(liveUnsupportedDatatypes, typeName)

		isUnsupportedDatatypeInLiveWithFFOrFBList := utils.ContainsAnyStringFromSlice(liveWithFForFBUnsupportedDatatypes, typeName)
		isUDTDatatype := utils.ContainsAnyStringFromSlice(compositeTypes, allColumnsDataTypes[i].DataType)
		isArrayDatatype := strings.HasSuffix(allColumnsDataTypes[i].DataType, "[]")                                              //if type is array
		isEnumDatatype := utils.ContainsAnyStringFromSlice(enumTypes, strings.TrimSuffix(allColumnsDataTypes[i].DataType, "[]")) //is ENUM type
		isArrayOfEnumsDatatype := isArrayDatatype && isEnumDatatype
		isUnsupportedDatatypeInLiveWithFFOrFB := isUnsupportedDatatypeInLiveWithFFOrFBList || isUDTDatatype || isArrayOfEnumsDatatype

		switch true {
		case isUnsupportedDatatype:
			unsupportedDataTypes = append(unsupportedDataTypes, allColumnsDataTypes[i])
		case isUnsupportedDatatypeInLive:
			unsupportedDataTypesForLiveMigration = append(unsupportedDataTypesForLiveMigration, allColumnsDataTypes[i])
		case isUnsupportedDatatypeInLiveWithFFOrFB:
			/*
				TODO test this for Oracle case if there is any special handling required
				For Live mgiration with FF or FB, It is meant to be for the datatypes that are going to be in YB after migration
				so it makes sense to use the analyzeSchema `compositeTypes` or `enumTypes` and check from there but some information
				we are still using from Source which might need a better way in case of Oracle as for PG it doesn't really makes a difference in
				source or analyzeSchema's results.
			*/
			//reporting types in the list YugabyteUnsupportedDataTypesForDbzm, UDT and array on ENUMs columns as unsupported with live migration with ff/fb
			unsupportedDataTypesForLiveMigrationWithFForFB = append(unsupportedDataTypesForLiveMigrationWithFForFB, allColumnsDataTypes[i])

		}
	}

	return unsupportedDataTypes, unsupportedDataTypesForLiveMigration, unsupportedDataTypesForLiveMigrationWithFForFB, nil
}

const (
	ORACLE_PARTITION_DEFAULT_COLOCATION = `For sharding/colocation recommendations, each partition is treated individually. During the export schema phase, all the partitions of a partitioned table are currently created as colocated by default. 
To manually modify the schema, please refer: <a class="highlight-link" href="https://github.com/yugabyte/yb-voyager/issues/1581">https://github.com/yugabyte/yb-voyager/issues/1581</a>.`

	ORACLE_UNSUPPPORTED_PARTITIONING = `Reference and System Partitioned tables are created as normal tables, but are not considered for target cluster sizing recommendations.`

	GIN_INDEXES = `There are some BITMAP indexes present in the schema that will get converted to GIN indexes, but GIN indexes are partially supported in YugabyteDB as mentioned in <a class="highlight-link" href="https://github.com/yugabyte/yugabyte-db/issues/7850">https://github.com/yugabyte/yugabyte-db/issues/7850</a> so take a look and modify them if not supported.`
)

const FOREIGN_TABLE_NOTE = `There are some Foreign tables in the schema, but during the export schema phase, exported schema does not include the SERVER and USER MAPPING objects. Therefore, you must manually create these objects before import schema. For more information on each of them, run analyze-schema. `

func addNotesToAssessmentReport() {
	log.Infof("adding notes to assessment report")
	switch source.DBType {
	case ORACLE:
		partitionSqlFPath := filepath.Join(assessmentMetadataDir, "schema", "partitions", "partition.sql")
		// file exists and isn't empty (containing PARTITIONs DDLs)
		if utils.FileOrFolderExists(partitionSqlFPath) && !utils.IsFileEmpty(partitionSqlFPath) {
			assessmentReport.Notes = append(assessmentReport.Notes, ORACLE_PARTITION_DEFAULT_COLOCATION)
		}
		if referenceOrTablePartitionPresent {
			assessmentReport.Notes = append(assessmentReport.Notes, ORACLE_UNSUPPPORTED_PARTITIONING)
		}

		// checking if gin indexes are present.
		for _, dbObj := range schemaAnalysisReport.SchemaSummary.DBObjects {
			if dbObj.ObjectType == "INDEX" {
				if strings.Contains(dbObj.Details, GIN_INDEX_DETAILS) {
					assessmentReport.Notes = append(assessmentReport.Notes, GIN_INDEXES)
					break
				}
			}
		}
	}
}

func addMigrationCaveatsToAssessmentReport(unsupportedDataTypesForLiveMigration []utils.TableColumnsDataTypes, unsupportedDataTypesForLiveMigrationWithFForFB []utils.TableColumnsDataTypes) {
	switch source.DBType {
	case POSTGRESQL:
		log.Infof("add migration caveats to assessment report")
		migrationCaveats := make([]UnsupportedFeature, 0)
		migrationCaveats = append(migrationCaveats, getUnsupportedFeaturesFromSchemaAnalysisReport(ALTER_PARTITION_ADD_PK_CAVEAT_FEATURE, ADDING_PK_TO_PARTITIONED_TABLE_ISSUE_REASON,
			schemaAnalysisReport, true, DESCRIPTION_ADD_PK_TO_PARTITION_TABLE))
		migrationCaveats = append(migrationCaveats, getUnsupportedFeaturesFromSchemaAnalysisReport(FOREIGN_TABLE_CAVEAT_FEATURE, FOREIGN_TABLE_ISSUE_REASON,
			schemaAnalysisReport, false, DESCRIPTION_FOREIGN_TABLES))
		migrationCaveats = append(migrationCaveats, getUnsupportedFeaturesFromSchemaAnalysisReport(POLICIES_CAVEAT_FEATURE, POLICY_ROLE_ISSUE,
			schemaAnalysisReport, false, DESCRIPTION_POLICY_ROLE_ISSUE))

		if len(unsupportedDataTypesForLiveMigration) > 0 {
			columns := make([]ObjectInfo, 0)
			for _, col := range unsupportedDataTypesForLiveMigration {
				columns = append(columns, ObjectInfo{ObjectName: fmt.Sprintf("%s.%s.%s (%s)", col.SchemaName, col.TableName, col.ColumnName, col.DataType)})
			}
			migrationCaveats = append(migrationCaveats, UnsupportedFeature{UNSUPPORTED_DATATYPES_LIVE_CAVEAT_FEATURE, columns, false, UNSUPPORTED_DATATYPE_LIVE_MIGRATION_DOC_LINK, UNSUPPORTED_DATATYPES_FOR_LIVE_MIGRATION_ISSUE})
		}
		if len(unsupportedDataTypesForLiveMigrationWithFForFB) > 0 {
			columns := make([]ObjectInfo, 0)
			for _, col := range unsupportedDataTypesForLiveMigrationWithFForFB {
				columns = append(columns, ObjectInfo{ObjectName: fmt.Sprintf("%s.%s.%s (%s)", col.SchemaName, col.TableName, col.ColumnName, col.DataType)})
			}
			migrationCaveats = append(migrationCaveats, UnsupportedFeature{UNSUPPORTED_DATATYPES_LIVE_WITH_FF_FB_CAVEAT_FEATURE, columns, false, UNSUPPORTED_DATATYPE_LIVE_MIGRATION_DOC_LINK, UNSUPPORTED_DATATYPES_FOR_LIVE_MIGRATION_WITH_FF_FB_ISSUE})
		}
		assessmentReport.MigrationCaveats = migrationCaveats
	}
}

func postProcessingOfAssessmentReport() {
	switch source.DBType {
	case ORACLE:
		log.Infof("post processing of assessment report to remove the schema name from fully qualified table names")
		for i := range assessmentReport.Sizing.SizingRecommendation.ShardedTables {
			parts := strings.Split(assessmentReport.Sizing.SizingRecommendation.ShardedTables[i], ".")
			if len(parts) > 1 {
				assessmentReport.Sizing.SizingRecommendation.ShardedTables[i] = parts[1]
			}
		}

		for i := range assessmentReport.Sizing.SizingRecommendation.ColocatedTables {
			parts := strings.Split(assessmentReport.Sizing.SizingRecommendation.ColocatedTables[i], ".")
			if len(parts) > 1 {
				assessmentReport.Sizing.SizingRecommendation.ColocatedTables[i] = parts[1]
			}
		}
	}
}

func generateAssessmentReportJson(reportDir string) error {
	jsonReportFilePath := filepath.Join(reportDir, fmt.Sprintf("%s%s", ASSESSMENT_FILE_NAME, JSON_EXTENSION))
	log.Infof("writing assessment report to file: %s", jsonReportFilePath)
	strReport, err := json.MarshalIndent(assessmentReport, "", "\t")
	if err != nil {
		return fmt.Errorf("failed to marshal the assessment report: %w", err)
	}

	err = os.WriteFile(jsonReportFilePath, strReport, 0644)
	if err != nil {
		return fmt.Errorf("failed to write assessment report to file: %w", err)
	}

	utils.PrintAndLog("generated JSON assessment report at: %s", jsonReportFilePath)
	return nil
}

func generateAssessmentReportHtml(reportDir string) error {
	htmlReportFilePath := filepath.Join(reportDir, fmt.Sprintf("%s%s", ASSESSMENT_FILE_NAME, HTML_EXTENSION))
	log.Infof("writing assessment report to file: %s", htmlReportFilePath)

	file, err := os.Create(htmlReportFilePath)
	if err != nil {
		return fmt.Errorf("failed to create file for %q: %w", filepath.Base(htmlReportFilePath), err)
	}
	defer func() {
		err := file.Close()
		if err != nil {
			log.Errorf("failed to close file %q: %v", htmlReportFilePath, err)
		}
	}()

	log.Infof("creating template for assessment report...")
	funcMap := template.FuncMap{
		"split":                            split,
		"groupByObjectType":                groupByObjectType,
		"numKeysInMapStringObjectInfo":     numKeysInMapStringObjectInfo,
		"groupByObjectName":                groupByObjectName,
		"totalUniqueObjectNamesOfAllTypes": totalUniqueObjectNamesOfAllTypes,
	}
	tmpl := template.Must(template.New("report").Funcs(funcMap).Parse(string(bytesTemplate)))

	log.Infof("execute template for assessment report...")
	if source.DBType == POSTGRESQL {
		// marking this as empty to not display this in html report for PG
		assessmentReport.SchemaSummary.SchemaNames = []string{}
	}
	err = tmpl.Execute(file, assessmentReport)
	if err != nil {
		return fmt.Errorf("failed to render the assessment report: %w", err)
	}

	utils.PrintAndLog("generated HTML assessment report at: %s", htmlReportFilePath)
	return nil
}

func groupByObjectType(objects []ObjectInfo) map[string][]ObjectInfo {
	return lo.GroupBy(objects, func(object ObjectInfo) string {
		return object.ObjectType
	})
}

func groupByObjectName(objects []ObjectInfo) map[string][]ObjectInfo {
	return lo.GroupBy(objects, func(object ObjectInfo) string {
		return object.ObjectName
	})
}

func totalUniqueObjectNamesOfAllTypes(m map[string][]ObjectInfo) int {
	totalObjectNames := 0
	for _, objects := range m {
		totalObjectNames += len(lo.Keys(groupByObjectName(objects)))
	}
	return totalObjectNames
}

func numKeysInMapStringObjectInfo(m map[string][]ObjectInfo) int {
	return len(lo.Keys(m))
}

func split(value string, delimiter string) []string {
	return strings.Split(value, delimiter)
}

func validateSourceDBTypeForAssessMigration() {
	if source.DBType == "" {
		utils.ErrExit("Error: required flag \"source-db-type\" not set")
	}

	source.DBType = strings.ToLower(source.DBType)
	if !slices.Contains(assessMigrationSupportedDBTypes, source.DBType) {
		utils.ErrExit("Error: Invalid source-db-type: %q. Supported source db types for assess-migration are: [%v]",
			source.DBType, strings.Join(assessMigrationSupportedDBTypes, ", "))
	}
}

func validateAssessmentMetadataDirFlag() {
	if assessmentMetadataDirFlag != "" {
		if !utils.FileOrFolderExists(assessmentMetadataDirFlag) {
			utils.ErrExit("assessment metadata directory %q provided with `--assessment-metadata-dir` flag does not exist", assessmentMetadataDirFlag)
		} else {
			log.Infof("using provided assessment metadata directory: %s", assessmentMetadataDirFlag)
		}
	}
}

func validateAndSetTargetDbVersionFlag() {
	if targetDbVersionStrFlag == "" {
		targetDbVersion = version.LatestStable
		utils.PrintAndLog("Defaulting to latest stable YugabyteDB version: %s", targetDbVersion)
	} else {
		var err error
		targetDbVersion, err = version.NewYBVersion(targetDbVersionStrFlag)
		if err != nil {
			utils.ErrExit("invalid target-db-version: %q. %v", targetDbVersionStrFlag, err)
		}
	}
}<|MERGE_RESOLUTION|>--- conflicted
+++ resolved
@@ -160,11 +160,6 @@
 	assessPayload := callhome.AssessMigrationPhasePayload{
 		MigrationComplexity: assessmentReport.MigrationComplexity,
 		UnsupportedFeatures: callhome.MarshalledJsonString(lo.Map(assessmentReport.UnsupportedFeatures, func(feature UnsupportedFeature, _ int) callhome.UnsupportedFeature {
-<<<<<<< HEAD
-			return callhome.UnsupportedFeature{
-				FeatureName:      feature.FeatureName,
-				ObjectCount:      len(feature.Objects),
-=======
 			var objects []string
 			if slices.Contains(featuresToSendObjectsToCallhome, feature.FeatureName) {
 				objects = lo.Map(feature.Objects, func(o ObjectInfo, _ int) string {
@@ -175,7 +170,6 @@
 				FeatureName:      feature.FeatureName,
 				ObjectCount:      len(feature.Objects),
 				Objects:          objects,
->>>>>>> aa075601
 				TotalOccurrences: len(feature.Objects),
 			}
 			return res
@@ -1115,12 +1109,7 @@
 	for i := 0; i < len(executedQueries); i++ {
 		query := executedQueries[i]
 		log.Debugf("fetching unsupported query constructs for query - [%s]", query)
-
-<<<<<<< HEAD
-		issues, err := parserIssueDetector.GetIssues(query, targetDbVersion)
-=======
-		issues, err := parserIssueDetector.GetDMLIssues(query)
->>>>>>> aa075601
+		issues, err := parserIssueDetector.GetDMLIssues(query, targetDbVersion)
 		if err != nil {
 			log.Errorf("failed while trying to fetch query issues in query - [%s]: %v",
 				query, err)
