--- conflicted
+++ resolved
@@ -226,11 +226,7 @@
 		Checking for all possible conflicts among events
 		For more details about ConflictDetectionCache see the comment on line 11 in [conflictDetectionCache.go](../conflictDetectionCache.go)
 	*/
-<<<<<<< HEAD
-	uniqueKeyCols, _ := conflictDetectionCache.tableToUniqueKeyColumns.Get(event.TableName)
-=======
 	uniqueKeyCols, _ := conflictDetectionCache.tableToUniqueKeyColumns.Get(event.TableNameTup)
->>>>>>> 256ba087
 	if len(uniqueKeyCols) > 0 {
 		if event.Op == "d" {
 			conflictDetectionCache.Put(event)
@@ -243,11 +239,7 @@
 	}
 
 	// preparing value converters for the streaming mode
-<<<<<<< HEAD
-	err := valueConverter.ConvertEvent(event, event.TableName, shouldFormatValues(event))
-=======
 	err := valueConverter.ConvertEvent(event, event.TableNameTup, shouldFormatValues(event))
->>>>>>> 256ba087
 	if err != nil {
 		return fmt.Errorf("error transforming event key fields: %v", err)
 	}
@@ -260,11 +252,7 @@
 // Returns a hash value between 0..NUM_EVENT_CHANNELS
 func hashEvent(e *tgtdb.Event) int {
 	hash := fnv.New64a()
-<<<<<<< HEAD
-	hash.Write([]byte(e.TableName.ForKey()))
-=======
 	hash.Write([]byte(e.TableNameTup.ForKey()))
->>>>>>> 256ba087
 
 	keyColumns := make([]string, 0)
 	for k := range e.Key {
