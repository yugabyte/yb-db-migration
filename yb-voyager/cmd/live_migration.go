/*
Copyright (c) YugabyteDB, Inc.

Licensed under the Apache License, Version 2.0 (the "License");
you may not use this file except in compliance with the License.
You may obtain a copy of the License at

	http://www.apache.org/licenses/LICENSE-2.0

Unless required by applicable law or agreed to in writing, software
distributed under the License is distributed on an "AS IS" BASIS,
WITHOUT WARRANTIES OR CONDITIONS OF ANY KIND, either express or implied.
See the License for the specific language governing permissions and
limitations under the License.
*/
package cmd

import (
	"context"
	"database/sql"
	"errors"
	"fmt"
	"hash/fnv"
	"os"
	"path/filepath"
	"sort"
	"time"

	log "github.com/sirupsen/logrus"
	reporter "github.com/yugabyte/yb-voyager/yb-voyager/src/reporter/stats"
	"github.com/yugabyte/yb-voyager/yb-voyager/src/tgtdb"
	"github.com/yugabyte/yb-voyager/yb-voyager/src/utils"
)

var NUM_EVENT_CHANNELS int
var EVENT_CHANNEL_SIZE int // has to be > MAX_EVENTS_PER_BATCH
var MAX_EVENTS_PER_BATCH int
var MAX_INTERVAL_BETWEEN_BATCHES int //ms
var END_OF_QUEUE_SEGMENT_EVENT = &tgtdb.Event{Op: "end_of_source_queue_segment"}
var FLUSH_BATCH_EVENT = &tgtdb.Event{Op: "flush_batch"}
var eventQueue *EventQueue
var statsReporter *reporter.StreamImportStatsReporter

func init() {
	NUM_EVENT_CHANNELS = utils.GetEnvAsInt("NUM_EVENT_CHANNELS", 100)
	EVENT_CHANNEL_SIZE = utils.GetEnvAsInt("EVENT_CHANNEL_SIZE", 500)
	MAX_EVENTS_PER_BATCH = utils.GetEnvAsInt("MAX_EVENTS_PER_BATCH", 500)
	MAX_INTERVAL_BETWEEN_BATCHES = utils.GetEnvAsInt("MAX_INTERVAL_BETWEEN_BATCHES", 2000)
}

func streamChanges(state *ImportDataState, tableNames []string) error {
	log.Infof("NUM_EVENT_CHANNELS: %d, EVENT_CHANNEL_SIZE: %d, MAX_EVENTS_PER_BATCH: %d, MAX_INTERVAL_BETWEEN_BATCHES: %d",
		NUM_EVENT_CHANNELS, EVENT_CHANNEL_SIZE, MAX_EVENTS_PER_BATCH, MAX_INTERVAL_BETWEEN_BATCHES)
	tdb.PrepareForStreaming()
	err := state.InitLiveMigrationState(migrationUUID, NUM_EVENT_CHANNELS, bool(startClean), tableNames)
	if err != nil {
		utils.ErrExit("Failed to init event channels metadata table on target DB: %s", err)
	}
	eventChannelsMetaInfo, err := state.GetEventChannelsMetaInfo(migrationUUID)
	if err != nil {
		return fmt.Errorf("failed to fetch event channel meta info from target : %w", err)
	}
	numInserts, numUpdates, numDeletes, err := state.GetTotalNumOfEventsImportedByType(migrationUUID)
	if err != nil {
		return fmt.Errorf("failed to fetch import stats meta by type: %w", err)
	}
	statsReporter = reporter.NewStreamImportStatsReporter(importerRole)
	err = statsReporter.Init(migrationUUID, metaDB, numInserts, numUpdates, numDeletes)
	if err != nil {
		return fmt.Errorf("failed to initialize stats reporter: %w", err)
	}

	if !disablePb {
		ctx, cancel := context.WithCancel(context.Background())
		defer cancel()
		go statsReporter.ReportStats(ctx)
		defer statsReporter.Finalize()
	}

	eventQueue = NewEventQueue(exportDir)
	// setup target event channels
	var evChans []chan *tgtdb.Event
	var processingDoneChans []chan bool
	for i := 0; i < NUM_EVENT_CHANNELS; i++ {
		evChans = append(evChans, make(chan *tgtdb.Event, EVENT_CHANNEL_SIZE))
		processingDoneChans = append(processingDoneChans, make(chan bool, 1))
	}
	log.Info("initializing conflict detection cache")
	tableToUniqueKeyColumns, err := tdb.GetTableToUniqueKeyColumnsMap(tableNames)
	if err != nil {
		return fmt.Errorf("get table unique key columns map: %s", err)
	}
	conflictDetectionCache = NewConflictDetectionCache(tableToUniqueKeyColumns, evChans)

	log.Infof("streaming changes from %s", eventQueue.QueueDirPath)
	for !eventQueue.EndOfQueue { // continuously get next segments to stream
		segment, err := eventQueue.GetNextSegment()
		if err != nil {
			if segment == nil && (errors.Is(err, os.ErrNotExist) || errors.Is(err, sql.ErrNoRows)) {
				time.Sleep(2 * time.Second)
				continue
			}
			return fmt.Errorf("error getting next segment to stream: %v", err)
		}
		log.Infof("got next segment to stream: %v", segment)

		err = streamChangesFromSegment(segment, evChans, processingDoneChans, eventChannelsMetaInfo, statsReporter)
		if err != nil {
			return fmt.Errorf("error streaming changes for segment %s: %v", segment.FilePath, err)
		}
	}
	return nil
}

func streamChangesFromSegment(
	segment *EventQueueSegment,
	evChans []chan *tgtdb.Event,
	processingDoneChans []chan bool,
	eventChannelsMetaInfo map[int]EventChannelMetaInfo,
	statsReporter *reporter.StreamImportStatsReporter) error {

	err := segment.Open()
	if err != nil {
		return err
	}
	defer segment.Close()

	// start target event channel processors
	for i := 0; i < NUM_EVENT_CHANNELS; i++ {
		var chanLastAppliedVsn int64
		chanMetaInfo, exists := eventChannelsMetaInfo[i]
		if exists {
			chanLastAppliedVsn = chanMetaInfo.LastAppliedVsn
		} else {
			return fmt.Errorf("unable to find channel meta info for channel - %v", i)
		}
		go processEvents(i, evChans[i], chanLastAppliedVsn, processingDoneChans[i], statsReporter)
	}

	log.Infof("streaming changes for segment %s", segment.FilePath)
	for !segment.IsProcessed() {
		event, err := segment.NextEvent()
		if err != nil {
			return err
		}

		if event == nil && segment.IsProcessed() {
			break
		} else if event.IsCutoverToTarget() && importerRole == TARGET_DB_IMPORTER_ROLE ||
			event.IsCutoverToSourceReplica() && importerRole == SOURCE_REPLICA_DB_IMPORTER_ROLE ||
			event.IsCutoverToSource() && importerRole == SOURCE_DB_IMPORTER_ROLE { // cutover or fall-forward command
			eventQueue.EndOfQueue = true
			segment.MarkProcessed()
			break
		}

		err = handleEvent(event, evChans)
		if err != nil {
			return fmt.Errorf("error handling event: %v", err)
		}
	}

	for i := 0; i < NUM_EVENT_CHANNELS; i++ {
		evChans[i] <- END_OF_QUEUE_SEGMENT_EVENT
	}

	for i := 0; i < NUM_EVENT_CHANNELS; i++ {
		<-processingDoneChans[i]
	}

	err = metaDB.MarkEventQueueSegmentAsProcessed(segment.SegmentNum, importerRole)
	if err != nil {
		return fmt.Errorf("error marking segment %s as processed: %v", segment.FilePath, err)
	}
	log.Infof("finished streaming changes from segment %s\n", filepath.Base(segment.FilePath))
	return nil
}

func shouldFormatValues(event *tgtdb.Event) bool {
	switch tconf.TargetDBType {
	case YUGABYTEDB, POSTGRESQL:
		return event.Op == "u"
	case ORACLE:
		return true
	}
	return false
}
func handleEvent(event *tgtdb.Event, evChans []chan *tgtdb.Event) error {
	if event.IsCutoverToTarget() || event.IsCutoverToSourceReplica() || event.IsCutoverToSource() {
		// nil in case of cutover or fall_forward events for unconcerned importer
		return nil
	}
	log.Debugf("handling event: %v", event)
	tableName := event.TableName
	if sourceDBType == "postgresql" && event.SchemaName != "public" {
		tableName = event.SchemaName + "." + event.TableName
	}

	// hash event
	// Note: hash the event before running the keys/values through the value converter.
	// This is because the value converter can generate different values (formatting vs no formatting) for the same key
	// which will affect hash value.
	h := hashEvent(event)

	// preparing value converters for the streaming mode
	err := valueConverter.ConvertEvent(event, tableName, shouldFormatValues(event))
	if err != nil {
		return fmt.Errorf("error transforming event key fields: %v", err)
	}

	/*
		Checking for DELETE-INSERT conflict.
		For more details about ConflictDetectionCache see the comment on line 11 in [conflictDetectionCache.go](../conflictDetectionCache.go)
	*/
	if conflictDetectionCache.tableToUniqueKeyColumns[tableName] != nil {
		if event.Op == "d" {
			conflictDetectionCache.Put(event)
		} else {
			conflictDetectionCache.WaitUntilNoConflict(event)
		}
	}

	evChans[h] <- event
	log.Tracef("inserted event %v into channel %v", event.Vsn, h)
	return nil
}

// Returns a hash value between 0..NUM_EVENT_CHANNELS
func hashEvent(e *tgtdb.Event) int {
	hash := fnv.New64a()
	hash.Write([]byte(e.SchemaName + e.TableName))

	keyColumns := make([]string, 0)
	for k := range e.Key {
		keyColumns = append(keyColumns, k)
	}

	// sort to ensure input to hash is consistent.
	sort.Strings(keyColumns)
	for _, k := range keyColumns {
		hash.Write([]byte(*e.Key[k]))
	}
	return int(hash.Sum64() % (uint64(NUM_EVENT_CHANNELS)))
}

func processEvents(chanNo int, evChan chan *tgtdb.Event, lastAppliedVsn int64, done chan bool, statsReporter *reporter.StreamImportStatsReporter) {
	endOfProcessing := false
	for !endOfProcessing {
		batch := []*tgtdb.Event{}
		timer := time.NewTimer(time.Duration(MAX_INTERVAL_BETWEEN_BATCHES) * time.Millisecond)
	Batching:
		for {
			// read from channel until MAX_EVENTS_PER_BATCH or MAX_INTERVAL_BETWEEN_BATCHES
			select {
			case event := <-evChan:
				if event == END_OF_QUEUE_SEGMENT_EVENT {
					endOfProcessing = true
					break Batching
				}
				if event == FLUSH_BATCH_EVENT {
					break Batching
				}
				if event.Vsn <= lastAppliedVsn {
					log.Tracef("ignoring event %v because event vsn <= %v", event, lastAppliedVsn)
					continue
				}
				if importerRole == SOURCE_DB_IMPORTER_ROLE && event.ExporterRole != TARGET_DB_EXPORTER_FB_ROLE {
					log.Tracef("ignoring event %v because importer role is FB_DB_IMPORTER_ROLE and event exporter role is not TARGET_DB_EXPORTER_FB_ROLE.", event)
					continue
				}
				batch = append(batch, event)
				if len(batch) >= MAX_EVENTS_PER_BATCH {
					break Batching
				}
			case <-timer.C:
				break Batching
			}
		}
		timer.Stop()

		if len(batch) == 0 {
			continue
		}

		start := time.Now()
<<<<<<< HEAD
		eventBatch := tgtdb.NewEventBatch(batch, chanNo)
		err := tdb.ExecuteBatch(migrationUUID, eventBatch)
=======
		eventBatch := tgtdb.NewEventBatch(batch, chanNo, tconf.Schema)
		var err error
		sleepIntervalSec := 0
		for attempt := 0; attempt < EVENT_BATCH_MAX_RETRY_COUNT; attempt++ {
			err = tdb.ExecuteBatch(migrationUUID, eventBatch)
			if err == nil {
				conflictDetectionCache.RemoveEvents(eventBatch)
				break
			} else if tdb.IsNonRetryableCopyError(err) {
				break
			}
			log.Warnf("retriable error executing batch on channel %v (last VSN: %d): %v", chanNo, eventBatch.GetLastVsn(), err)
			sleepIntervalSec += 10
			if sleepIntervalSec > MAX_SLEEP_SECOND {
				sleepIntervalSec = MAX_SLEEP_SECOND
			}
			log.Infof("sleep for %d seconds before retrying the batch on channel %v (attempt %d)",
				sleepIntervalSec, chanNo, attempt)
			time.Sleep(time.Duration(sleepIntervalSec) * time.Second)
		}
>>>>>>> 5a231e4a
		if err != nil {
			utils.ErrExit("error executing batch on channel %v: %v", chanNo, err)
		}
		statsReporter.BatchImported(eventBatch.EventCounts.NumInserts, eventBatch.EventCounts.NumUpdates, eventBatch.EventCounts.NumDeletes)
		log.Debugf("processEvents from channel %v: Executed Batch of size - %d successfully in time %s",
			chanNo, len(batch), time.Since(start).String())
	}
	done <- true
}<|MERGE_RESOLUTION|>--- conflicted
+++ resolved
@@ -283,11 +283,7 @@
 		}
 
 		start := time.Now()
-<<<<<<< HEAD
 		eventBatch := tgtdb.NewEventBatch(batch, chanNo)
-		err := tdb.ExecuteBatch(migrationUUID, eventBatch)
-=======
-		eventBatch := tgtdb.NewEventBatch(batch, chanNo, tconf.Schema)
 		var err error
 		sleepIntervalSec := 0
 		for attempt := 0; attempt < EVENT_BATCH_MAX_RETRY_COUNT; attempt++ {
@@ -307,7 +303,6 @@
 				sleepIntervalSec, chanNo, attempt)
 			time.Sleep(time.Duration(sleepIntervalSec) * time.Second)
 		}
->>>>>>> 5a231e4a
 		if err != nil {
 			utils.ErrExit("error executing batch on channel %v: %v", chanNo, err)
 		}
