--- conflicted
+++ resolved
@@ -211,7 +211,7 @@
 	COMPOUND_TRIGGER_ISSUE_REASON               = "COMPOUND TRIGGER not supported in YugabyteDB."
 
 	STORED_GENERATED_COLUMN_ISSUE_REASON = "Stored generated columns are not supported."
-	UNSUPPORTED_PG_SYNTAX = "Unsupported PG syntax"
+	UNSUPPORTED_PG_SYNTAX                = "Unsupported PG syntax"
 
 	GIST_INDEX_ISSUE_REASON = "Schema contains GIST index which is not supported."
 	GIN_INDEX_DETAILS       = "There are some GIN indexes present in the schema, but GIN indexes are partially supported in YugabyteDB as mentioned in (https://github.com/yugabyte/yugabyte-db/issues/7850) so take a look and modify them if not supported."
@@ -363,55 +363,22 @@
 
 func checkStmtsUsingParser(sqlInfoArr []sqlInfo, fpath string, objType string) {
 	for _, sqlStmtInfo := range sqlInfoArr {
-<<<<<<< HEAD
-
-		parseTree, err := pg_query.Parse(sqlStmtInfo.stmt)
-		if err != nil { 
-			if !summaryMap[objType].invalidCount[sqlStmtInfo.objName] { //if the Stmt is not already report by any of the regexes
-				reportCase(fpath, "Unsupported PG syntax", "<CREATE TICKET>",
-				"Fix the schema as per PG syntax", objType, sqlStmtInfo.objName, sqlStmtInfo.stmt)
-=======
 		parseTree, err := pg_query.Parse(sqlStmtInfo.stmt)
 		if err != nil { //if the Stmt is not already report by any of the regexes
 			if !summaryMap[objType].invalidCount[sqlStmtInfo.objName] {
 				reason := fmt.Sprintf("%s - '%s'", UNSUPPORTED_PG_SYNTAX, err.Error())
 				reportCase(fpath, reason, "https://github.com/yugabyte/yb-voyager/issues/1625",
 					"Fix the schema as per PG syntax", objType, sqlStmtInfo.objName, sqlStmtInfo.formattedStmt)
->>>>>>> f1af7571
 			}
 			continue
 		}
 
-<<<<<<< HEAD
 		createTableNode, isCreateTable := parseTree.Stmts[0].Stmt.Node.(*pg_query.Node_CreateStmt)
 		alterTableNode, isAlterTable := parseTree.Stmts[0].Stmt.Node.(*pg_query.Node_AlterTableStmt)
 		createIndexNode, isCreateIndex := parseTree.Stmts[0].Stmt.Node.(*pg_query.Node_IndexStmt)
 
-		if objType == "TABLE" && isCreateTable {
-			schemaName := createTableNode.CreateStmt.Relation.Schemaname
-			tableName := createTableNode.CreateStmt.Relation.Relname
-			columns := createTableNode.CreateStmt.TableElts
-			var generatedColumns []string
-			for _, column := range columns {
-				//In case CREATE DDL has PRIMARY KEY(column_name) - it will be included in columns but won't have columnDef as its a constraint
-				if column.GetColumnDef() != nil {
-					constraints := column.GetColumnDef().Constraints
-					for _, constraint := range constraints {
-						if constraint.GetConstraint().Contype == pg_query.ConstrType_CONSTR_GENERATED {
-							generatedColumns = append(generatedColumns, column.GetColumnDef().Colname)
-						}
-					}
-				}
-			}
-			fullyQualifiedName := tableName
-			if schemaName != "" {
-				fullyQualifiedName = schemaName + "." + tableName
-			}
-			if len(generatedColumns) > 0 {
-				summaryMap["TABLE"].invalidCount[sqlStmtInfo.objName] = true
-				reportCase(fpath, STORED_GENERATED_COLUMN_ISSUE_REASON+fmt.Sprintf(" Generated Columns: (%s)", strings.Join(generatedColumns, ",")),
-					"https://github.com/yugabyte/yugabyte-db/issues/10695", "Using Triggers to update the generated columns is one way to work around this issue, refer link for more details: <LINK_DOC>", "TABLE", fullyQualifiedName, sqlStmtInfo.formattedStmt)
-			}
+		if objType == TABLE && isCreateTable {
+			reportGeneratedStoredColumnTables(createTableNode, sqlStmtInfo, fpath)
 		}
 		if isAlterTable {
 			schemaName := alterTableNode.AlterTableStmt.Relation.Schemaname
@@ -449,13 +416,6 @@
 			}
 		}
 
-=======
-		if objType == TABLE {
-			createTableNode, ok := parseTree.Stmts[0].Stmt.Node.(*pg_query.Node_CreateStmt)
-			if ok {
-				reportGeneratedStoredColumnTables(createTableNode, sqlStmtInfo, fpath)
-			}
-		}
 	}
 }
 
@@ -480,7 +440,6 @@
 		summaryMap["TABLE"].invalidCount[sqlStmtInfo.objName] = true
 		reportCase(fpath, STORED_GENERATED_COLUMN_ISSUE_REASON+fmt.Sprintf(" Generated Columns: (%s)", strings.Join(generatedColumns, ",")),
 			"https://github.com/yugabyte/yugabyte-db/issues/10695", "Using Triggers to update the generated columns is one way to work around this issue, refer link for more details: <LINK_DOC>", "TABLE", fullyQualifiedName, sqlStmtInfo.formattedStmt)
->>>>>>> f1af7571
 	}
 }
 
@@ -1127,13 +1086,10 @@
 			checkExtensions(sqlInfoArr, filePath)
 		}
 		checker(sqlInfoArr, filePath, objType)
-<<<<<<< HEAD
-=======
 
 		if objType == "CONVERSION" {
 			checkConversions(sqlInfoArr, filePath)
 		}
->>>>>>> f1af7571
 	}
 
 	schemaAnalysisReport.SchemaSummary = reportSchemaSummary(sourceDBConf)
