/*
Copyright (c) YugabyteDB, Inc.

Licensed under the Apache License, Version 2.0 (the "License");
you may not use this file except in compliance with the License.
You may obtain a copy of the License at

	http://www.apache.org/licenses/LICENSE-2.0

Unless required by applicable law or agreed to in writing, software
distributed under the License is distributed on an "AS IS" BASIS,
WITHOUT WARRANTIES OR CONDITIONS OF ANY KIND, either express or implied.
See the License for the specific language governing permissions and
limitations under the License.
*/
package cmd

import (
	"bytes"
	_ "embed"
	"encoding/json"
	"encoding/xml"
	"fmt"
	"os"
	"path/filepath"
	"regexp"
	"strings"
	"text/template"

	pg_query "github.com/pganalyze/pg_query_go/v5"
	"github.com/samber/lo"
	log "github.com/sirupsen/logrus"
	"github.com/spf13/cobra"
	"golang.org/x/exp/slices"

	"github.com/yugabyte/yb-voyager/yb-voyager/src/callhome"
	"github.com/yugabyte/yb-voyager/yb-voyager/src/cp"
	"github.com/yugabyte/yb-voyager/yb-voyager/src/issue"
	"github.com/yugabyte/yb-voyager/yb-voyager/src/metadb"
	"github.com/yugabyte/yb-voyager/yb-voyager/src/queryissue"
	"github.com/yugabyte/yb-voyager/yb-voyager/src/queryparser"
	"github.com/yugabyte/yb-voyager/yb-voyager/src/srcdb"
	"github.com/yugabyte/yb-voyager/yb-voyager/src/utils"
	"github.com/yugabyte/yb-voyager/yb-voyager/src/utils/sqlname"
	"github.com/yugabyte/yb-voyager/yb-voyager/src/ybversion"
)

type summaryInfo struct {
	totalCount   int
	invalidCount map[string]bool
	objSet       []string        //TODO: fix it with the set and proper names for INDEX, TRIGGER and POLICY types as "obj_name on table_name"
	details      map[string]bool //any details about the object type
}

type sqlInfo struct {
	objName string
	// SQL statement after removing all new-lines from it. Simplifies analyze-schema regex matching.
	stmt string
	// Formatted SQL statement with new-lines and tabs
	formattedStmt string
	fileName      string
}

var (
	anything   = `.*`
	ws         = `[\s\n\t]+`
	optionalWS = `[\s\n\t]*` //optional white spaces
	//TODO: fix this ident regex for the proper PG identifiers syntax - refer: https://github.com/yugabyte/yb-voyager/pull/1547#discussion_r1629282309
	ident                   = `[a-zA-Z0-9_."-]+`
	operatorIdent           = `[a-zA-Z0-9_."-+*/<>=~!@#%^&|` + "`" + `]+` // refer https://www.postgresql.org/docs/current/sql-createoperator.html
	ifExists                = opt("IF", "EXISTS")
	ifNotExists             = opt("IF", "NOT", "EXISTS")
	commaSeperatedTokens    = `[^,]+(?:,[^,]+){1,}`
	unqualifiedIdent        = `[a-zA-Z0-9_]+`
	commonClause            = `[a-zA-Z]+`
	supportedExtensionsOnYB = []string{
		"adminpack", "amcheck", "autoinc", "bloom", "btree_gin", "btree_gist", "citext", "cube",
		"dblink", "dict_int", "dict_xsyn", "earthdistance", "file_fdw", "fuzzystrmatch", "hll", "hstore",
		"hypopg", "insert_username", "intagg", "intarray", "isn", "lo", "ltree", "moddatetime",
		"orafce", "pageinspect", "pg_buffercache", "pg_cron", "pg_freespacemap", "pg_hint_plan", "pg_prewarm", "pg_stat_monitor",
		"pg_stat_statements", "pg_trgm", "pg_visibility", "pgaudit", "pgcrypto", "pgrowlocks", "pgstattuple", "plpgsql",
		"postgres_fdw", "refint", "seg", "sslinfo", "tablefunc", "tcn", "timetravel", "tsm_system_rows",
		"tsm_system_time", "unaccent", `"uuid-ossp"`, "yb_pg_metrics", "yb_test_extension",
	}
)

func cat(tokens ...string) string {
	str := ""
	for idx, token := range tokens {
		str += token
		nextToken := ""
		if idx < len(tokens)-1 {
			nextToken = tokens[idx+1]
		} else {
			break
		}

		if strings.HasSuffix(token, optionalWS) ||
			strings.HasPrefix(nextToken, optionalWS) || strings.HasSuffix(token, anything) {
			// White space already part of tokens. Nothing to do.
		} else {
			str += ws
		}
	}
	return str
}

func opt(tokens ...string) string {
	return fmt.Sprintf("(%s)?%s", cat(tokens...), optionalWS)
}

func capture(str string) string {
	return "(" + str + ")"
}

func re(tokens ...string) *regexp.Regexp {
	s := cat(tokens...)
	s = "(?i)" + s
	return regexp.MustCompile(s)
}

//commenting it as currently not used.
// func parenth(s string) string {
// 	return `\(` + s + `\)`
// }

var (
	analyzeSchemaReportFormat string
	sourceObjList             []string
	schemaAnalysisReport      utils.SchemaReport
	partitionTablesMap        = make(map[string]bool)
	// key is partitioned table, value is sqlInfo (sqlstmt, fpath) where the ADD PRIMARY KEY statement resides
	summaryMap          = make(map[string]*summaryInfo)
	parserIssueDetector = queryissue.NewParserIssueDetector()
	multiRegex          = regexp.MustCompile(`([a-zA-Z0-9_\.]+[,|;])`)
	dollarQuoteRegex    = regexp.MustCompile(`(\$.*\$)`)
	//TODO: optional but replace every possible space or new line char with [\s\n]+ in all regexs
	viewWithCheckRegex        = re("VIEW", capture(ident), anything, "WITH", opt(commonClause), "CHECK", "OPTION")
	rangeRegex                = re("PRECEDING", "and", anything, ":float")
	fetchRegex                = re("FETCH", capture(commonClause), "FROM")
	notSupportedFetchLocation = []string{"FIRST", "LAST", "NEXT", "PRIOR", "RELATIVE", "ABSOLUTE", "NEXT", "FORWARD", "BACKWARD"}
	alterAggRegex             = re("ALTER", "AGGREGATE", capture(ident))
	dropCollRegex             = re("DROP", "COLLATION", ifExists, capture(commaSeperatedTokens))
	dropIdxRegex              = re("DROP", "INDEX", ifExists, capture(commaSeperatedTokens))
	dropViewRegex             = re("DROP", "VIEW", ifExists, capture(commaSeperatedTokens))
	dropSeqRegex              = re("DROP", "SEQUENCE", ifExists, capture(commaSeperatedTokens))
	dropForeignRegex          = re("DROP", "FOREIGN", "TABLE", ifExists, capture(commaSeperatedTokens))
	dropIdxConcurRegex        = re("DROP", "INDEX", "CONCURRENTLY", ifExists, capture(ident))
	currentOfRegex            = re("WHERE", "CURRENT", "OF")
	amRegex                   = re("CREATE", "ACCESS", "METHOD", capture(ident))
	idxConcRegex              = re("REINDEX", anything, capture(ident))
	likeAllRegex              = re("CREATE", "TABLE", ifNotExists, capture(ident), anything, "LIKE", anything, "INCLUDING ALL")
	likeRegex                 = re("CREATE", "TABLE", ifNotExists, capture(ident), anything, `\(LIKE`)
	withOidsRegex             = re("CREATE", "TABLE", ifNotExists, capture(ident), anything, "WITH", anything, "OIDS")
	anydataRegex              = re("CREATE", "TABLE", ifNotExists, capture(ident), anything, "AnyData", anything)
	anydatasetRegex           = re("CREATE", "TABLE", ifNotExists, capture(ident), anything, "AnyDataSet", anything)
	anyTypeRegex              = re("CREATE", "TABLE", ifNotExists, capture(ident), anything, "AnyType", anything)
	uriTypeRegex              = re("CREATE", "TABLE", ifNotExists, capture(ident), anything, "URIType", anything)
	//super user role required, language c is errored as unsafe
	cLangRegex = re("CREATE", opt("OR REPLACE"), "FUNCTION", capture(ident), anything, "language c")

	alterOfRegex                    = re("ALTER", "TABLE", opt("ONLY"), ifExists, capture(ident), anything, "OF", anything)
	alterSchemaRegex                = re("ALTER", "TABLE", opt("ONLY"), ifExists, capture(ident), anything, "SET SCHEMA")
	createSchemaRegex               = re("CREATE", "SCHEMA", anything, "CREATE", "TABLE")
	alterNotOfRegex                 = re("ALTER", "TABLE", opt("ONLY"), ifExists, capture(ident), anything, "NOT OF")
	alterColumnStatsRegex           = re("ALTER", "TABLE", opt("ONLY"), ifExists, capture(ident), anything, "ALTER", "COLUMN", capture(ident), anything, "SET STATISTICS")
	alterColumnStorageRegex         = re("ALTER", "TABLE", opt("ONLY"), ifExists, capture(ident), anything, "ALTER", "COLUMN", capture(ident), anything, "SET STORAGE")
	alterColumnResetAttributesRegex = re("ALTER", "TABLE", opt("ONLY"), ifExists, capture(ident), anything, "ALTER", "COLUMN", capture(ident), anything, "RESET", anything)
	alterConstrRegex                = re("ALTER", opt(capture(unqualifiedIdent)), ifExists, "TABLE", capture(ident), anything, "ALTER", "CONSTRAINT")
	setOidsRegex                    = re("ALTER", opt(capture(unqualifiedIdent)), "TABLE", ifExists, capture(ident), anything, "SET WITH OIDS")
	withoutClusterRegex             = re("ALTER", "TABLE", opt("ONLY"), ifExists, capture(ident), anything, "SET WITHOUT CLUSTER")
	alterSetRegex                   = re("ALTER", "TABLE", opt("ONLY"), ifExists, capture(ident), "SET")
	alterIdxRegex                   = re("ALTER", "INDEX", capture(ident), "SET")
	alterResetRegex                 = re("ALTER", "TABLE", opt("ONLY"), ifExists, capture(ident), "RESET")
	alterOptionsRegex               = re("ALTER", opt(capture(unqualifiedIdent)), "TABLE", ifExists, capture(ident), "OPTIONS")
	alterInhRegex                   = re("ALTER", opt(capture(unqualifiedIdent)), "TABLE", ifExists, capture(ident), "INHERIT")
	valConstrRegex                  = re("ALTER", opt(capture(unqualifiedIdent)), "TABLE", ifExists, capture(ident), "VALIDATE CONSTRAINT")
	alterViewRegex                  = re("ALTER", "VIEW", capture(ident))
	dropAttrRegex                   = re("ALTER", "TYPE", capture(ident), "DROP ATTRIBUTE")
	alterTypeRegex                  = re("ALTER", "TYPE", capture(ident))
	alterTblSpcRegex                = re("ALTER", "TABLESPACE", capture(ident), "SET")

	primRegex       = re("CREATE", "FOREIGN", "TABLE", capture(ident)+`\(`, anything, "PRIMARY KEY")
	foreignKeyRegex = re("CREATE", "FOREIGN", "TABLE", capture(ident)+`\(`, anything, "REFERENCES", anything)

	// unsupported SQLs exported by ora2pg
	compoundTrigRegex          = re("CREATE", opt("OR REPLACE"), "TRIGGER", capture(ident), anything, "COMPOUND", anything)
	unsupportedCommentRegex1   = re("--", anything, "(unsupported)")
	packageSupportCommentRegex = re("--", anything, "Oracle package ", "'"+capture(ident)+"'", anything, "please edit to match PostgreSQL syntax")
	unsupportedCommentRegex2   = re("--", anything, "please edit to match PostgreSQL syntax")
	typeUnsupportedRegex       = re("Inherited types are not supported", anything, "replacing with inherited table")
	bulkCollectRegex           = re("BULK COLLECT") // ora2pg unable to convert this oracle feature into a PostgreSQL compatible syntax
	jsonFuncRegex              = re("CREATE", opt("OR REPLACE"), capture(unqualifiedIdent), capture(ident), anything, "JSON_ARRAYAGG")
	alterConvRegex             = re("ALTER", "CONVERSION", capture(ident), anything)
)

const (
	CONVERSION_ISSUE_REASON                           = "CREATE CONVERSION is not supported yet"
	GIN_INDEX_MULTI_COLUMN_ISSUE_REASON               = "Schema contains gin index on multi column which is not supported."
	ADDING_PK_TO_PARTITIONED_TABLE_ISSUE_REASON       = "Adding primary key to a partitioned table is not supported yet."
	INHERITANCE_ISSUE_REASON                          = "TABLE INHERITANCE not supported in YugabyteDB"
	CONSTRAINT_TRIGGER_ISSUE_REASON                   = "CONSTRAINT TRIGGER not supported yet."
	REFERENCING_CLAUSE_FOR_TRIGGERS                   = "REFERENCING clause (transition tables) not supported yet."
	BEFORE_FOR_EACH_ROW_TRIGGERS_ON_PARTITIONED_TABLE = "Partitioned tables cannot have BEFORE / FOR EACH ROW triggers."
	COMPOUND_TRIGGER_ISSUE_REASON                     = "COMPOUND TRIGGER not supported in YugabyteDB."

	STORED_GENERATED_COLUMN_ISSUE_REASON           = "Stored generated columns are not supported."
	UNSUPPORTED_EXTENSION_ISSUE                    = "This extension is not supported in YugabyteDB by default."
	EXCLUSION_CONSTRAINT_ISSUE                     = "Exclusion constraint is not supported yet"
	ALTER_TABLE_DISABLE_RULE_ISSUE                 = "ALTER TABLE name DISABLE RULE not supported yet"
	STORAGE_PARAMETERS_DDL_STMT_ISSUE              = "Storage parameters are not supported yet."
	ALTER_TABLE_SET_ATTRIBUTE_ISSUE                = "ALTER TABLE .. ALTER COLUMN .. SET ( attribute = value )	 not supported yet"
	FOREIGN_TABLE_ISSUE_REASON                     = "Foreign tables require manual intervention."
	ALTER_TABLE_CLUSTER_ON_ISSUE                   = "ALTER TABLE CLUSTER not supported yet."
	DEFERRABLE_CONSTRAINT_ISSUE                    = "DEFERRABLE constraints not supported yet"
	POLICY_ROLE_ISSUE                              = "Policy require roles to be created."
	VIEW_CHECK_OPTION_ISSUE                        = "Schema containing VIEW WITH CHECK OPTION is not supported yet."
	ISSUE_INDEX_WITH_COMPLEX_DATATYPES             = `INDEX on column '%s' not yet supported`
	ISSUE_PK_UK_CONSTRAINT_WITH_COMPLEX_DATATYPES  = `Primary key and Unique constraint on column '%s' not yet supported`
	ISSUE_UNLOGGED_TABLE                           = "UNLOGGED tables are not supported yet."
	UNSUPPORTED_DATATYPE                           = "Unsupported datatype"
	UNSUPPORTED_DATATYPE_LIVE_MIGRATION            = "Unsupported datatype for Live migration"
	UNSUPPORTED_DATATYPE_LIVE_MIGRATION_WITH_FF_FB = "Unsupported datatype for Live migration with fall-forward/fallback"
	UNSUPPORTED_PG_SYNTAX                          = "Unsupported PG syntax"

	INDEX_METHOD_ISSUE_REASON                = "Schema contains %s index which is not supported."
	INSUFFICIENT_COLUMNS_IN_PK_FOR_PARTITION = "insufficient columns in the PRIMARY KEY constraint definition in CREATE TABLE"
	GIN_INDEX_DETAILS                        = "There are some GIN indexes present in the schema, but GIN indexes are partially supported in YugabyteDB as mentioned in (https://github.com/yugabyte/yugabyte-db/issues/7850) so take a look and modify them if not supported."
)

// Reports one case in JSON
func reportCase(filePath string, reason string, ghIssue string, suggestion string, objType string, objName string, sqlStmt string, issueType string, docsLink string) {
	var issue utils.Issue
	issue.FilePath = filePath
	issue.Reason = reason
	issue.GH = ghIssue
	issue.Suggestion = suggestion
	issue.ObjectType = objType
	issue.ObjectName = objName
	issue.SqlStatement = sqlStmt
	issue.IssueType = issueType
	if sourceDBType == POSTGRESQL {
		issue.DocsLink = docsLink
	}

	schemaAnalysisReport.Issues = append(schemaAnalysisReport.Issues, issue)
}

func reportBasedOnComment(comment int, fpath string, issue string, suggestion string, objName string, objType string, line string) {
	if comment == 1 {
		reportCase(fpath, "Unsupported, please edit to match PostgreSQL syntax", "https://github.com/yugabyte/yb-voyager/issues/1625", suggestion, objType, objName, line, UNSUPPORTED_FEATURES, "")
		summaryMap[objType].invalidCount[objName] = true
	} else if comment == 2 {
		// reportCase(fpath, "PACKAGE in oracle are exported as Schema, please review and edit to match PostgreSQL syntax if required, Package is "+objName, issue, suggestion, objType)
		summaryMap["PACKAGE"].objSet = append(summaryMap["PACKAGE"].objSet, objName)
	} else if comment == 3 {
		reportCase(fpath, "SQLs in file might be unsupported please review and edit to match PostgreSQL syntax if required. ", "https://github.com/yugabyte/yb-voyager/issues/1625", suggestion, objType, objName, line, UNSUPPORTED_FEATURES, "")
	} else if comment == 4 {
		summaryMap[objType].details["Inherited Types are present which are not supported in PostgreSQL syntax, so exported as Inherited Tables"] = true
	}

}

// return summary about the schema objects like tables, indexes, functions, sequences
func reportSchemaSummary(sourceDBConf *srcdb.Source) utils.SchemaSummary {
	var schemaSummary utils.SchemaSummary

	schemaSummary.Description = SCHEMA_SUMMARY_DESCRIPTION
	if sourceDBConf.DBType == ORACLE {
		schemaSummary.Description = SCHEMA_SUMMARY_DESCRIPTION_ORACLE
	}
	if !tconf.ImportMode && sourceDBConf != nil { // this info is available only if we are exporting from source
		schemaSummary.DBName = sourceDBConf.DBName
		schemaSummary.SchemaNames = strings.Split(sourceDBConf.Schema, "|")
		schemaSummary.DBVersion = sourceDBConf.DBVersion
	}

	addSummaryDetailsForIndexes()
	for _, objType := range sourceObjList {
		if summaryMap[objType].totalCount == 0 {
			continue
		}

		var dbObject utils.DBObject
		dbObject.ObjectType = objType
		dbObject.TotalCount = summaryMap[objType].totalCount
		dbObject.InvalidCount = len(lo.Keys(summaryMap[objType].invalidCount))
		dbObject.ObjectNames = strings.Join(summaryMap[objType].objSet, ", ")
		dbObject.Details = strings.Join(lo.Keys(summaryMap[objType].details), "\n")
		schemaSummary.DBObjects = append(schemaSummary.DBObjects, dbObject)
	}

	filePath := filepath.Join(exportDir, "schema", "uncategorized.sql")
	if utils.FileOrFolderExists(filePath) {
		note := fmt.Sprintf("Review and manually import the DDL statements from the file %s", filePath)
		schemaSummary.Notes = append(schemaAnalysisReport.SchemaSummary.Notes, note)
	}

	return schemaSummary
}

func addSummaryDetailsForIndexes() {
	var indexesInfo []utils.IndexInfo
	found, err := metaDB.GetJsonObject(nil, metadb.SOURCE_INDEXES_INFO_KEY, &indexesInfo)
	if err != nil {
		utils.ErrExit("analyze schema report summary: load indexes info: %s", err)
	}
	if !found {
		return
	}
	exportedIndexes := summaryMap["INDEX"].objSet
	unexportedIdxsMsg := "Indexes which are neither exported by yb-voyager as they are unsupported in YB and needs to be handled manually:\n"
	unexportedIdxsPresent := false
	for _, indexInfo := range indexesInfo {
		sourceIdxName := indexInfo.TableName + "_" + strings.Join(indexInfo.Columns, "_")
		if !slices.Contains(exportedIndexes, strings.ToLower(sourceIdxName)) {
			unexportedIdxsPresent = true
			unexportedIdxsMsg += fmt.Sprintf("\t\tIndex Name=%s, Index Type=%s\n", indexInfo.IndexName, indexInfo.IndexType)
		}
	}
	if unexportedIdxsPresent {
		summaryMap["INDEX"].details[unexportedIdxsMsg] = true
	}
}

func checkStmtsUsingParser(sqlInfoArr []sqlInfo, fpath string, objType string) {
	for _, sqlStmtInfo := range sqlInfoArr {
		_, err := queryparser.Parse(sqlStmtInfo.stmt)
		if err != nil { //if the Stmt is not already report by any of the regexes
			if !summaryMap[objType].invalidCount[sqlStmtInfo.objName] {
				reason := fmt.Sprintf("%s - '%s'", UNSUPPORTED_PG_SYNTAX, err.Error())
				reportCase(fpath, reason, "https://github.com/yugabyte/yb-voyager/issues/1625",
					"Fix the schema as per PG syntax", objType, sqlStmtInfo.objName, sqlStmtInfo.formattedStmt, UNSUPPORTED_FEATURES, "")
			}
			continue
		}
		err = parserIssueDetector.ParseRequiredDDLs(sqlStmtInfo.formattedStmt)
		if err != nil {
			utils.ErrExit("error parsing stmt[%s]: %v", sqlStmtInfo.formattedStmt, err)
		}
		if parserIssueDetector.IsGinIndexPresentInSchema {
			summaryMap["INDEX"].details[GIN_INDEX_DETAILS] = true
		}
		ddlIssues, err := parserIssueDetector.GetDDLIssues(sqlStmtInfo.formattedStmt, targetDbVersion)
		if err != nil {
			utils.ErrExit("error getting ddl issues for stmt[%s]: %v", sqlStmtInfo.formattedStmt, err)
		}
		for _, i := range ddlIssues {
			schemaAnalysisReport.Issues = append(schemaAnalysisReport.Issues, convertIssueInstanceToAnalyzeIssue(i, fpath, false))
		}
	}
}

// Checks compatibility of views
func checkViews(sqlInfoArr []sqlInfo, fpath string) {
	for _, sqlInfo := range sqlInfoArr {
		/*if dropMatViewRegex.MatchString(sqlInfo.stmt) {
			reportCase(fpath, "DROP MATERIALIZED VIEW not supported yet.",a
				"https://github.com/YugaByte/yugabyte-db/issues/10102", "")
		} else if view := matViewRegex.FindStringSubmatch(sqlInfo.stmt); view != nil {
			reportCase(fpath, "Schema contains materialized view which is not supported. The view is: "+view[1],
				"https://github.com/yugabyte/yugabyte-db/issues/10102", "")
		} else */
		if view := viewWithCheckRegex.FindStringSubmatch(sqlInfo.stmt); view != nil {
			summaryMap["VIEW"].invalidCount[sqlInfo.objName] = true
			reportCase(fpath, VIEW_CHECK_OPTION_ISSUE, "https://github.com/yugabyte/yugabyte-db/issues/22716",
				"Use Trigger with INSTEAD OF clause on INSERT/UPDATE on view to get this functionality", "VIEW", view[1], sqlInfo.formattedStmt, UNSUPPORTED_FEATURES, VIEW_CHECK_OPTION_DOC_LINK)
		}
	}
}

// Separates the input line into multiple statements which are accepted by YB.
func separateMultiObj(objType string, line string) string {
	indexes := multiRegex.FindAllStringSubmatchIndex(line, -1)
	suggestion := ""
	for _, match := range indexes {
		start := match[2]
		end := match[3]
		obj := strings.Replace(line[start:end], ",", ";", -1)
		suggestion += objType + " " + obj
	}
	return suggestion
}

// Checks compatibility of SQL statements
func checkSql(sqlInfoArr []sqlInfo, fpath string) {
	for _, sqlInfo := range sqlInfoArr {
		if rangeRegex.MatchString(sqlInfo.stmt) {
			reportCase(fpath,
				"RANGE with offset PRECEDING/FOLLOWING is not supported for column type numeric and offset type double precision",
				"https://github.com/yugabyte/yugabyte-db/issues/10692", "", "TABLE", "", sqlInfo.formattedStmt, UNSUPPORTED_FEATURES, "")
		} else if stmt := fetchRegex.FindStringSubmatch(sqlInfo.stmt); stmt != nil {
			location := strings.ToUpper(stmt[1])
			if slices.Contains(notSupportedFetchLocation, location) {
				summaryMap["PROCEDURE"].invalidCount[sqlInfo.objName] = true
				reportCase(fpath, "This FETCH clause might not be supported yet", "https://github.com/YugaByte/yugabyte-db/issues/6514",
					"Please verify the DDL on your YugabyteDB version before proceeding", "CURSOR", sqlInfo.objName, sqlInfo.formattedStmt, UNSUPPORTED_FEATURES, "")
			}
		} else if stmt := alterAggRegex.FindStringSubmatch(sqlInfo.stmt); stmt != nil {
			reportCase(fpath, "ALTER AGGREGATE not supported yet.",
				"https://github.com/YugaByte/yugabyte-db/issues/2717", "", "AGGREGATE", stmt[1], sqlInfo.formattedStmt, UNSUPPORTED_FEATURES, "")
		} else if dropCollRegex.MatchString(sqlInfo.stmt) {
			reportCase(fpath, "DROP multiple objects not supported yet.",
				"https://github.com/YugaByte/yugabyte-db/issues/880", separateMultiObj("DROP COLLATION", sqlInfo.formattedStmt), "COLLATION", "", sqlInfo.formattedStmt, UNSUPPORTED_FEATURES, "")
		} else if dropIdxRegex.MatchString(sqlInfo.stmt) {
			reportCase(fpath, "DROP multiple objects not supported yet.",
				"https://github.com/YugaByte/yugabyte-db/issues/880", separateMultiObj("DROP INDEX", sqlInfo.formattedStmt), "INDEX", "", sqlInfo.formattedStmt, UNSUPPORTED_FEATURES, "")
		} else if dropViewRegex.MatchString(sqlInfo.stmt) {
			reportCase(fpath, "DROP multiple objects not supported yet.",
				"https://github.com/YugaByte/yugabyte-db/issues/880", separateMultiObj("DROP VIEW", sqlInfo.formattedStmt), "VIEW", "", sqlInfo.formattedStmt, UNSUPPORTED_FEATURES, "")
		} else if dropSeqRegex.MatchString(sqlInfo.stmt) {
			reportCase(fpath, "DROP multiple objects not supported yet.",
				"https://github.com/YugaByte/yugabyte-db/issues/880", separateMultiObj("DROP SEQUENCE", sqlInfo.formattedStmt), "SEQUENCE", "", sqlInfo.formattedStmt, UNSUPPORTED_FEATURES, "")
		} else if dropForeignRegex.MatchString(sqlInfo.stmt) {
			reportCase(fpath, "DROP multiple objects not supported yet.",
				"https://github.com/YugaByte/yugabyte-db/issues/880", separateMultiObj("DROP FOREIGN TABLE", sqlInfo.formattedStmt), "FOREIGN TABLE", "", sqlInfo.formattedStmt, UNSUPPORTED_FEATURES, "")
		} else if idx := dropIdxConcurRegex.FindStringSubmatch(sqlInfo.stmt); idx != nil {
			reportCase(fpath, "DROP INDEX CONCURRENTLY not supported yet",
				"https://github.com/yugabyte/yugabyte-db/issues/22717", "", "INDEX", idx[2], sqlInfo.formattedStmt, UNSUPPORTED_FEATURES, "")
		} else if currentOfRegex.MatchString(sqlInfo.stmt) {
			reportCase(fpath, "WHERE CURRENT OF not supported yet", "https://github.com/YugaByte/yugabyte-db/issues/737", "", "CURSOR", "", sqlInfo.formattedStmt, UNSUPPORTED_FEATURES, "")
		} else if bulkCollectRegex.MatchString(sqlInfo.stmt) {
			reportCase(fpath, "BULK COLLECT keyword of oracle is not converted into PostgreSQL compatible syntax", "https://github.com/yugabyte/yb-voyager/issues/1539", "", "", "", sqlInfo.formattedStmt, UNSUPPORTED_FEATURES, "")
		}
	}
}

// Checks unsupported DDL statements
func checkDDL(sqlInfoArr []sqlInfo, fpath string, objType string) {

	for _, sqlInfo := range sqlInfoArr {
		if am := amRegex.FindStringSubmatch(sqlInfo.stmt); am != nil {
			summaryMap["TABLE"].invalidCount[sqlInfo.objName] = true
			reportCase(fpath, "CREATE ACCESS METHOD is not supported.",
				"https://github.com/yugabyte/yugabyte-db/issues/10693", "", "ACCESS METHOD", am[1], sqlInfo.formattedStmt, UNSUPPORTED_FEATURES, "")
		} else if tbl := idxConcRegex.FindStringSubmatch(sqlInfo.stmt); tbl != nil {
			summaryMap["TABLE"].invalidCount[sqlInfo.objName] = true
			reportCase(fpath, "REINDEX is not supported.",
				"https://github.com/yugabyte/yugabyte-db/issues/10267", "", "TABLE", tbl[1], sqlInfo.formattedStmt, UNSUPPORTED_FEATURES, "")
		} else if tbl := likeAllRegex.FindStringSubmatch(sqlInfo.stmt); tbl != nil {
			summaryMap["TABLE"].invalidCount[sqlInfo.objName] = true
			reportCase(fpath, "LIKE ALL is not supported yet.",
				"https://github.com/yugabyte/yugabyte-db/issues/10697", "", "TABLE", tbl[2], sqlInfo.formattedStmt, UNSUPPORTED_FEATURES, "")
		} else if tbl := likeRegex.FindStringSubmatch(sqlInfo.stmt); tbl != nil {
			summaryMap["TABLE"].invalidCount[sqlInfo.objName] = true
			reportCase(fpath, "LIKE clause not supported yet.",
				"https://github.com/YugaByte/yugabyte-db/issues/1129", "", "TABLE", tbl[2], sqlInfo.formattedStmt, UNSUPPORTED_FEATURES, "")
		} else if tbl := withOidsRegex.FindStringSubmatch(sqlInfo.stmt); tbl != nil {
			summaryMap["TABLE"].invalidCount[sqlInfo.objName] = true
			reportCase(fpath, "OIDs are not supported for user tables.",
				"https://github.com/yugabyte/yugabyte-db/issues/10273", "", "TABLE", tbl[2], sqlInfo.formattedStmt, UNSUPPORTED_FEATURES, "")
		} else if tbl := alterOfRegex.FindStringSubmatch(sqlInfo.stmt); tbl != nil {
			reportCase(fpath, "ALTER TABLE OF not supported yet.",
				"https://github.com/YugaByte/yugabyte-db/issues/1124", "", "TABLE", tbl[3], sqlInfo.formattedStmt, UNSUPPORTED_FEATURES, "")
		} else if tbl := alterSchemaRegex.FindStringSubmatch(sqlInfo.stmt); tbl != nil {
			reportCase(fpath, "ALTER TABLE SET SCHEMA not supported yet.",
				"https://github.com/YugaByte/yugabyte-db/issues/3947", "", "TABLE", tbl[3], sqlInfo.formattedStmt, UNSUPPORTED_FEATURES, "")
		} else if createSchemaRegex.MatchString(sqlInfo.stmt) {
			reportCase(fpath, "CREATE SCHEMA with elements not supported yet.",
				"https://github.com/YugaByte/yugabyte-db/issues/10865", "", "SCHEMA", "", sqlInfo.formattedStmt, UNSUPPORTED_FEATURES, "")
		} else if tbl := alterNotOfRegex.FindStringSubmatch(sqlInfo.stmt); tbl != nil {
			reportCase(fpath, "ALTER TABLE NOT OF not supported yet.",
				"https://github.com/YugaByte/yugabyte-db/issues/1124", "", "TABLE", tbl[3], sqlInfo.formattedStmt, UNSUPPORTED_FEATURES, "")
		} else if tbl := alterColumnStatsRegex.FindStringSubmatch(sqlInfo.stmt); tbl != nil {
			reportCase(fpath, "ALTER TABLE ALTER column SET STATISTICS not supported yet.",
				"https://github.com/YugaByte/yugabyte-db/issues/1124", "", "TABLE", tbl[3], sqlInfo.formattedStmt, UNSUPPORTED_FEATURES, "")
		} else if tbl := alterColumnStorageRegex.FindStringSubmatch(sqlInfo.stmt); tbl != nil {
			reportCase(fpath, "ALTER TABLE ALTER column SET STORAGE not supported yet.",
				"https://github.com/YugaByte/yugabyte-db/issues/1124", "", "TABLE", tbl[3], sqlInfo.formattedStmt, UNSUPPORTED_FEATURES, "")
		} else if tbl := alterColumnResetAttributesRegex.FindStringSubmatch(sqlInfo.stmt); tbl != nil {
			reportCase(fpath, "ALTER TABLE ALTER column RESET (attribute) not supported yet.",
				"https://github.com/YugaByte/yugabyte-db/issues/1124", "", "TABLE", tbl[3], sqlInfo.formattedStmt, UNSUPPORTED_FEATURES, "")
		} else if tbl := alterConstrRegex.FindStringSubmatch(sqlInfo.stmt); tbl != nil {
			reportCase(fpath, "ALTER TABLE ALTER CONSTRAINT not supported yet.",
				"https://github.com/YugaByte/yugabyte-db/issues/1124", "", "TABLE", tbl[3], sqlInfo.formattedStmt, UNSUPPORTED_FEATURES, "")
		} else if tbl := setOidsRegex.FindStringSubmatch(sqlInfo.stmt); tbl != nil {
			reportCase(fpath, "ALTER TABLE SET WITH OIDS not supported yet.",
				"https://github.com/YugaByte/yugabyte-db/issues/1124", "", "TABLE", tbl[4], sqlInfo.formattedStmt, UNSUPPORTED_FEATURES, "")
		} else if tbl := withoutClusterRegex.FindStringSubmatch(sqlInfo.stmt); tbl != nil {
			reportCase(fpath, "ALTER TABLE SET WITHOUT CLUSTER not supported yet.",
				"https://github.com/YugaByte/yugabyte-db/issues/1124", "", "TABLE", tbl[2], sqlInfo.formattedStmt, UNSUPPORTED_FEATURES, "")
		} else if tbl := alterSetRegex.FindStringSubmatch(sqlInfo.stmt); tbl != nil {
			reportCase(fpath, "ALTER TABLE SET not supported yet.",
				"https://github.com/YugaByte/yugabyte-db/issues/1124", "", "TABLE", tbl[2], sqlInfo.formattedStmt, UNSUPPORTED_FEATURES, "")
		} else if tbl := alterIdxRegex.FindStringSubmatch(sqlInfo.stmt); tbl != nil {
			reportCase(fpath, "ALTER INDEX SET not supported yet.",
				"https://github.com/YugaByte/yugabyte-db/issues/1124", "", "INDEX", tbl[1], sqlInfo.formattedStmt, UNSUPPORTED_FEATURES, "")
		} else if tbl := alterResetRegex.FindStringSubmatch(sqlInfo.stmt); tbl != nil {
			reportCase(fpath, "ALTER TABLE RESET not supported yet.",
				"https://github.com/YugaByte/yugabyte-db/issues/1124", "", "TABLE", tbl[2], sqlInfo.formattedStmt, UNSUPPORTED_FEATURES, "")
		} else if tbl := alterOptionsRegex.FindStringSubmatch(sqlInfo.stmt); tbl != nil {
			reportCase(fpath, "ALTER TABLE not supported yet.",
				"https://github.com/YugaByte/yugabyte-db/issues/1124", "", "TABLE", tbl[3], sqlInfo.formattedStmt, UNSUPPORTED_FEATURES, "")
		} else if typ := dropAttrRegex.FindStringSubmatch(sqlInfo.stmt); typ != nil {
			reportCase(fpath, "ALTER TYPE DROP ATTRIBUTE not supported yet.",
				"https://github.com/YugaByte/yugabyte-db/issues/1893", "", "TYPE", typ[1], sqlInfo.formattedStmt, UNSUPPORTED_FEATURES, "")
		} else if typ := alterTypeRegex.FindStringSubmatch(sqlInfo.stmt); typ != nil {
			reportCase(fpath, "ALTER TYPE not supported yet.",
				"https://github.com/YugaByte/yugabyte-db/issues/1893", "", "TYPE", typ[1], sqlInfo.formattedStmt, UNSUPPORTED_FEATURES, "")
		} else if tbl := alterInhRegex.FindStringSubmatch(sqlInfo.stmt); tbl != nil {
			reportCase(fpath, "ALTER TABLE INHERIT not supported yet.",
				"https://github.com/YugaByte/yugabyte-db/issues/1124", "", "TABLE", tbl[3], sqlInfo.formattedStmt, UNSUPPORTED_FEATURES, "")
		} else if tbl := valConstrRegex.FindStringSubmatch(sqlInfo.stmt); tbl != nil {
			reportCase(fpath, "ALTER TABLE VALIDATE CONSTRAINT not supported yet.",
				"https://github.com/YugaByte/yugabyte-db/issues/1124", "", "TABLE", tbl[3], sqlInfo.formattedStmt, UNSUPPORTED_FEATURES, "")
		} else if spc := alterTblSpcRegex.FindStringSubmatch(sqlInfo.stmt); spc != nil {
			reportCase(fpath, "ALTER TABLESPACE not supported yet.",
				"https://github.com/YugaByte/yugabyte-db/issues/1153", "", "TABLESPACE", spc[1], sqlInfo.formattedStmt, UNSUPPORTED_FEATURES, "")
		} else if spc := alterViewRegex.FindStringSubmatch(sqlInfo.stmt); spc != nil {
			reportCase(fpath, "ALTER VIEW not supported yet.",
				"https://github.com/YugaByte/yugabyte-db/issues/1131", "", "VIEW", spc[1], sqlInfo.formattedStmt, UNSUPPORTED_FEATURES, "")
		} else if tbl := cLangRegex.FindStringSubmatch(sqlInfo.stmt); tbl != nil {
			reportCase(fpath, "LANGUAGE C not supported yet.",
				"https://github.com/yugabyte/yb-voyager/issues/1540", "", "FUNCTION", tbl[2], sqlInfo.formattedStmt, UNSUPPORTED_FEATURES, "")
			summaryMap["FUNCTION"].invalidCount[sqlInfo.objName] = true
		} else if strings.Contains(strings.ToLower(sqlInfo.stmt), "drop temporary table") {
			filePath := strings.Split(fpath, "/")
			fileName := filePath[len(filePath)-1]
			objType := strings.ToUpper(strings.Split(fileName, ".")[0])
			summaryMap[objType].invalidCount[sqlInfo.objName] = true
			reportCase(fpath, `temporary table is not a supported clause for drop`,
				"https://github.com/yugabyte/yb-voyager/issues/705", `remove "temporary" and change it to "drop table"`, objType, sqlInfo.objName, sqlInfo.formattedStmt, UNSUPPORTED_FEATURES, DROP_TEMP_TABLE_DOC_LINK)
		} else if regMatch := anydataRegex.FindStringSubmatch(sqlInfo.stmt); regMatch != nil {
			summaryMap["TABLE"].invalidCount[sqlInfo.objName] = true
			reportCase(fpath, "AnyData datatype doesn't have a mapping in YugabyteDB", "https://github.com/yugabyte/yb-voyager/issues/1541", `Remove the column with AnyData datatype or change it to a relevant supported datatype`, "TABLE", regMatch[2], sqlInfo.formattedStmt, UNSUPPORTED_FEATURES, "")
		} else if regMatch := anydatasetRegex.FindStringSubmatch(sqlInfo.stmt); regMatch != nil {
			summaryMap["TABLE"].invalidCount[sqlInfo.objName] = true
			reportCase(fpath, "AnyDataSet datatype doesn't have a mapping in YugabyteDB", "https://github.com/yugabyte/yb-voyager/issues/1541", `Remove the column with AnyDataSet datatype or change it to a relevant supported datatype`, "TABLE", regMatch[2], sqlInfo.formattedStmt, UNSUPPORTED_FEATURES, "")
		} else if regMatch := anyTypeRegex.FindStringSubmatch(sqlInfo.stmt); regMatch != nil {
			summaryMap["TABLE"].invalidCount[sqlInfo.objName] = true
			reportCase(fpath, "AnyType datatype doesn't have a mapping in YugabyteDB", "https://github.com/yugabyte/yb-voyager/issues/1541", `Remove the column with AnyType datatype or change it to a relevant supported datatype`, "TABLE", regMatch[2], sqlInfo.formattedStmt, UNSUPPORTED_FEATURES, "")
		} else if regMatch := uriTypeRegex.FindStringSubmatch(sqlInfo.stmt); regMatch != nil {
			summaryMap["TABLE"].invalidCount[sqlInfo.objName] = true
			reportCase(fpath, "URIType datatype doesn't have a mapping in YugabyteDB", "https://github.com/yugabyte/yb-voyager/issues/1541", `Remove the column with URIType datatype or change it to a relevant supported datatype`, "TABLE", regMatch[2], sqlInfo.formattedStmt, UNSUPPORTED_FEATURES, "")
		} else if regMatch := jsonFuncRegex.FindStringSubmatch(sqlInfo.stmt); regMatch != nil {
			summaryMap[objType].invalidCount[sqlInfo.objName] = true
			reportCase(fpath, "JSON_ARRAYAGG() function is not available in YugabyteDB", "https://github.com/yugabyte/yb-voyager/issues/1542", `Rename the function to YugabyteDB's equivalent JSON_AGG()`, objType, regMatch[3], sqlInfo.formattedStmt, UNSUPPORTED_FEATURES, "")
		}

	}
}

// check foreign table
func checkForeign(sqlInfoArr []sqlInfo, fpath string) {
	for _, sqlInfo := range sqlInfoArr {
		//TODO: refactor it later to remove all the unneccessary regexes
		if tbl := primRegex.FindStringSubmatch(sqlInfo.stmt); tbl != nil {
			reportCase(fpath, "Primary key constraints are not supported on foreign tables.",
				"https://github.com/yugabyte/yugabyte-db/issues/10698", "", "TABLE", tbl[1], sqlInfo.formattedStmt, UNSUPPORTED_FEATURES, "")
		} else if tbl := foreignKeyRegex.FindStringSubmatch(sqlInfo.stmt); tbl != nil {
			reportCase(fpath, "Foreign key constraints are not supported on foreign tables.",
				"https://github.com/yugabyte/yugabyte-db/issues/10699", "", "TABLE", tbl[1], sqlInfo.formattedStmt, UNSUPPORTED_FEATURES, "")
		}
	}
}

// all other cases to check
func checkRemaining(sqlInfoArr []sqlInfo, fpath string) {
	for _, sqlInfo := range sqlInfoArr {
		if trig := compoundTrigRegex.FindStringSubmatch(sqlInfo.stmt); trig != nil {
			reportCase(fpath, COMPOUND_TRIGGER_ISSUE_REASON,
				"https://github.com/yugabyte/yb-voyager/issues/1543", "", "TRIGGER", trig[2], sqlInfo.formattedStmt, UNSUPPORTED_FEATURES, "")
			summaryMap["TRIGGER"].invalidCount[sqlInfo.objName] = true
		}
	}

}

// Checks whether the script, fpath, can be migrated to YB
func checker(sqlInfoArr []sqlInfo, fpath string, objType string) {
	if !utils.FileOrFolderExists(fpath) {
		return
	}
	checkViews(sqlInfoArr, fpath)
	checkSql(sqlInfoArr, fpath)
	checkDDL(sqlInfoArr, fpath, objType)
	checkForeign(sqlInfoArr, fpath)
	checkRemaining(sqlInfoArr, fpath)
	checkStmtsUsingParser(sqlInfoArr, fpath, objType)
	if utils.GetEnvAsBool("REPORT_UNSUPPORTED_PLPGSQL_OBJECTS", true) {
		checkPlPgSQLStmtsUsingParser(sqlInfoArr, fpath, objType)
	}
}

func checkPlPgSQLStmtsUsingParser(sqlInfoArr []sqlInfo, fpath string, objType string) {
	for _, sqlInfoStmt := range sqlInfoArr {
		issues, err := parserIssueDetector.GetAllPLPGSQLIssues(sqlInfoStmt.formattedStmt, targetDbVersion)
		if err != nil {
			log.Infof("error in getting the issues-%s: %v", sqlInfoStmt.formattedStmt, err)
			continue
		}
		for _, issueInstance := range issues {
			issue := convertIssueInstanceToAnalyzeIssue(issueInstance, fpath, true)
			schemaAnalysisReport.Issues = append(schemaAnalysisReport.Issues, issue)
		}
	}

}

var MigrationCaveatsIssues = []string{
	ADDING_PK_TO_PARTITIONED_TABLE_ISSUE_REASON,
	FOREIGN_TABLE_ISSUE_REASON,
	POLICY_ROLE_ISSUE,
	UNSUPPORTED_DATATYPE_LIVE_MIGRATION,
	UNSUPPORTED_DATATYPE_LIVE_MIGRATION_WITH_FF_FB,
}

func convertIssueInstanceToAnalyzeIssue(issueInstance issue.IssueInstance, fileName string, isPlPgSQLIssue bool) utils.Issue {
	issueType := UNSUPPORTED_FEATURES
	switch true {
	case slices.ContainsFunc(MigrationCaveatsIssues, func(i string) bool {
		return strings.Contains(issueInstance.TypeName, i)
	}):
		issueType = MIGRATION_CAVEATS
	case strings.HasPrefix(issueInstance.TypeName, UNSUPPORTED_DATATYPE):
		issueType = UNSUPPORTED_DATATYPES
	case isPlPgSQLIssue:
		issueType = UNSUPPORTED_PLPGSQL_OBEJCTS
	}

	//TODO: how to different between same issue on differnt obejct types like ALTER/INDEX for not adding it ot invalid count map
	increaseInvalidCount, ok := issueInstance.Details["INCREASE_INVALID_COUNT"]
	if !ok || (increaseInvalidCount.(bool)) {
		summaryMap[issueInstance.ObjectType].invalidCount[issueInstance.ObjectName] = true
	}

	return utils.Issue{
		ObjectType:   issueInstance.ObjectType,
		ObjectName:   issueInstance.ObjectName,
		Reason:       issueInstance.TypeName,
		SqlStatement: issueInstance.SqlStatement,
		DocsLink:     issueInstance.DocsLink,
		FilePath:     fileName,
		IssueType:    issueType,
		Suggestion:   issueInstance.Suggestion,
		GH:           issueInstance.GH,
	}
}

func checkExtensions(sqlInfoArr []sqlInfo, fpath string) {
	for _, sqlInfo := range sqlInfoArr {
		if sqlInfo.objName != "" && !slices.Contains(supportedExtensionsOnYB, sqlInfo.objName) {
			summaryMap["EXTENSION"].invalidCount[sqlInfo.objName] = true
			reportCase(fpath, UNSUPPORTED_EXTENSION_ISSUE+" Refer to the docs link for the more information on supported extensions.", "https://github.com/yugabyte/yb-voyager/issues/1538", "", "EXTENSION",
				sqlInfo.objName, sqlInfo.formattedStmt, UNSUPPORTED_FEATURES, EXTENSION_DOC_LINK)
		}
		if strings.ToLower(sqlInfo.objName) == "hll" {
			summaryMap["EXTENSION"].details[`'hll' extension is supported in YugabyteDB v2.18 onwards. Please verify this extension as per the target YugabyteDB version.`] = true
		}
	}
}

func invalidSqlComment(line string) int {
	if cmt := unsupportedCommentRegex1.FindStringSubmatch(line); cmt != nil {
		return 1
	} else if cmt := packageSupportCommentRegex.FindStringSubmatch(line); cmt != nil {
		return 2
	} else if cmt := unsupportedCommentRegex2.FindStringSubmatch(line); cmt != nil {
		return 3
	} else if cmt := typeUnsupportedRegex.FindStringSubmatch(line); cmt != nil {
		return 4
	}
	return 0
}

func getCreateObjRegex(objType string) (*regexp.Regexp, int) {
	var createObjRegex *regexp.Regexp
	var objNameIndex int
	//replacing every possible space or new line char with [\s\n]+ in all regexs
	if objType == "MVIEW" {
		createObjRegex = re("CREATE", opt("OR REPLACE"), "MATERIALIZED", "VIEW", capture(ident))
		objNameIndex = 2
	} else if objType == "PACKAGE" {
		createObjRegex = re("CREATE", "SCHEMA", ifNotExists, capture(ident))
		objNameIndex = 2
	} else if objType == "SYNONYM" {
		createObjRegex = re("CREATE", opt("OR REPLACE"), "VIEW", capture(ident))
		objNameIndex = 2
	} else if objType == "INDEX" || objType == "PARTITION_INDEX" || objType == "FTS_INDEX" {
		createObjRegex = re("CREATE", opt("UNIQUE"), "INDEX", ifNotExists, capture(ident))
		objNameIndex = 3
	} else if objType == "TABLE" || objType == "PARTITION" {
		createObjRegex = re("CREATE", opt("OR REPLACE"), "TABLE", ifNotExists, capture(ident))
		objNameIndex = 3
	} else if objType == "FOREIGN TABLE" {
		createObjRegex = re("CREATE", opt("OR REPLACE"), "FOREIGN", "TABLE", ifNotExists, capture(ident))
		objNameIndex = 3
	} else if objType == "OPERATOR" {
		// to include all three types of OPERATOR DDL
		// CREATE OPERATOR / CREATE OPERATOR FAMILY / CREATE OPERATOR CLASS
		createObjRegex = re("CREATE", opt("OR REPLACE"), "OPERATOR", opt("FAMILY"), opt("CLASS"), ifNotExists, capture(operatorIdent))
		objNameIndex = 5
	} else { //TODO: check syntaxes for other objects and add more cases if required
		createObjRegex = re("CREATE", opt("OR REPLACE"), objType, ifNotExists, capture(ident))
		objNameIndex = 3
	}

	return createObjRegex, objNameIndex
}

func processCollectedSql(fpath string, stmt string, formattedStmt string, objType string, reportNextSql *int) sqlInfo {
	createObjRegex, objNameIndex := getCreateObjRegex(objType)
	var objName = "" // to extract from sql statement

	//update about sqlStmt in the summary variable for the report generation part
	createObjStmt := createObjRegex.FindStringSubmatch(formattedStmt)
	if createObjStmt != nil {
		if slices.Contains([]string{"INDEX", "POLICY", "TRIGGER"}, objType) {
			//For the cases where index, trigger and policy names can be same as they are uniquely
			//identified by table name so adding that in object name
			// using parser for this case as the regex is complicated to handle all the cases for TRIGGER syntax
			objName = getObjectNameWithTable(stmt, createObjStmt[objNameIndex])
		} else {
			objName = createObjStmt[objNameIndex]
		}

		if objType == "PARTITION" || objType == "TABLE" {
			if summaryMap != nil && summaryMap["TABLE"] != nil {
				summaryMap["TABLE"].totalCount += 1
				summaryMap["TABLE"].objSet = append(summaryMap["TABLE"].objSet, objName)
			}
		} else {
			if summaryMap != nil && summaryMap[objType] != nil { //when just createSqlStrArray() is called from someother file, then no summaryMap exists
				summaryMap[objType].totalCount += 1
				summaryMap[objType].objSet = append(summaryMap[objType].objSet, objName)
			}
		}
	} else {
		if objType == "TYPE" {
			//in case of oracle there are some inherited types which can be exported as inherited tables but will be dumped in type.sql
			createObjRegex, objNameIndex = getCreateObjRegex("TABLE")
			createObjStmt = createObjRegex.FindStringSubmatch(formattedStmt)
			if createObjStmt != nil {
				objName = createObjStmt[objNameIndex]
				if summaryMap != nil && summaryMap["TABLE"] != nil {
					summaryMap["TABLE"].totalCount += 1
					summaryMap["TABLE"].objSet = append(summaryMap["TABLE"].objSet, objName)
				}
			}
		}
	}

	if *reportNextSql > 0 && (summaryMap != nil && summaryMap[objType] != nil) {
		reportBasedOnComment(*reportNextSql, fpath, "", "", objName, objType, formattedStmt)
		*reportNextSql = 0 //reset flag
	}

	formattedStmt = strings.TrimRight(formattedStmt, "\n") //removing new line from end

	sqlInfo := sqlInfo{
		objName:       objName,
		stmt:          stmt,
		formattedStmt: formattedStmt,
		fileName:      fpath,
	}
	return sqlInfo
}

func getObjectNameWithTable(stmt string, regexObjName string) string {
	parsedTree, err := pg_query.Parse(stmt)
	if err != nil {
		// in case it is not able to parse stmt as its not in PG syntax so returning the regex name
		log.Errorf("Error parsing the the stmt %s - %v", stmt, err)
		return regexObjName
	}
	var objectName *sqlname.ObjectName
	var relName *pg_query.RangeVar
	createTriggerNode, isCreateTrigger := parsedTree.Stmts[0].Stmt.Node.(*pg_query.Node_CreateTrigStmt)
	createIndexNode, isCreateIndex := parsedTree.Stmts[0].Stmt.Node.(*pg_query.Node_IndexStmt)
	createPolicyNode, isCreatePolicy := parsedTree.Stmts[0].Stmt.Node.(*pg_query.Node_CreatePolicyStmt)
	if isCreateTrigger {
		relName = createTriggerNode.CreateTrigStmt.Relation
		trigName := createTriggerNode.CreateTrigStmt.Trigname
		objectName = sqlname.NewObjectName(POSTGRESQL, "", relName.Schemaname, trigName)
	} else if isCreateIndex {
		relName = createIndexNode.IndexStmt.Relation
		indexName := createIndexNode.IndexStmt.Idxname
		objectName = sqlname.NewObjectName(POSTGRESQL, "", relName.Schemaname, indexName)
	} else if isCreatePolicy {
		relName = createPolicyNode.CreatePolicyStmt.GetTable()
		policyName := createPolicyNode.CreatePolicyStmt.PolicyName
		objectName = sqlname.NewObjectName(POSTGRESQL, "", relName.Schemaname, policyName)
	}

	if isCreateIndex || isCreatePolicy || isCreateTrigger {
		schemaName := relName.Schemaname
		tableName := relName.Relname
		tableObjectName := sqlname.NewObjectName(POSTGRESQL, "", schemaName, tableName)
		return fmt.Sprintf(`%s ON %s`, objectName.Unqualified.MinQuoted, tableObjectName.MinQualified.MinQuoted)
	}
	return regexObjName

}

func parseSqlFileForObjectType(path string, objType string) []sqlInfo {
	log.Infof("Reading %s DDLs in file %s", objType, path)
	var sqlInfoArr []sqlInfo
	if !utils.FileOrFolderExists(path) {
		return sqlInfoArr
	}
	reportNextSql := 0
	file, err := os.ReadFile(path)
	if err != nil {
		utils.ErrExit("Error while reading %q: %s", path, err)
	}

	lines := strings.Split(string(file), "\n")
	for i := 0; i < len(lines); i++ {
		currLine := strings.TrimRight(lines[i], " ")
		if len(currLine) == 0 {
			continue
		}

		if strings.Contains(strings.TrimLeft(currLine, " "), "--") {
			reportNextSql = invalidSqlComment(currLine)
			continue
		}

		var stmt, formattedStmt string
		if isStartOfCodeBlockSqlStmt(currLine) {
			stmt, formattedStmt = collectSqlStmtContainingCode(lines, &i)
		} else {
			stmt, formattedStmt = collectSqlStmt(lines, &i)
		}
		sqlInfo := processCollectedSql(path, stmt, formattedStmt, objType, &reportNextSql)
		sqlInfoArr = append(sqlInfoArr, sqlInfo)
	}

	return sqlInfoArr
}

var reCreateProc, _ = getCreateObjRegex("PROCEDURE")
var reCreateFunc, _ = getCreateObjRegex("FUNCTION")
var reCreateTrigger, _ = getCreateObjRegex("TRIGGER")

// returns true when sql stmt is a CREATE statement for TRIGGER, FUNCTION, PROCEDURE
func isStartOfCodeBlockSqlStmt(line string) bool {
	return reCreateProc.MatchString(line) || reCreateFunc.MatchString(line) || reCreateTrigger.MatchString(line)
}

const (
	CODE_BLOCK_NOT_STARTED = 0
	CODE_BLOCK_STARTED     = 1
	CODE_BLOCK_COMPLETED   = 2
)

func collectSqlStmtContainingCode(lines []string, i *int) (string, string) {
	dollarQuoteFlag := CODE_BLOCK_NOT_STARTED
	// Delimiter to outermost Code Block if nested Code Blocks present
	codeBlockDelimiter := ""

	stmt := ""
	formattedStmt := ""

sqlParsingLoop:
	for ; *i < len(lines); *i++ {
		currLine := strings.TrimRight(lines[*i], " ")
		if len(currLine) == 0 {
			continue
		}

		stmt += currLine + " "
		formattedStmt += currLine + "\n"

		// Assuming that both the dollar quote strings will not be in same line
		switch dollarQuoteFlag {
		case CODE_BLOCK_NOT_STARTED:
			if isEndOfSqlStmt(currLine) { // in case, there is no body part or body part is in single line
				break sqlParsingLoop
			} else if matches := dollarQuoteRegex.FindStringSubmatch(currLine); matches != nil {
				dollarQuoteFlag = 1 //denotes start of the code/body part
				codeBlockDelimiter = matches[0]
			}
		case CODE_BLOCK_STARTED:
			if strings.Contains(currLine, codeBlockDelimiter) {
				dollarQuoteFlag = 2 //denotes end of code/body part
				if isEndOfSqlStmt(currLine) {
					break sqlParsingLoop
				}
			}
		case CODE_BLOCK_COMPLETED:
			if isEndOfSqlStmt(currLine) {
				break sqlParsingLoop
			}
		}
	}

	return stmt, formattedStmt
}

func collectSqlStmt(lines []string, i *int) (string, string) {
	stmt := ""
	formattedStmt := ""
	for ; *i < len(lines); *i++ {
		currLine := strings.TrimRight(lines[*i], " ")
		if len(currLine) == 0 {
			continue
		}

		stmt += currLine + " "
		formattedStmt += currLine + "\n"

		if isEndOfSqlStmt(currLine) {
			break
		}
	}
	return stmt, formattedStmt
}

func isEndOfSqlStmt(line string) bool {
	/*	checking for string with ending with `;`
		Also, cover cases like comment at the end after `;`
		example: "CREATE TABLE t1 (c1 int); -- table t1" */
	line = strings.TrimRight(line, " ")
	if line[len(line)-1] == ';' {
		return true
	}

	cmtStartIdx := strings.LastIndex(line, "--")
	if cmtStartIdx != -1 {
		line = line[0:cmtStartIdx] // ignore comment
		line = strings.TrimRight(line, " ")
	}
	return line[len(line)-1] == ';'
}

func initializeSummaryMap() {
	log.Infof("initializing report summary map")
	for _, objType := range sourceObjList {
		summaryMap[objType] = &summaryInfo{
			invalidCount: make(map[string]bool),
			objSet:       make([]string, 0),
			details:      make(map[string]bool),
		}

		//executes only in case of oracle
		if objType == "PACKAGE" {
			summaryMap[objType].details["Packages in oracle are exported as schema, please review and edit them(if needed) to match your requirements"] = true
		} else if objType == "SYNONYM" {
			summaryMap[objType].details["Synonyms in oracle are exported as view, please review and edit them(if needed) to match your requirements"] = true
		}
	}

}

//go:embed templates/schema_analysis_report.html
var schemaAnalysisHtmlTmpl string

//go:embed templates/schema_analysis_report.txt
var schemaAnalysisTxtTmpl string

func applyTemplate(Report utils.SchemaReport, templateString string) (string, error) {
	tmpl, err := template.New("schema_analysis_report").Funcs(funcMap).Parse(templateString)
	if err != nil {
		return "", fmt.Errorf("failed to parse template file: %w", err)
	}

	var buf bytes.Buffer
	err = tmpl.Execute(&buf, Report)
	if err != nil {
		return "", fmt.Errorf("failed to execute parse template file: %w", err)
	}

	return buf.String(), nil
}

var funcMap = template.FuncMap{
	"join": func(arr []string, sep string) string {
		return strings.Join(arr, sep)
	},
	"sub": func(a int, b int) int {
		return a - b
	},
	"add": func(a int, b int) int {
		return a + b
	},
	"sumDbObjects": func(dbObjects []utils.DBObject, field string) int {
		total := 0
		for _, obj := range dbObjects {
			switch field {
			case "TotalCount":
				total += obj.TotalCount
			case "InvalidCount":
				total += obj.InvalidCount
			case "ValidCount":
				total += obj.TotalCount - obj.InvalidCount
			}
		}
		return total
	},
	"split":                     split,
	"getSupportedVersionString": getSupportedVersionString,
}

// add info to the 'reportStruct' variable and return
func analyzeSchemaInternal(sourceDBConf *srcdb.Source, detectIssues bool) utils.SchemaReport {
	/*
		NOTE: Don't create local var with name 'schemaAnalysisReport' since global one
		is used across all the internal functions called by analyzeSchemaInternal()
	*/
	sourceDBType = sourceDBConf.DBType
	schemaAnalysisReport = utils.SchemaReport{}
	sourceObjList = utils.GetSchemaObjectList(sourceDBConf.DBType)
	initializeSummaryMap()

	for _, objType := range sourceObjList {
		var sqlInfoArr []sqlInfo
		filePath := utils.GetObjectFilePath(schemaDir, objType)
		if objType != "INDEX" {
			sqlInfoArr = parseSqlFileForObjectType(filePath, objType)
		} else {
			sqlInfoArr = parseSqlFileForObjectType(filePath, objType)
			otherFPaths := utils.GetObjectFilePath(schemaDir, "PARTITION_INDEX")
			sqlInfoArr = append(sqlInfoArr, parseSqlFileForObjectType(otherFPaths, "PARTITION_INDEX")...)
			otherFPaths = utils.GetObjectFilePath(schemaDir, "FTS_INDEX")
			sqlInfoArr = append(sqlInfoArr, parseSqlFileForObjectType(otherFPaths, "FTS_INDEX")...)
		}
<<<<<<< HEAD
		if objType == "EXTENSION" {
			checkExtensions(sqlInfoArr, filePath)
		}
		checker(sqlInfoArr, filePath, objType)
=======
		if detectIssues {
			if objType == "EXTENSION" {
				checkExtensions(sqlInfoArr, filePath)
			}
			if objType == "FOREIGN TABLE" {
				checkForeignTable(sqlInfoArr, filePath)
			}
			checker(sqlInfoArr, filePath, objType)

			if objType == "CONVERSION" {
				checkConversions(sqlInfoArr, filePath)
			}
>>>>>>> 9ba1ffab

			// Ideally all filtering of issues should happen in queryissue pkg layer,
			// but until we move all issue detection logic to queryissue pkg, we will filter issues here as well.
			schemaAnalysisReport.Issues = lo.Filter(schemaAnalysisReport.Issues, func(i utils.Issue, index int) bool {
				fixed, err := i.IsFixedIn(targetDbVersion)
				if err != nil {
					utils.ErrExit("checking if issue %v is supported: %v", i, err)
				}
				return !fixed
			})
		}
	}

	schemaAnalysisReport.SchemaSummary = reportSchemaSummary(sourceDBConf)
	schemaAnalysisReport.VoyagerVersion = utils.YB_VOYAGER_VERSION
	schemaAnalysisReport.TargetDBVersion = targetDbVersion
	schemaAnalysisReport.MigrationComplexity = getMigrationComplexity(sourceDBConf.DBType, schemaDir, schemaAnalysisReport)
	return schemaAnalysisReport
}

func checkConversions(sqlInfoArr []sqlInfo, filePath string) {
	for _, sqlStmtInfo := range sqlInfoArr {
		parseTree, err := pg_query.Parse(sqlStmtInfo.stmt)
		if err != nil {
			utils.ErrExit("failed to parse the stmt %v: %v", sqlStmtInfo.stmt, err)
		}

		createConvNode, ok := parseTree.Stmts[0].Stmt.Node.(*pg_query.Node_CreateConversionStmt)
		if ok {
			createConvStmt := createConvNode.CreateConversionStmt
			//Conversion name here is a list of items which are '.' separated
			//so 0th and 1st indexes are Schema and conv name respectively
			nameList := createConvStmt.GetConversionName()
			convName := nameList[0].GetString_().Sval
			if len(nameList) > 1 {
				convName = fmt.Sprintf("%s.%s", convName, nameList[1].GetString_().Sval)
			}
			reportCase(filePath, CONVERSION_ISSUE_REASON, "https://github.com/yugabyte/yugabyte-db/issues/10866",
				"Remove it from the exported schema", "CONVERSION", convName, sqlStmtInfo.formattedStmt, UNSUPPORTED_FEATURES, CREATE_CONVERSION_DOC_LINK)
		} else {
			//pg_query doesn't seem to have a Node type of AlterConversionStmt so using regex for now
			if stmt := alterConvRegex.FindStringSubmatch(sqlStmtInfo.stmt); stmt != nil {
				reportCase(filePath, "ALTER CONVERSION is not supported yet", "https://github.com/YugaByte/yugabyte-db/issues/10866",
					"Remove it from the exported schema", "CONVERSION", stmt[1], sqlStmtInfo.formattedStmt, UNSUPPORTED_FEATURES, CREATE_CONVERSION_DOC_LINK)
			}
		}

	}
}

func analyzeSchema() {
	err := retrieveMigrationUUID()
	if err != nil {
		utils.ErrExit("failed to get migration UUID: %w", err)
	}

	schemaAnalysisStartedEvent := createSchemaAnalysisStartedEvent()
	controlPlane.SchemaAnalysisStarted(&schemaAnalysisStartedEvent)

	if !schemaIsExported() {
		utils.ErrExit("run export schema before running analyze-schema")
	}

	msr, err := metaDB.GetMigrationStatusRecord()
	if err != nil {
		utils.ErrExit("analyze schema : load migration status record: %s", err)
	}
	analyzeSchemaInternal(msr.SourceDBConf, true)

	if analyzeSchemaReportFormat != "" {
		generateAnalyzeSchemaReport(msr, analyzeSchemaReportFormat)
	} else {
		generateAnalyzeSchemaReport(msr, HTML)
		generateAnalyzeSchemaReport(msr, JSON)
	}

	packAndSendAnalyzeSchemaPayload(COMPLETE)

	schemaAnalysisReport := createSchemaAnalysisIterationCompletedEvent(schemaAnalysisReport)
	controlPlane.SchemaAnalysisIterationCompleted(&schemaAnalysisReport)
}

func generateAnalyzeSchemaReport(msr *metadb.MigrationStatusRecord, reportFormat string) (err error) {
	var finalReport string
	switch reportFormat {
	case "html":
		var schemaNames = schemaAnalysisReport.SchemaSummary.SchemaNames
		if msr.SourceDBConf.DBType == POSTGRESQL {
			// marking this as empty to not display this in html report for PG
			schemaAnalysisReport.SchemaSummary.SchemaNames = []string{}
		}
		finalReport, err = applyTemplate(schemaAnalysisReport, schemaAnalysisHtmlTmpl)
		if err != nil {
			utils.ErrExit("failed to apply template for html schema analysis report: %v", err)
		}
		// restorting the value in struct for generating other format reports
		schemaAnalysisReport.SchemaSummary.SchemaNames = schemaNames
	case "json":
		jsonReportBytes, err := json.MarshalIndent(schemaAnalysisReport, "", "    ")
		if err != nil {
			utils.ErrExit("failed to marshal the report struct into json schema analysis report: %v", err)
		}
		finalReport = string(jsonReportBytes)
	case "txt":
		finalReport, err = applyTemplate(schemaAnalysisReport, schemaAnalysisTxtTmpl)
		if err != nil {
			utils.ErrExit("failed to apply template for txt schema analysis report: %v", err)
		}
	case "xml":
		xmlReportBytes, err := xml.MarshalIndent(schemaAnalysisReport, "", "\t")
		if err != nil {
			utils.ErrExit("failed to marshal the report struct into xml schema analysis report: %v", err)
		}
		finalReport = string(xmlReportBytes)
	default:
		panic(fmt.Sprintf("invalid report format: %q", reportFormat))
	}

	reportFile := fmt.Sprintf("%s.%s", ANALYSIS_REPORT_FILE_NAME, reportFormat)
	reportPath := filepath.Join(exportDir, "reports", reportFile)
	//check & inform if file already exists
	if utils.FileOrFolderExists(reportPath) {
		fmt.Printf("\n%s already exists, overwriting it with a new generated report\n", reportFile)
	}

	file, err := os.OpenFile(reportPath, os.O_WRONLY|os.O_CREATE|os.O_TRUNC, 0644)
	if err != nil {
		utils.ErrExit("Error while opening %q: %s", reportPath, err)
	}
	defer func() {
		if err := file.Close(); err != nil {
			log.Errorf("Error while closing file %s: %v", reportPath, err)
		}
	}()

	_, err = file.WriteString(finalReport)
	if err != nil {
		utils.ErrExit("failed to write report to %q: %s", reportPath, err)
	}
	fmt.Printf("-- find schema analysis report at: %s\n", reportPath)
	return nil
}

// analyze issue reasons to modify the reason before sending to callhome as will have sensitive information
var reasonsIncludingSensitiveInformationToCallhome = []string{
	UNSUPPORTED_PG_SYNTAX,
	POLICY_ROLE_ISSUE,
	UNSUPPORTED_DATATYPE,
	UNSUPPORTED_DATATYPE_LIVE_MIGRATION,
	UNSUPPORTED_DATATYPE_LIVE_MIGRATION_WITH_FF_FB,
	STORED_GENERATED_COLUMN_ISSUE_REASON,
	INSUFFICIENT_COLUMNS_IN_PK_FOR_PARTITION,
}

// analyze issue reasons to send the object names for to callhome
var reasonsToSendObjectNameToCallhome = []string{
	UNSUPPORTED_EXTENSION_ISSUE,
}

func packAndSendAnalyzeSchemaPayload(status string) {
	if !shouldSendCallhome() {
		return
	}
	payload := createCallhomePayload()

	payload.MigrationPhase = ANALYZE_PHASE
	var callhomeIssues []utils.Issue
	for _, issue := range schemaAnalysisReport.Issues {
		issue.SqlStatement = "" // Obfuscate sensitive information before sending to callhome cluster
		if !lo.ContainsBy(reasonsToSendObjectNameToCallhome, func(r string) bool {
			return strings.Contains(issue.Reason, r)
		}) {
			issue.ObjectName = "XXX" // Redacting object name before sending in case reason is not in list
		}
		for _, sensitiveReason := range reasonsIncludingSensitiveInformationToCallhome {
			if strings.Contains(issue.Reason, sensitiveReason) {
				switch sensitiveReason {
				case UNSUPPORTED_DATATYPE, UNSUPPORTED_DATATYPE_LIVE_MIGRATION:
					//e.g. Reason "Unsupported datatype - xml on column - data"
					//sending only "Unsupported datatype - xml"
					issue.Reason = strings.Split(issue.Reason, "on column -")[0]
				default:
					issue.Reason = sensitiveReason
				}
			}
		}
		//no need to send this in callhome as we already have it documented.
		issue.Suggestion = "XXX"
		callhomeIssues = append(callhomeIssues, issue)
	}

	analyzePayload := callhome.AnalyzePhasePayload{
		Issues: callhome.MarshalledJsonString(callhomeIssues),
		DatabaseObjects: callhome.MarshalledJsonString(lo.Map(schemaAnalysisReport.SchemaSummary.DBObjects, func(dbObject utils.DBObject, _ int) utils.DBObject {
			dbObject.ObjectNames = ""
			return dbObject
		})),
	}
	payload.PhasePayload = callhome.MarshalledJsonString(analyzePayload)
	payload.Status = status

	err := callhome.SendPayload(&payload)
	if err == nil && (status == COMPLETE || status == ERROR) {
		callHomeErrorOrCompletePayloadSent = true
	}
}

var analyzeSchemaCmd = &cobra.Command{
	Use: "analyze-schema",
	Short: "Analyze converted source database schema and generate a report about YB incompatible constructs.\n" +
		"For more details and examples, visit https://docs.yugabyte.com/preview/yugabyte-voyager/reference/schema-migration/analyze-schema/",
	Long: ``,
	PreRun: func(cmd *cobra.Command, args []string) {
		validOutputFormats := []string{"html", "json", "txt", "xml"}
		validateReportOutputFormat(validOutputFormats, analyzeSchemaReportFormat)
		err := validateAndSetTargetDbVersionFlag()
		if err != nil {
			utils.ErrExit("%v", err)
		}
	},

	Run: func(cmd *cobra.Command, args []string) {
		analyzeSchema()
	},
}

func init() {
	rootCmd.AddCommand(analyzeSchemaCmd)
	registerCommonGlobalFlags(analyzeSchemaCmd)
	analyzeSchemaCmd.PersistentFlags().StringVar(&analyzeSchemaReportFormat, "output-format", "",
		"format in which report can be generated: ('html', 'txt', 'json', 'xml'). If not provided, reports will be generated in both 'json' and 'html' formats by default.")

	analyzeSchemaCmd.Flags().StringVar(&targetDbVersionStrFlag, "target-db-version", "",
		fmt.Sprintf("Target YugabyteDB version to analyze schema for. Defaults to latest stable version (%s)", ybversion.LatestStable.String()))
	analyzeSchemaCmd.Flags().MarkHidden("target-db-version")
}

func validateReportOutputFormat(validOutputFormats []string, format string) {
	if format == "" {
		return
	}
	format = strings.ToLower(format)
	for i := 0; i < len(validOutputFormats); i++ {
		if format == validOutputFormats[i] {
			return
		}
	}
	utils.ErrExit("Error: Invalid output format: %s. Supported formats are %v", format, validOutputFormats)
}

func schemaIsAnalyzed() bool {
	path := filepath.Join(exportDir, "reports", fmt.Sprintf("%s.*", ANALYSIS_REPORT_FILE_NAME))
	return utils.FileOrFolderExistsWithGlobPattern(path)
}

func createSchemaAnalysisStartedEvent() cp.SchemaAnalysisStartedEvent {
	result := cp.SchemaAnalysisStartedEvent{}
	initBaseSourceEvent(&result.BaseEvent, "ANALYZE SCHEMA")
	return result
}

func createSchemaAnalysisIterationCompletedEvent(report utils.SchemaReport) cp.SchemaAnalysisIterationCompletedEvent {
	result := cp.SchemaAnalysisIterationCompletedEvent{}
	initBaseSourceEvent(&result.BaseEvent, "ANALYZE SCHEMA")
	result.AnalysisReport = report
	return result
}<|MERGE_RESOLUTION|>--- conflicted
+++ resolved
@@ -1015,25 +1015,15 @@
 			otherFPaths = utils.GetObjectFilePath(schemaDir, "FTS_INDEX")
 			sqlInfoArr = append(sqlInfoArr, parseSqlFileForObjectType(otherFPaths, "FTS_INDEX")...)
 		}
-<<<<<<< HEAD
-		if objType == "EXTENSION" {
-			checkExtensions(sqlInfoArr, filePath)
-		}
-		checker(sqlInfoArr, filePath, objType)
-=======
 		if detectIssues {
 			if objType == "EXTENSION" {
 				checkExtensions(sqlInfoArr, filePath)
 			}
-			if objType == "FOREIGN TABLE" {
-				checkForeignTable(sqlInfoArr, filePath)
-			}
 			checker(sqlInfoArr, filePath, objType)
 
 			if objType == "CONVERSION" {
 				checkConversions(sqlInfoArr, filePath)
 			}
->>>>>>> 9ba1ffab
 
 			// Ideally all filtering of issues should happen in queryissue pkg layer,
 			// but until we move all issue detection logic to queryissue pkg, we will filter issues here as well.
