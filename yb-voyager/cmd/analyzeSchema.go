--- conflicted
+++ resolved
@@ -404,7 +404,6 @@
 	}
 }
 
-<<<<<<< HEAD
 func reportUnloggedTable(createTableNode *pg_query.Node_CreateStmt, sqlStmtInfo sqlInfo, fpath string) {
 	schemaName := createTableNode.CreateStmt.Relation.Schemaname
 	tableName := createTableNode.CreateStmt.Relation.Relname
@@ -422,7 +421,8 @@
 			"Remove UNLOGGED keyword to make it work", "TABLE", fullyQualifiedName, sqlStmtInfo.formattedStmt,
 			UNSUPPORTED_FEATURES, UNLOGGED_TABLE_DOC_LINK)
 	}
-=======
+}
+
 // Checks Whether there is a GIN index
 /*
 Following type of SQL queries are being taken care of by this function -
@@ -467,7 +467,6 @@
 			sqlStmtInfo.formattedStmt, UNSUPPORTED_FEATURES, GIN_INDEX_DIFFERENT_ISSUE_DOC_LINK)
 	}
 
->>>>>>> 6d45f95f
 }
 
 func reportPolicyRequireRolesOrGrants(createPolicyNode *pg_query.Node_CreatePolicyStmt, sqlStmtInfo sqlInfo, fpath string) {
