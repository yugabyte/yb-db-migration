/*
Copyright (c) YugabyteDB, Inc.

Licensed under the Apache License, Version 2.0 (the "License");
you may not use this file except in compliance with the License.
You may obtain a copy of the License at

	http://www.apache.org/licenses/LICENSE-2.0

Unless required by applicable law or agreed to in writing, software
distributed under the License is distributed on an "AS IS" BASIS,
WITHOUT WARRANTIES OR CONDITIONS OF ANY KIND, either express or implied.
See the License for the specific language governing permissions and
limitations under the License.
*/
package cmd

import (
	"context"
	"fmt"
	"os"
	"path/filepath"
	"regexp"
	"strings"
	"time"

	"github.com/davecgh/go-spew/spew"
	"github.com/fatih/color"
	"github.com/samber/lo"
	log "github.com/sirupsen/logrus"
	"github.com/spf13/cobra"
	"github.com/tebeka/atexit"
	"golang.org/x/exp/slices"

	"github.com/yugabyte/yb-voyager/yb-voyager/src/callhome"
	"github.com/yugabyte/yb-voyager/yb-voyager/src/datafile"
	"github.com/yugabyte/yb-voyager/yb-voyager/src/dbzm"
	"github.com/yugabyte/yb-voyager/yb-voyager/src/metadb"
	"github.com/yugabyte/yb-voyager/yb-voyager/src/utils"
	"github.com/yugabyte/yb-voyager/yb-voyager/src/utils/sqlname"
)

var exporterRole string

var exportDataCmd = &cobra.Command{
<<<<<<< HEAD
	Use:   "data",
	Short: "Export tables' data (either snapshot-only or snapshot-and-changes) from source database to export-dir. \nNote: For Oracle and MySQL, there is a beta feature to speed up the data export of snapshot, set the environment variable BETA_FAST_DATA_EXPORT=1 to try it out. You can refer to YB Voyager Documentation (https://docs.yugabyte.com/preview/yugabyte-voyager/migrate/migrate-steps/#accelerate-data-export-for-mysql-and-oracle) for more details on this feature.",
	Long:  ``,
=======
	Use: "data",
	Short: "This command is used to export table's data from source database to *.sql files \nNote: For Oracle and MySQL, there is a beta feature to speed up the data export, set the environment variable BETA_FAST_DATA_EXPORT=1 to try it out. You can refer to YB Voyager Documentation (https://docs.yugabyte.com/preview/migrate/migrate-steps/#export-data) for more details on this feature.\n" +
		"For more details and examples, visit https://docs.yugabyte.com/preview/yugabyte-voyager/reference/data-migration/export-data/",
	Long: ``,
>>>>>>> b15e7a75

	PreRun: func(cmd *cobra.Command, args []string) {
		setExportFlagsDefaults()
		if exporterRole == "" {
			exporterRole = SOURCE_DB_EXPORTER_ROLE
		}
		err := validateExportFlags(cmd, exporterRole)
		if err != nil {
			utils.ErrExit("Error: %s", err.Error())
		}
		validateExportTypeFlag()
		markFlagsRequired(cmd)
		if changeStreamingIsEnabled(exportType) {
			useDebezium = true
		}
	},

	Run: exportDataCommandFn,
}

func init() {
	exportCmd.AddCommand(exportDataCmd)
	registerCommonGlobalFlags(exportDataCmd)
	registerCommonExportFlags(exportDataCmd)
	registerSourceDBConnFlags(exportDataCmd, true)
	registerExportDataFlags(exportDataCmd)
}

func exportDataCommandFn(cmd *cobra.Command, args []string) {
	triggerName, err := getTriggerName(exporterRole)
	if err != nil {
		utils.ErrExit("failed to get trigger name for checking if DB is switched over: %v", err)
	}
	CreateMigrationProjectIfNotExists(source.DBType, exportDir)
	exitIfDBSwitchedOver(triggerName)
	checkDataDirs()
	if useDebezium && !changeStreamingIsEnabled(exportType) {
		utils.PrintAndLog("Note: Beta feature to accelerate data export is enabled by setting BETA_FAST_DATA_EXPORT environment variable")
	}
	if changeStreamingIsEnabled(exportType) {
		utils.PrintAndLog(color.YellowString(`Note: Live migration is a TECH PREVIEW feature.`))
	}
	utils.PrintAndLog("export of data for source type as '%s'", source.DBType)
	sqlname.SourceDBType = source.DBType

	err = retrieveMigrationUUID()
	if err != nil {
		utils.ErrExit("failed to get migration UUID: %w", err)
	}
	success := exportData()
	if success {
		tableRowCount := getExportedRowCountSnapshot(exportDir)
		callhome.GetPayload(exportDir, migrationUUID)
		callhome.UpdateDataStats(exportDir, tableRowCount)
		callhome.PackAndSendPayload(exportDir)

		setDataIsExported()
		updateSourceDBConfInMSR()
		color.Green("Export of data complete \u2705")
		log.Info("Export of data completed.")
	} else {
		color.Red("Export of data failed! Check %s/logs for more details. \u274C", exportDir)
		log.Error("Export of data failed.")
		atexit.Exit(1)
	}
}

func exportData() bool {
	err := source.DB().Connect()
	if err != nil {
		utils.ErrExit("Failed to connect to the source db: %s", err)
	}
	defer source.DB().Disconnect()
	checkSourceDBCharset()
	source.DB().CheckRequiredToolsAreInstalled()

	saveExportTypeInMetaDB()

	ctx, cancel := context.WithCancel(context.Background())
	defer cancel()

	finalTableList, tablesColumnList := getFinalTableColumnList()

	if len(finalTableList) == 0 {
		utils.PrintAndLog("no tables present to export, exiting...")
		setDataIsExported()
		dfd := datafile.Descriptor{
			ExportDir:    exportDir,
			DataFileList: make([]*datafile.FileEntry, 0),
		}
		dfd.Save()
		updateSourceDBConfInMSR()
		os.Exit(0)
	}

	if changeStreamingIsEnabled(exportType) || useDebezium {
		config, tableNametoApproxRowCountMap, err := prepareDebeziumConfig(finalTableList, tablesColumnList)
		if err != nil {
			log.Errorf("Failed to prepare dbzm config: %v", err)
			return false
		}
		err = debeziumExportData(ctx, config, tableNametoApproxRowCountMap)
		if err != nil {
			log.Errorf("Export Data using debezium failed: %v", err)
			return false
		}

		if changeStreamingIsEnabled(exportType) {
			log.Infof("live migration complete, proceeding to cutover")
			triggerName, err := getTriggerName(exporterRole)
			if err != nil {
				utils.ErrExit("failed to get trigger name after data export: %v", err)
			}
			err = createTriggerIfNotExists(triggerName)
			if err != nil {
				utils.ErrExit("failed to create trigger file after data export: %v", err)
			}
			displayExportedRowCountSnapshotAndChanges()
		}
		return true
	} else {
		err = exportDataOffline(ctx, cancel, finalTableList, tablesColumnList)
		if err != nil {
			log.Errorf("Export Data failed: %v", err)
			return false
		}
		return true
	}

}

func getFinalTableColumnList() ([]*sqlname.SourceName, map[*sqlname.SourceName][]string) {
	var tableList []*sqlname.SourceName
	// store table list after filtering unsupported or unnecessary tables
	var finalTableList, skippedTableList []*sqlname.SourceName
	fullTableList := source.DB().GetAllTableNames()
	excludeTableList := extractTableListFromString(fullTableList, source.ExcludeTableList, "exclude")
	if source.TableList != "" {
		tableList = extractTableListFromString(fullTableList, source.TableList, "include")
	} else {
		tableList = fullTableList
	}
	finalTableList = sqlname.SetDifference(tableList, excludeTableList)
	log.Infof("initial all tables table list for data export: %v", tableList)

	if !changeStreamingIsEnabled(exportType) {
		finalTableList, skippedTableList = source.DB().FilterEmptyTables(finalTableList)
		if len(skippedTableList) != 0 {
			utils.PrintAndLog("skipping empty tables: %v", skippedTableList)
		}
	}

	finalTableList, skippedTableList = source.DB().FilterUnsupportedTables(finalTableList, useDebezium)
	if len(skippedTableList) != 0 {
		utils.PrintAndLog("skipping unsupported tables: %v", skippedTableList)
	}

	tablesColumnList, unsupportedColumnNames := source.DB().GetColumnsWithSupportedTypes(finalTableList, useDebezium, changeStreamingIsEnabled(exportType))
	if len(unsupportedColumnNames) > 0 {
		log.Infof("preparing column list for the data export without unsupported datatype columns: %v", unsupportedColumnNames)
		if !utils.AskPrompt("\nThe following columns data export is unsupported:\n" + strings.Join(unsupportedColumnNames, "\n") +
			"\nDo you want to ignore just these columns' data and continue with export") {
			utils.ErrExit("Exiting at user's request. Use `--exclude-table-list` flag to continue without these tables")
		}
		finalTableList = filterTableWithEmptySupportedColumnList(finalTableList, tablesColumnList)
	}
	return finalTableList, tablesColumnList
}

func exportDataOffline(ctx context.Context, cancel context.CancelFunc, finalTableList []*sqlname.SourceName, tablesColumnList map[*sqlname.SourceName][]string) error {
	fmt.Printf("num tables to export: %d\n", len(finalTableList))
	utils.PrintAndLog("table list for data export: %v", finalTableList)
	exportDataStart := make(chan bool)
	quitChan := make(chan bool)             //for checking failure/errors of the parallel goroutines
	exportSuccessChan := make(chan bool, 1) //Check if underlying tool has exited successfully.
	go func() {
		q := <-quitChan
		if q {
			log.Infoln("Cancel() being called, within exportDataOffline()")
			cancel()                    //will cancel/stop both dump tool and progress bar
			time.Sleep(time.Second * 5) //give sometime for the cancel to complete before this function returns
			utils.ErrExit("yb-voyager encountered internal error. "+
				"Check %s/logs/yb-voyager-export-data.log for more details.", exportDir)
		}
	}()

	initializeExportTableMetadata(finalTableList)

	log.Infof("Export table metadata: %s", spew.Sdump(tablesProgressMetadata))
	UpdateTableApproxRowCount(&source, exportDir, tablesProgressMetadata)

	if source.DBType == POSTGRESQL {
		//need to export setval() calls to resume sequence value generation
		sequenceList := source.DB().GetAllSequences()
		for _, seq := range sequenceList {
			name := sqlname.NewSourceNameFromQualifiedName(seq)
			finalTableList = append(finalTableList, name)
		}
	}
	fmt.Printf("Initiating data export.\n")
	utils.WaitGroup.Add(1)
	go source.DB().ExportData(ctx, exportDir, finalTableList, quitChan, exportDataStart, exportSuccessChan, tablesColumnList)
	// Wait for the export data to start.
	<-exportDataStart

	updateFilePaths(&source, exportDir, tablesProgressMetadata)
	utils.WaitGroup.Add(1)
	exportDataStatus(ctx, tablesProgressMetadata, quitChan, exportSuccessChan, bool(disablePb))

	utils.WaitGroup.Wait() // waiting for the dump and progress bars to complete
	if ctx.Err() != nil {
		fmt.Printf("ctx error(exportData.go): %v\n", ctx.Err())
		return fmt.Errorf("ctx error(exportData.go): %w", ctx.Err())
	}

	source.DB().ExportDataPostProcessing(exportDir, tablesProgressMetadata)
	displayExportedRowCountSnapshot()
	return nil
}

// flagName can be "exclude-table-list" or "table-list"
func validateTableListFlag(tableListValue string, flagName string) {
	if tableListValue == "" {
		return
	}
	tableList := utils.CsvStringToSlice(tableListValue)

	tableNameRegex := regexp.MustCompile(`[a-zA-Z0-9_."]+`)
	for _, table := range tableList {
		if !tableNameRegex.MatchString(table) {
			utils.ErrExit("Error: Invalid table name '%v' provided with --%s flag", table, flagName)
		}
	}
}

// flagName can be "exclude-table-list-file-path" or "table-list-file-path"
func validateAndExtractTableNamesFromFile(filePath string, flagName string) (string, error) {
	if filePath == "" {
		return "", nil
	}
	if !utils.FileOrFolderExists(filePath) {
		return "", fmt.Errorf("path %q does not exist", filePath)
	}
	tableList, err := utils.ReadTableNameListFromFile(filePath)
	if err != nil {
		return "", fmt.Errorf("reading table list from file: %w", err)
	}

	tableNameRegex := regexp.MustCompile(`[a-zA-Z0-9_."]+`)
	for _, table := range tableList {
		if !tableNameRegex.MatchString(table) {
			return "", fmt.Errorf("invalid table name '%v' provided in file %s with --%s flag", table, filePath, flagName)
		}
	}
	return strings.Join(tableList, ","), nil
}

func checkDataDirs() {
	exportDataDir := filepath.Join(exportDir, "data")
	propertiesFilePath := filepath.Join(exportDir, "metainfo", "conf", "application.properties")
	sslDir := filepath.Join(exportDir, "metainfo", "ssl")
	dfdFilePath := exportDir + datafile.DESCRIPTOR_PATH
	if startClean {
		utils.CleanDir(exportDataDir)
		utils.CleanDir(sslDir)
		clearDataIsExported()
		os.Remove(dfdFilePath)
		os.Remove(propertiesFilePath)
		metadb.TruncateTablesInMetaDb(exportDir, []string{metadb.QUEUE_SEGMENT_META_TABLE_NAME, metadb.EXPORTED_EVENTS_STATS_TABLE_NAME, metadb.EXPORTED_EVENTS_STATS_PER_TABLE_TABLE_NAME})
	} else {
		if !utils.IsDirectoryEmpty(exportDataDir) {
			if (changeStreamingIsEnabled(exportType)) &&
				dbzm.IsMigrationInStreamingMode(exportDir) {
				utils.PrintAndLog("Continuing streaming from where we left off...")
			} else {
				utils.ErrExit("%s/data directory is not empty, use --start-clean flag to clean the directories and start", exportDir)
			}
		}
	}
}

func getDefaultSourceSchemaName() (string, bool) {
	switch source.DBType {
	case MYSQL:
		return source.DBName, false
	case POSTGRESQL, YUGABYTEDB:
		schemas := strings.Split(source.Schema, "|")
		if len(schemas) == 1 {
			return source.Schema, false
		} else if slices.Contains(schemas, "public") {
			return "public", false
		} else {
			return "", true
		}
	case ORACLE:
		return source.Schema, false
	default:
		panic("invalid db type")
	}
}

func extractTableListFromString(fullTableList []*sqlname.SourceName, flagTableList string, listName string) []*sqlname.SourceName {
	result := []*sqlname.SourceName{}
	if flagTableList == "" {
		return result
	}
	findPatternMatchingTables := func(pattern string, defaultSourceSchema string) []*sqlname.SourceName {
		result := lo.Filter(fullTableList, func(tableName *sqlname.SourceName, _ int) bool {
			table := tableName.Qualified.MinQuoted
			sqlNamePattern := sqlname.NewSourceNameFromMaybeQualifiedName(pattern, defaultSourceSchema)
			pattern = sqlNamePattern.Qualified.MinQuoted
			matched, err := filepath.Match(pattern, table)
			if err != nil {
				utils.ErrExit("Invalid table name pattern %q: %s", pattern, err)
			}
			return matched
		})
		return result
	}
	tableList := utils.CsvStringToSlice(flagTableList)
	var unqualifiedTables []string
	defaultSourceSchema, noDefaultSchema := getDefaultSourceSchemaName()
	var unknownTableNames []string
	for _, pattern := range tableList {
		if noDefaultSchema && len(strings.Split(pattern, ".")) == 1 {
			unqualifiedTables = append(unqualifiedTables, pattern)
			continue
		}
		tables := findPatternMatchingTables(pattern, defaultSourceSchema)
		if len(tables) == 0 {
			unknownTableNames = append(unknownTableNames, pattern)
		}
		result = append(result, tables...)
	}
	if len(unqualifiedTables) > 0 {
		utils.ErrExit("Qualify following table names %v in the %s list with schema name", unqualifiedTables, listName)
	}
	if len(unknownTableNames) > 0 {
		utils.PrintAndLog("Unknown table names %v in the %s list", unknownTableNames, listName)
		utils.ErrExit("Valid table names are %v", fullTableList)
	}
	return lo.Uniq(result)
}

func checkSourceDBCharset() {
	// If source db does not use unicode character set, ask for confirmation before
	// proceeding for export.
	charset, err := source.DB().GetCharset()
	if err != nil {
		utils.PrintAndLog("[WARNING] Failed to find character set of the source db: %s", err)
		return
	}
	log.Infof("Source database charset: %q", charset)
	if !strings.Contains(strings.ToLower(charset), "utf") {
		utils.PrintAndLog("voyager supports only unicode character set for source database. "+
			"But the source database is using '%s' character set. ", charset)
		if !utils.AskPrompt("Are you sure you want to proceed with export? ") {
			utils.ErrExit("Export aborted.")
		}
	}
}

func changeStreamingIsEnabled(s string) bool {
	return (s == CHANGES_ONLY || s == SNAPSHOT_AND_CHANGES)
}

func getTableNameToApproxRowCountMap(tableList []*sqlname.SourceName) map[string]int64 {
	tableNameToApproxRowCountMap := make(map[string]int64)
	for _, table := range tableList {
		tableNameToApproxRowCountMap[table.Qualified.Unquoted] = source.DB().GetTableApproxRowCount(table)
	}
	return tableNameToApproxRowCountMap
}

func filterTableWithEmptySupportedColumnList(finalTableList []*sqlname.SourceName, tablesColumnList map[*sqlname.SourceName][]string) []*sqlname.SourceName {
	filteredTableList := lo.Reject(finalTableList, func(tableName *sqlname.SourceName, _ int) bool {
		return len(tablesColumnList[tableName]) == 0
	})
	return filteredTableList
}

func dataIsExported() bool {
	msr, err := metaDB.GetMigrationStatusRecord()
	if err != nil {
		utils.ErrExit("check if schema is exported: load migration status record: %s", err)
	}

	return msr.ExportDataDone
}

func setDataIsExported() {
	err := metaDB.UpdateMigrationStatusRecord(func(record *metadb.MigrationStatusRecord) {
		record.ExportDataDone = true
	})
	if err != nil {
		utils.ErrExit("set data is exported: update migration status record: %s", err)
	}
}

func clearDataIsExported() {
	err := metaDB.UpdateMigrationStatusRecord(func(record *metadb.MigrationStatusRecord) {
		record.ExportDataDone = false
	})
	if err != nil {
		utils.ErrExit("clear data is exported: update migration status record: %s", err)
	}
}

func updateSourceDBConfInMSR() {
	metaDB.UpdateMigrationStatusRecord(func(record *metadb.MigrationStatusRecord) {
		if record.SourceDBConf == nil {
			record.SourceDBConf = source.Clone()
			record.SourceDBConf.Password = ""
		} else {
			// currently db type is only required for import data commands
			record.SourceDBConf.DBType = source.DBType
		}
	})
}<|MERGE_RESOLUTION|>--- conflicted
+++ resolved
@@ -43,16 +43,10 @@
 var exporterRole string
 
 var exportDataCmd = &cobra.Command{
-<<<<<<< HEAD
-	Use:   "data",
-	Short: "Export tables' data (either snapshot-only or snapshot-and-changes) from source database to export-dir. \nNote: For Oracle and MySQL, there is a beta feature to speed up the data export of snapshot, set the environment variable BETA_FAST_DATA_EXPORT=1 to try it out. You can refer to YB Voyager Documentation (https://docs.yugabyte.com/preview/yugabyte-voyager/migrate/migrate-steps/#accelerate-data-export-for-mysql-and-oracle) for more details on this feature.",
-	Long:  ``,
-=======
 	Use: "data",
-	Short: "This command is used to export table's data from source database to *.sql files \nNote: For Oracle and MySQL, there is a beta feature to speed up the data export, set the environment variable BETA_FAST_DATA_EXPORT=1 to try it out. You can refer to YB Voyager Documentation (https://docs.yugabyte.com/preview/migrate/migrate-steps/#export-data) for more details on this feature.\n" +
+	Short: "Export tables' data (either snapshot-only or snapshot-and-changes) from source database to export-dir. \nNote: For Oracle and MySQL, there is a beta feature to speed up the data export of snapshot, set the environment variable BETA_FAST_DATA_EXPORT=1 to try it out. You can refer to YB Voyager Documentation (https://docs.yugabyte.com/preview/yugabyte-voyager/migrate/migrate-steps/#accelerate-data-export-for-mysql-and-oracle) for more details on this feature.\n" +
 		"For more details and examples, visit https://docs.yugabyte.com/preview/yugabyte-voyager/reference/data-migration/export-data/",
 	Long: ``,
->>>>>>> b15e7a75
 
 	PreRun: func(cmd *cobra.Command, args []string) {
 		setExportFlagsDefaults()
