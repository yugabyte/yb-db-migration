--- conflicted
+++ resolved
@@ -81,19 +81,16 @@
 	}
 	utils.PrintAndLog("export of data for source type as '%s'", source.DBType)
 	sqlname.SourceDBType = source.DBType
-<<<<<<< HEAD
+
 	// TODO: interpret this from fall-forward/export data commands.
 	if source.DBType == YUGABYTEDB {
 		exporterRole = TARGET_DB_EXPORTER_ROLE
 	} else {
 		exporterRole = SOURCE_DB_EXPORTER_ROLE
 	}
-	success := exportDataOffline()
-	err := retrieveMigrationUUID(exportDir)
-=======
+  
 	success := exportData()
 	err = retrieveMigrationUUID(exportDir)
->>>>>>> 53ec1ba0
 	if err != nil {
 		utils.ErrExit("failed to get migration UUID: %w", err)
 	}
