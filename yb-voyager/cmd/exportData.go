/*
Copyright (c) YugabyteDB, Inc.

Licensed under the Apache License, Version 2.0 (the "License");
you may not use this file except in compliance with the License.
You may obtain a copy of the License at

	http://www.apache.org/licenses/LICENSE-2.0

Unless required by applicable law or agreed to in writing, software
distributed under the License is distributed on an "AS IS" BASIS,
WITHOUT WARRANTIES OR CONDITIONS OF ANY KIND, either express or implied.
See the License for the specific language governing permissions and
limitations under the License.
*/
package cmd

import (
	"context"
	"errors"
	"fmt"
	"os"
	"path/filepath"
	"regexp"
	"strconv"
	"strings"
	"time"

	"github.com/davecgh/go-spew/spew"
	"github.com/fatih/color"
	"github.com/gosuri/uilive"
	"github.com/magiconair/properties"
	log "github.com/sirupsen/logrus"
	"github.com/spf13/cobra"
	"github.com/tebeka/atexit"

	"github.com/yugabyte/yb-voyager/yb-voyager/src/callhome"
	"github.com/yugabyte/yb-voyager/yb-voyager/src/datafile"
	"github.com/yugabyte/yb-voyager/yb-voyager/src/dbzm"
	"github.com/yugabyte/yb-voyager/yb-voyager/src/srcdb"
	"github.com/yugabyte/yb-voyager/yb-voyager/src/utils"
	"github.com/yugabyte/yb-voyager/yb-voyager/src/utils/sqlname"
)

var exporterRole string

var exportDataCmd = &cobra.Command{
	Use:   "data",
	Short: "This command is used to export table's data from source database to *.sql files \nNote: For Oracle and MySQL, there is a beta feature to speed up the data export, set the environment variable BETA_FAST_DATA_EXPORT=1 to try it out. You can refer to YB Voyager Documentation (https://docs.yugabyte.com/preview/migrate/migrate-steps/#export-data) for more details on this feature.",
	Long:  ``,

	PreRun: func(cmd *cobra.Command, args []string) {
		setExportFlagsDefaults()
		validateExportFlags(cmd)
		validateExportTypeFlag()
		markFlagsRequired(cmd)
		if changeStreamingIsEnabled(exportType) {
			useDebezium = true
		}
	},

	Run: exportDataCommandFn,
}

func init() {
	exportCmd.AddCommand(exportDataCmd)
	registerCommonGlobalFlags(exportDataCmd)
	registerCommonExportFlags(exportDataCmd)
	registerExportDataFlags(exportDataCmd)
}

func exportDataCommandFn(cmd *cobra.Command, args []string) {
  var err error
	metaDB, err = NewMetaDB(exportDir)
	if err != nil {
		utils.ErrExit("Failed to initialize meta db: %s", err)
	}
	triggerName, err := getTriggerName("", "exporter", source.DBType)
	if err != nil {
		utils.ErrExit("failed to get trigger name for checking if DB is switched over: %v", err)
	}
	exitIfDBSwitchedOver(triggerName)
	checkDataDirs()
	if useDebezium && !changeStreamingIsEnabled(exportType) {
		utils.PrintAndLog("Note: Beta feature to accelerate data export is enabled by setting BETA_FAST_DATA_EXPORT environment variable")
	}
	utils.PrintAndLog("export of data for source type as '%s'", source.DBType)
	sqlname.SourceDBType = source.DBType

	// TODO: interpret this from fall-forward/export data commands.
	if source.DBType == YUGABYTEDB {
		exporterRole = TARGET_DB_EXPORTER_ROLE
	} else {
		exporterRole = SOURCE_DB_EXPORTER_ROLE
	}

	CreateMigrationProjectIfNotExists(source.DBType, exportDir)
	err = retrieveMigrationUUID(exportDir)
	if err != nil {
		utils.ErrExit("failed to get migration UUID: %w", err)
	}
	success := exportData()
	if success {
		tableRowCount := getExportedRowCountSnapshot(exportDir)
		callhome.GetPayload(exportDir, migrationUUID)
		callhome.UpdateDataStats(exportDir, tableRowCount)
		callhome.PackAndSendPayload(exportDir)

		createExportDataDoneFlag()
		color.Green("Export of data complete \u2705")
		log.Info("Export of data completed.")
	} else {
		color.Red("Export of data failed! Check %s/logs for more details. \u274C", exportDir)
		log.Error("Export of data failed.")
		atexit.Exit(1)
	}
}

func exportData() bool {
	err := source.DB().Connect()
	if err != nil {
		utils.ErrExit("Failed to connect to the source db: %s", err)
	}
	defer source.DB().Disconnect()
	checkSourceDBCharset()
	source.DB().CheckRequiredToolsAreInstalled()

<<<<<<< HEAD
	metaDB, err = NewMetaDB(exportDir)
	if err != nil {
		utils.ErrExit("Failed to initialize meta db: %s", err)
	}
=======
	CreateMigrationProjectIfNotExists(source.DBType, exportDir)

	saveExportTypeInMetaDB()
>>>>>>> 6a357db4

	ctx, cancel := context.WithCancel(context.Background())
	defer cancel()

	var tableList []*sqlname.SourceName
	// store table list after filtering unsupported or unnecessary tables
	var finalTableList, skippedTableList []*sqlname.SourceName
	excludeTableList := extractTableListFromString(source.ExcludeTableList)
	if source.TableList != "" {
		finalTableList = extractTableListFromString(source.TableList)
	} else {
		tableList = source.DB().GetAllTableNames()
		finalTableList = sqlname.SetDifference(tableList, excludeTableList)
		log.Infof("initial all tables table list for data export: %v", tableList)

		finalTableList, skippedTableList = source.DB().FilterEmptyTables(finalTableList)
		if len(skippedTableList) != 0 {
			utils.PrintAndLog("skipping empty tables: %v", skippedTableList)
		}

		finalTableList, skippedTableList = source.DB().FilterUnsupportedTables(finalTableList, useDebezium)
		if len(skippedTableList) != 0 {
			utils.PrintAndLog("skipping unsupported tables: %v", skippedTableList)
		}
	}

	tablesColumnList, unsupportedColumnNames := source.DB().GetColumnsWithSupportedTypes(finalTableList, useDebezium)
	if len(unsupportedColumnNames) > 0 {
		log.Infof("preparing column list for the data export without unsupported datatype columns: %v", unsupportedColumnNames)
		if !utils.AskPrompt("\nThe following columns data export is unsupported:\n" + strings.Join(unsupportedColumnNames, "\n") +
			"\nDo you want to ignore just these columns' data and continue with export") {
			utils.ErrExit("Exiting at user's request. Use `--exclude-table-list` flag to continue without these tables")
		}
		finalTableList = filterTableWithEmptySupportedColumnList(finalTableList, tablesColumnList)
	}

	if len(finalTableList) == 0 {
		fmt.Println("no tables present to export, exiting...")
		createExportDataDoneFlag()
		dfd := datafile.Descriptor{
			ExportDir:    exportDir,
			DataFileList: make([]*datafile.FileEntry, 0),
		}
		dfd.Save()
		os.Exit(0)
	}

	if changeStreamingIsEnabled(exportType) || useDebezium {
		finalTableList = filterTablePartitions(finalTableList)
		fmt.Printf("num tables to export: %d\n", len(finalTableList))
		utils.PrintAndLog("table list for data export: %v", finalTableList)
		err := debeziumExportData(ctx, finalTableList, tablesColumnList)
		if err != nil {
			log.Errorf("Export Data using debezium failed: %v", err)
			return false
		}

		if changeStreamingIsEnabled(exportType) {
			log.Infof("live migration complete, proceeding to cutover")
			triggerName, err := getTriggerName("", "exporter", source.DBType)
			if err != nil {
				utils.ErrExit("failed to get trigger name after data export: %v", err)
			}
			err = createTriggerIfNotExists(triggerName)
			if err != nil {
				utils.ErrExit("failed to create trigger file after data export: %v", err)
			}
		}
		displayExportedRowCountSnapshotAndChanges()
		return true
	}

	fmt.Printf("num tables to export: %d\n", len(finalTableList))
	utils.PrintAndLog("table list for data export: %v", finalTableList)
	exportDataStart := make(chan bool)
	quitChan := make(chan bool)             //for checking failure/errors of the parallel goroutines
	exportSuccessChan := make(chan bool, 1) //Check if underlying tool has exited successfully.
	go func() {
		q := <-quitChan
		if q {
			log.Infoln("Cancel() being called, within exportDataOffline()")
			cancel()                    //will cancel/stop both dump tool and progress bar
			time.Sleep(time.Second * 5) //give sometime for the cancel to complete before this function returns
			utils.ErrExit("yb-voyager encountered internal error. "+
				"Check %s/logs/yb-voyager.log for more details.", exportDir)
		}
	}()

	initializeExportTableMetadata(finalTableList)

	log.Infof("Export table metadata: %s", spew.Sdump(tablesProgressMetadata))
	UpdateTableApproxRowCount(&source, exportDir, tablesProgressMetadata)

	if source.DBType == POSTGRESQL {
		//need to export setval() calls to resume sequence value generation
		sequenceList := source.DB().GetAllSequences()
		for _, seq := range sequenceList {
			name := sqlname.NewSourceNameFromMaybeQualifiedName(seq, "public")
			finalTableList = append(finalTableList, name)
		}
	}
	fmt.Printf("Initiating data export.\n")
	utils.WaitGroup.Add(1)
	go source.DB().ExportData(ctx, exportDir, finalTableList, quitChan, exportDataStart, exportSuccessChan, tablesColumnList)
	// Wait for the export data to start.
	<-exportDataStart

	updateFilePaths(&source, exportDir, tablesProgressMetadata)
	utils.WaitGroup.Add(1)
	exportDataStatus(ctx, tablesProgressMetadata, quitChan, exportSuccessChan, disablePb)

	utils.WaitGroup.Wait() // waiting for the dump and progress bars to complete
	if ctx.Err() != nil {
		fmt.Printf("ctx error(exportData.go): %v\n", ctx.Err())
		return false
	}

	source.DB().ExportDataPostProcessing(exportDir, tablesProgressMetadata)
	displayExportedRowCountSnapshot()
	return true
}

func debeziumExportData(ctx context.Context, tableList []*sqlname.SourceName, tablesColumnList map[*sqlname.SourceName][]string) error {
	runId = time.Now().String()
	absExportDir, err := filepath.Abs(exportDir)
	if err != nil {
		return fmt.Errorf("failed to get absolute path for export dir: %v", err)
	}

	var snapshotMode string

	switch exportType {
	case SNAPSHOT_AND_CHANGES:
		snapshotMode = "initial"
	case CHANGES_ONLY:
		snapshotMode = "never"
	case SNAPSHOT_ONLY:
		snapshotMode = "initial_only"
	default:
		return fmt.Errorf("invalid export type %s", exportType)
	}

	var dbzmTableList, dbzmColumnList []string
	for _, table := range tableList {
		dbzmTableList = append(dbzmTableList, table.Qualified.Unquoted)
	}

	for tableName, columns := range tablesColumnList {
		for _, column := range columns {
			columnName := fmt.Sprintf("%s.%s", tableName.Qualified.Unquoted, column)
			if column == "*" {
				dbzmColumnList = append(dbzmColumnList, columnName) //for all columns <schema>.<table>.*
				break
			}
			dbzmColumnList = append(dbzmColumnList, columnName) // if column is PK, then data for it will come from debezium
		}
	}

	var columnSequenceMap []string
	colToSeqMap := source.DB().GetColumnToSequenceMap(tableList)
	for column, sequence := range colToSeqMap {
		columnSequenceMap = append(columnSequenceMap, fmt.Sprintf("%s:%s", column, sequence))
	}
	err = source.PrepareSSLParamsForDebezium(absExportDir)
	if err != nil {
		return fmt.Errorf("failed to prepare ssl params for debezium: %w", err)
	}

	config := &dbzm.Config{
		RunId:          runId,
		SourceDBType:   source.DBType,
		ExporterRole:   exporterRole,
		ExportDir:      absExportDir,
		MetadataDBPath: getMetaDBPath(absExportDir),
		Host:           source.Host,
		Port:           source.Port,
		Username:       source.User,
		Password:       source.Password,

		DatabaseName:      source.DBName,
		SchemaNames:       source.Schema,
		TableList:         dbzmTableList,
		ColumnList:        dbzmColumnList,
		ColumnSequenceMap: columnSequenceMap,

		SSLMode:               source.SSLMode,
		SSLCertPath:           source.SSLCertPath,
		SSLKey:                source.SSLKey,
		SSLRootCert:           source.SSLRootCert,
		SSLKeyStore:           source.SSLKeyStore,
		SSLKeyStorePassword:   source.SSLKeyStorePassword,
		SSLTrustStore:         source.SSLTrustStore,
		SSLTrustStorePassword: source.SSLTrustStorePassword,
		SnapshotMode:          snapshotMode,
	}
	if source.DBType == "oracle" {
		jdbcConnectionStringPrefix := "jdbc:oracle:thin:@"
		if source.IsOracleCDBSetup() {
			// uri = cdb uri
			connectionString := srcdb.GetOracleConnectionString(source.Host, source.Port, source.CDBName, source.CDBSid, source.CDBTNSAlias)
			config.Uri = fmt.Sprintf("%s%s", jdbcConnectionStringPrefix, connectionString)
			config.PDBName = source.DBName
		} else {
			connectionString := srcdb.GetOracleConnectionString(source.Host, source.Port, source.DBName, source.DBSid, source.TNSAlias)
			config.Uri = fmt.Sprintf("%s%s", jdbcConnectionStringPrefix, connectionString)
		}

		config.TNSAdmin, err = getTNSAdmin(source)
		if err != nil {
			return fmt.Errorf("failed to get tns admin: %w", err)
		}
		config.OracleJDBCWalletLocationSet, err = isOracleJDBCWalletLocationSet(source)
		if err != nil {
			return fmt.Errorf("failed to determine if Oracle JDBC wallet location is set: %v", err)
		}
	} else if source.DBType == "yugabytedb" {
		if exportType == CHANGES_ONLY {
			ybServers := source.DB().GetServers()
			ybCDCClient := dbzm.NewYugabyteDBCDCClient(exportDir, ybServers, config.SSLRootCert, config.DatabaseName, config.TableList[0])
			err := ybCDCClient.Init()
			if err != nil {
				return fmt.Errorf("failed to initialize YugabyteDB CDC client: %w", err)
			}
			config.YBMasterNodes, err = ybCDCClient.ListMastersNodes()
			if err != nil {
				return fmt.Errorf("failed to list master nodes: %w", err)
			}
			if startClean {
				err = ybCDCClient.DeleteStreamID()
				if err != nil {
					return fmt.Errorf("failed to delete stream id: %w", err)
				}
				config.YBStreamID, err = ybCDCClient.GenerateAndStoreStreamID()
				if err != nil {
					return fmt.Errorf("failed to generate stream id: %w", err)
				}
				utils.PrintAndLog("Generated new YugabyteDB CDC stream-id: %s", config.YBStreamID)
			} else {
				config.YBStreamID, err = ybCDCClient.GetStreamID()
				if err != nil {
					return fmt.Errorf("failed to get stream id: %w", err)
				}
			}
		}
	}

	tableNameToApproxRowCountMap := getTableNameToApproxRowCountMap(tableList)
	progressTracker := NewProgressTracker(tableNameToApproxRowCountMap)
	debezium := dbzm.NewDebezium(config)
	err = debezium.Start()
	if err != nil {
		return fmt.Errorf("failed to start debezium: %w", err)
	}

	var status *dbzm.ExportStatus
	snapshotComplete := false
	for debezium.IsRunning() {
		status, err = debezium.GetExportStatus()
		if err != nil {
			return fmt.Errorf("failed to read export status: %w", err)
		}
		if status == nil {
			time.Sleep(2 * time.Second)
			continue
		}
		progressTracker.UpdateProgress(status)
		if !snapshotComplete {
			snapshotComplete, err = checkAndHandleSnapshotComplete(status, progressTracker)
			if err != nil {
				return fmt.Errorf("failed to check if snapshot is complete: %w", err)
			}
		}
		time.Sleep(time.Millisecond * 500)
	}
	if err := debezium.Error(); err != nil {
		return fmt.Errorf("debezium failed with error: %w", err)
	}
	// handle case where debezium finished before snapshot completion
	// was handled in above loop
	if !snapshotComplete {
		status, err = debezium.GetExportStatus()
		if err != nil {
			return fmt.Errorf("failed to read export status: %w", err)
		}
		snapshotComplete, err = checkAndHandleSnapshotComplete(status, progressTracker)
		if !snapshotComplete || err != nil {
			return fmt.Errorf("snapshot was not completed: %w", err)
		}
	}

	log.Info("Debezium exited normally.")
	return nil
}

func reportStreamingProgress() {
	tableWriter := uilive.New()
	headerWriter := tableWriter.Newline()
	separatorWriter := tableWriter.Newline()
	row1Writer := tableWriter.Newline()
	row2Writer := tableWriter.Newline()
	row3Writer := tableWriter.Newline()
	row4Writer := tableWriter.Newline()
	footerWriter := tableWriter.Newline()
	tableWriter.Start()
	for {
		totalEventCount, totalEventCountRun, err := metaDB.GetTotalExportedEvents(runId)
		if err != nil {
			utils.ErrExit("failed to get total exported count from metadb: %w", err)
		}
		throughputInLast3Min, err := metaDB.GetExportedEventsRateInLastNMinutes(runId, 3)
		if err != nil {
			utils.ErrExit("failed to get export rate from metadb: %w", err)
		}
		throughputInLast10Min, err := metaDB.GetExportedEventsRateInLastNMinutes(runId, 10)
		if err != nil {
			utils.ErrExit("failed to get export rate from metadb: %w", err)
		}
		fmt.Fprint(tableWriter, color.GreenString("| %-40s | %30s |\n", "---------------------------------------", "-----------------------------"))
		fmt.Fprint(headerWriter, color.GreenString("| %-40s | %30s |\n", "Metric", "Value"))
		fmt.Fprint(separatorWriter, color.GreenString("| %-40s | %30s |\n", "---------------------------------------", "-----------------------------"))
		fmt.Fprint(row1Writer, color.GreenString("| %-40s | %30s |\n", "Total Exported Events", strconv.FormatInt(totalEventCount, 10)))
		fmt.Fprint(row2Writer, color.GreenString("| %-40s | %30s |\n", "Total Exported Events (Current Run)", strconv.FormatInt(totalEventCountRun, 10)))
		fmt.Fprint(row3Writer, color.GreenString("| %-40s | %30s |\n", "Export Rate(Last 3 min)", strconv.FormatInt(throughputInLast3Min, 10)+"/sec"))
		fmt.Fprint(row4Writer, color.GreenString("| %-40s | %30s |\n", "Export Rate(Last 10 min)", strconv.FormatInt(throughputInLast10Min, 10)+"/sec"))
		fmt.Fprint(footerWriter, color.GreenString("| %-40s | %30s |\n", "---------------------------------------", "-----------------------------"))
		tableWriter.Flush()
		time.Sleep(10 * time.Second)
	}
}

// oracle wallet location can be optionally set in $TNS_ADMIN/ojdbc.properties as
// oracle.net.wallet_location=<>
func isOracleJDBCWalletLocationSet(s srcdb.Source) (bool, error) {
	if s.DBType != "oracle" {
		return false, fmt.Errorf("invalid source db type %s for checking jdbc wallet location", s.DBType)
	}
	tnsAdmin, err := getTNSAdmin(s)
	if err != nil {
		return false, fmt.Errorf("failed to get tns admin: %w", err)
	}
	ojdbcPropertiesFilePath := filepath.Join(tnsAdmin, "ojdbc.properties")
	if _, err := os.Stat(ojdbcPropertiesFilePath); errors.Is(err, os.ErrNotExist) {
		// file does not exist
		return false, nil
	}
	ojdbcProperties := properties.MustLoadFile(ojdbcPropertiesFilePath, properties.UTF8)
	walletLocationKey := "oracle.net.wallet_location"
	_, present := ojdbcProperties.Get(walletLocationKey)
	return present, nil
}

// https://www.orafaq.com/wiki/TNS_ADMIN
// default is $ORACLE_HOME/network/admin
func getTNSAdmin(s srcdb.Source) (string, error) {
	if s.DBType != "oracle" {
		return "", fmt.Errorf("invalid source db type %s for getting TNS_ADMIN", s.DBType)
	}
	tnsAdminEnvVar, present := os.LookupEnv("TNS_ADMIN")
	if present {
		return tnsAdminEnvVar, nil
	} else {
		return filepath.Join(s.GetOracleHome(), "network", "admin"), nil
	}
}

func filterTableWithEmptySupportedColumnList(finalTableList []*sqlname.SourceName, tablesColumnList map[*sqlname.SourceName][]string) []*sqlname.SourceName {
	var filteredTableList []*sqlname.SourceName
	for _, table := range finalTableList {
		if len(tablesColumnList[table]) == 0 {
			continue
		}
		filteredTableList = append(filteredTableList, table)
	}
	return filteredTableList
}

func checkAndHandleSnapshotComplete(status *dbzm.ExportStatus, progressTracker *ProgressTracker) (bool, error) {
	if !status.SnapshotExportIsComplete() {
		return false, nil
	}
	progressTracker.Done(status)
	createExportDataDoneFlag()
	err := writeDataFileDescriptor(exportDir, status)
	if err != nil {
		return false, fmt.Errorf("failed to write data file descriptor: %w", err)
	}
	log.Infof("snapshot export is complete.")
	err = renameDbzmExportedDataFiles()
	if err != nil {
		return false, fmt.Errorf("failed to rename dbzm exported data files: %v", err)
	}
	displayExportedRowCountSnapshot()
	if changeStreamingIsEnabled(exportType) {
		color.Blue("streaming changes to a local queue file...")
		if !disablePb {
			go reportStreamingProgress()
		}
	}
	return true, nil
}
func getTableNameToApproxRowCountMap(tableList []*sqlname.SourceName) map[string]int64 {
	tableNameToApproxRowCountMap := make(map[string]int64)
	for _, table := range tableList {
		tableNameToApproxRowCountMap[table.Qualified.Unquoted] = source.DB().GetTableApproxRowCount(table)
	}
	return tableNameToApproxRowCountMap
}

// required only for postgresql since GetAllTables() returns all tables and partitions
func filterTablePartitions(tableList []*sqlname.SourceName) []*sqlname.SourceName {
	if source.DBType != POSTGRESQL || source.TableList != "" {
		return tableList
	}

	filteredTableList := []*sqlname.SourceName{}
	for _, table := range tableList {
		if !source.DB().IsTablePartition(table) {
			filteredTableList = append(filteredTableList, table)
		}
	}
	return filteredTableList
}

func writeDataFileDescriptor(exportDir string, status *dbzm.ExportStatus) error {
	dataFileList := make([]*datafile.FileEntry, 0)
	for _, table := range status.Tables {
		// TODO: TableName and FilePath must be quoted by debezium plugin.
		tableName := quoteIdentifierIfRequired(table.TableName)
		if source.DBType == POSTGRESQL && table.SchemaName != "public" {
			tableName = fmt.Sprintf("%s.%s", table.SchemaName, tableName)
		}
		fileEntry := &datafile.FileEntry{
			TableName: tableName,
			FilePath:  fmt.Sprintf("%s_data.sql", tableName),
			RowCount:  table.ExportedRowCountSnapshot,
			FileSize:  -1, // Not available.
		}
		dataFileList = append(dataFileList, fileEntry)
	}
	dfd := datafile.Descriptor{
		FileFormat:   datafile.TEXT,
		Delimiter:    "\t",
		HasHeader:    true,
		ExportDir:    exportDir,
		DataFileList: dataFileList,
	}
	dfd.Save()
	return nil
}

// handle renaming for tables having case sensitivity and reserved keywords
func renameDbzmExportedDataFiles() error {
	status, err := dbzm.ReadExportStatus(filepath.Join(exportDir, "data", "export_status.json"))
	if err != nil {
		return fmt.Errorf("failed to read export status during renaming exported data files: %w", err)
	}
	if status == nil {
		return fmt.Errorf("export status is empty during renaming exported data files")
	}

	for i := 0; i < len(status.Tables); i++ {
		tableName := status.Tables[i].TableName
		// either case sensitive(postgresql) or reserved keyword(any source db)
		if (!sqlname.IsAllLowercase(tableName) && source.DBType == POSTGRESQL) ||
			sqlname.IsReservedKeywordPG(tableName) {
			tableName = fmt.Sprintf("\"%s\"", status.Tables[i].TableName)
		}

		oldFilePath := filepath.Join(exportDir, "data", status.Tables[i].FileName)
		newFilePath := filepath.Join(exportDir, "data", tableName+"_data.sql")
		if status.Tables[i].SchemaName != "public" && source.DBType == POSTGRESQL {
			newFilePath = filepath.Join(exportDir, "data", status.Tables[i].SchemaName+"."+tableName+"_data.sql")
		}

		log.Infof("Renaming %s to %s", oldFilePath, newFilePath)
		err = os.Rename(oldFilePath, newFilePath)
		if err != nil {
			return fmt.Errorf("failed to rename dbzm exported data file: %w", err)
		}

		//rename table schema file as well
		oldTableSchemaFilePath := filepath.Join(exportDir, "data", "schemas", SOURCE_DB_EXPORTER_ROLE, strings.Replace(status.Tables[i].FileName, "_data.sql", "_schema.json", 1))
		newTableSchemaFilePath := filepath.Join(exportDir, "data", "schemas", SOURCE_DB_EXPORTER_ROLE, tableName+"_schema.json")
		if status.Tables[i].SchemaName != "public" && source.DBType == POSTGRESQL {
			newTableSchemaFilePath = filepath.Join(exportDir, "data", "schemas", SOURCE_DB_EXPORTER_ROLE, status.Tables[i].SchemaName+"."+tableName+"_schema.json")
		}
		log.Infof("Renaming %s to %s", oldTableSchemaFilePath, newTableSchemaFilePath)
		err = os.Rename(oldTableSchemaFilePath, newTableSchemaFilePath)
		if err != nil {
			return fmt.Errorf("failed to rename dbzm exported table schema file: %w", err)
		}
	}
	return nil
}

// flagName can be "exclude-table-list" or "table-list"
func validateTableListFlag(tableListString string, flagName string) {
	if tableListString == "" {
		return
	}
	tableList := utils.CsvStringToSlice(tableListString)
	// TODO: update regexp once table name with double quotes are allowed/supported
	tableNameRegex := regexp.MustCompile("[a-zA-Z0-9_.]+")
	for _, table := range tableList {
		if !tableNameRegex.MatchString(table) {
			utils.ErrExit("Error: Invalid table name '%v' provided wtih --%s flag", table, flagName)
		}
	}
}

func checkDataDirs() {
	exportDataDir := filepath.Join(exportDir, "data")
	flagFilePath := filepath.Join(exportDir, "metainfo", "flags", "exportDataDone")
	propertiesFilePath := filepath.Join(exportDir, "metainfo", "conf", "application.properties")
	sslDir := filepath.Join(exportDir, "metainfo", "ssl")
	dfdFilePath := exportDir + datafile.DESCRIPTOR_PATH
	if startClean {
		utils.CleanDir(exportDataDir)
		utils.CleanDir(sslDir)
		os.Remove(flagFilePath)
		os.Remove(dfdFilePath)
		os.Remove(propertiesFilePath)
		truncateTablesInMetaDb(exportDir, []string{QUEUE_SEGMENT_META_TABLE_NAME, EXPORTED_EVENTS_STATS_TABLE_NAME, EXPORTED_EVENTS_STATS_PER_TABLE_TABLE_NAME})
	} else {
		if !utils.IsDirectoryEmpty(exportDataDir) {
			if (changeStreamingIsEnabled(exportType)) &&
				dbzm.IsMigrationInStreamingMode(exportDir) {
				utils.PrintAndLog("Continuing streaming from where we left off...")
			} else {
				utils.ErrExit("%s/data directory is not empty, use --start-clean flag to clean the directories and start", exportDir)
			}
		}
	}
}

func getDefaultSourceSchemaName() string {
	switch source.DBType {
	case MYSQL:
		return source.DBName
	case POSTGRESQL:
		return "public"
	case ORACLE:
		return source.Schema
	case YUGABYTEDB:
		return "public"
	default:
		panic("invalid db type")
	}
}

func extractTableListFromString(flagTableList string) []*sqlname.SourceName {
	result := []*sqlname.SourceName{}
	if flagTableList == "" {
		return result
	}
	tableList := utils.CsvStringToSlice(flagTableList)
	defaultSourceSchemaName := getDefaultSourceSchemaName()
	for _, table := range tableList {
		result = append(result, sqlname.NewSourceNameFromMaybeQualifiedName(table, defaultSourceSchemaName))
	}
	return result
}

func createExportDataDoneFlag() {
	exportDoneFlagPath := filepath.Join(exportDir, "metainfo", "flags", "exportDataDone")
	_, err := os.Create(exportDoneFlagPath)
	if err != nil {
		utils.ErrExit("creating exportDataDone flag: %v", err)
	}
}

func checkSourceDBCharset() {
	// If source db does not use unicode character set, ask for confirmation before
	// proceeding for export.
	charset, err := source.DB().GetCharset()
	if err != nil {
		utils.PrintAndLog("[WARNING] Failed to find character set of the source db: %s", err)
		return
	}
	log.Infof("Source database charset: %q", charset)
	if !strings.Contains(strings.ToLower(charset), "utf") {
		utils.PrintAndLog("voyager supports only unicode character set for source database. "+
			"But the source database is using '%s' character set. ", charset)
		if !utils.AskPrompt("Are you sure you want to proceed with export? ") {
			utils.ErrExit("Export aborted.")
		}
	}
}

func changeStreamingIsEnabled(s string) bool {
	return (s == CHANGES_ONLY || s == SNAPSHOT_AND_CHANGES)
}<|MERGE_RESOLUTION|>--- conflicted
+++ resolved
@@ -125,16 +125,7 @@
 	checkSourceDBCharset()
 	source.DB().CheckRequiredToolsAreInstalled()
 
-<<<<<<< HEAD
-	metaDB, err = NewMetaDB(exportDir)
-	if err != nil {
-		utils.ErrExit("Failed to initialize meta db: %s", err)
-	}
-=======
-	CreateMigrationProjectIfNotExists(source.DBType, exportDir)
-
 	saveExportTypeInMetaDB()
->>>>>>> 6a357db4
 
 	ctx, cancel := context.WithCancel(context.Background())
 	defer cancel()
