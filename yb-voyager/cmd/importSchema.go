--- conflicted
+++ resolved
@@ -85,21 +85,10 @@
 	}
 	tconf.Schema = strings.ToLower(tconf.Schema)
 
-<<<<<<< HEAD
-=======
-	if flagPostSnapshotImport {
-		tdb = tgtdb.NewTargetDB(&tconf)
-		err = tdb.Init()
-		if err != nil {
-			return fmt.Errorf("failed to initialize the target DB: %s", err)
-		}
-	}
-
 	targetDBDetails = &callhome.TargetDBDetails{
 		Host: tconf.Host,
 	}
 
->>>>>>> 1e71084a
 	importSchemaStartEvent := createImportSchemaStartedEvent()
 	controlPlane.ImportSchemaStarted(&importSchemaStartEvent)
 
@@ -168,46 +157,28 @@
 			}
 			return false
 		}
-<<<<<<< HEAD
 		skipFn := isSkipStatement
-		importSchemaInternal(exportDir, objectList, skipFn)
+		err = importSchemaInternal(exportDir, objectList, skipFn)
+    if err != nil {
+      return err
+    }
 
 		// Import the skipped ALTER TABLE statements from sequence.sql and table.sql if it exists
 		skipFn = func(objType, stmt string) bool {
 			return !isSkipStatement(objType, stmt)
 		}
 		if slices.Contains(objectList, "SEQUENCE") {
-			importSchemaInternal(exportDir, []string{"SEQUENCE"}, skipFn)
-		}
-		if slices.Contains(objectList, "TABLE") {
-			importSchemaInternal(exportDir, []string{"TABLE"}, skipFn)
-		}
-=======
-		return false
-	}
-	skipFn := isSkipStatement
-	err = importSchemaInternal(exportDir, objectList, skipFn)
-	if err != nil {
-		return err
-	}
-
-	// Import the skipped ALTER TABLE statements from sequence.sql and table.sql if it exists
-	skipFn = func(objType, stmt string) bool {
-		return !isSkipStatement(objType, stmt)
-	}
-	if slices.Contains(objectList, "SEQUENCE") {
-		err = importSchemaInternal(exportDir, []string{"SEQUENCE"}, skipFn)
-		if err != nil {
-			return err
-		}
-	}
-	if slices.Contains(objectList, "TABLE") {
-		err = importSchemaInternal(exportDir, []string{"TABLE"}, skipFn)
-		if err != nil {
-			return err
-		}
-	}
->>>>>>> 1e71084a
+      err = importSchemaInternal(exportDir, []string{"SEQUENCE"}, skipFn)
+      if err != nil {
+        return err
+      }
+    }
+    if slices.Contains(objectList, "TABLE") {
+      err = importSchemaInternal(exportDir, []string{"TABLE"}, skipFn)
+      if err != nil {
+        return err
+      }
+    }
 
 		importDeferredStatements()
 		log.Info("Schema import is complete.")
