/*
Copyright (c) YugaByte, Inc.

Licensed under the Apache License, Version 2.0 (the "License");
you may not use this file except in compliance with the License.
You may obtain a copy of the License at

	http://www.apache.org/licenses/LICENSE-2.0

Unless required by applicable law or agreed to in writing, software
distributed under the License is distributed on an "AS IS" BASIS,
WITHOUT WARRANTIES OR CONDITIONS OF ANY KIND, either express or implied.
See the License for the specific language governing permissions and
limitations under the License.
*/
package cmd

import (
	"context"
	"fmt"
	"strings"

	"github.com/jackc/pgx/v4"
	log "github.com/sirupsen/logrus"
	"github.com/spf13/cobra"
	"github.com/yugabyte/yb-voyager/yb-voyager/src/srcdb"
	"github.com/yugabyte/yb-voyager/yb-voyager/src/utils"
	"golang.org/x/exp/slices"

	"github.com/yugabyte/yb-voyager/yb-voyager/src/callhome"
)

var importSchemaCmd = &cobra.Command{
	Use:   "schema",
	Short: "This command imports schema into the destination YugabyteDB database",
	Long:  ``,

	PreRun: func(cmd *cobra.Command, args []string) {
		validateImportFlags(cmd)
	},

	Run: func(cmd *cobra.Command, args []string) {
		target.ImportMode = true
		sourceDBType = ExtractMetaInfo(exportDir).SourceDBType
		importSchema()
	},
}

func init() {
	importCmd.AddCommand(importSchemaCmd)
	registerCommonGlobalFlags(importSchemaCmd)
	registerCommonImportFlags(importSchemaCmd)
	registerImportSchemaFlags(importSchemaCmd)
	target.Schema = strings.ToLower(target.Schema)
}

var flagPostImportData bool
var importObjectsInStraightOrder bool

func importSchema() {
	err := target.DB().Connect()
	if err != nil {
		utils.ErrExit("Failed to connect to target YB cluster: %s", err)
	}
	conn := target.DB().Conn()
	targetDBVersion := target.DB().GetVersion()
	utils.PrintAndLog("YugabyteDB version: %s\n", targetDBVersion)

	payload := callhome.GetPayload(exportDir)
	payload.TargetDBVersion = targetDBVersion

	if !flagPostImportData {
		createTargetSchemas(conn)
	}
	var objectList []string

	objectsToImportAfterData := []string{"INDEX", "FTS_INDEX", "PARTITION_INDEX", "TRIGGER"}
	if !flagPostImportData { // Pre data load.
		// This list also has defined the order to create object type in target YugabyteDB.
		objectList = utils.GetSchemaObjectList(sourceDBType)
		objectList = utils.SetDifference(objectList, objectsToImportAfterData)
		if len(objectList) == 0 {
			utils.ErrExit("No schema objects to import! Must import at least 1 of the supported schema object types: %v", utils.GetSchemaObjectList(sourceDBType))
		}
	} else { // Post data load.
		objectList = objectsToImportAfterData
	}
	objectList = applySchemaObjectFilterFlags(objectList)
	log.Infof("List of schema objects to import: %v", objectList)

<<<<<<< HEAD
	var isAlterStatement = func(objType, stmt string) bool {
=======
	// Import some statements only after importing everything else
	isSkipStatement := func(objType, stmt string) bool {
>>>>>>> 7d491e10
		stmt = strings.ToUpper(strings.TrimSpace(stmt))
		switch(objType) {
			case "SEQUENCE": 
				// ALTER TABLE table_name ALTER COLUMN column_name ... ('sequence_name'); 
				return strings.HasPrefix(stmt, "ALTER TABLE")
			case "TABLE":
				// skips the ALTER TABLE table_name ADD CONSTRAINT constraint_name FOREIGN KEY (column_name) REFERENCES another_table_name(another_column_name);
				return strings.Contains(stmt, "ALTER TABLE") && strings.Contains(stmt, "FOREIGN KEY")
			case "UNIQUE INDEX":
				// skips all the INDEX DDLs, Except CREATE UNIQUE INDEX index_name ON table ... (column_name);
				return !strings.Contains(stmt, objType)
			case "INDEX":
				// skips all the CREATE UNIQUE INDEX index_name ON table ... (column_name);
				return strings.Contains(stmt, "UNIQUE INDEX")
		}
		return false
	}
<<<<<<< HEAD
	// Import ALTER TABLE statements from sequence.sql only after importing everything else
	skipFn := isAlterStatement
	importSchemaInternal(exportDir, objectList, skipFn)
	fmt.Printf("\nImporting statements deferred in previous pass.\n\n")
	// Import the skipped ALTER TABLE statements from sequence.sql if it exists
	if slices.Contains(objectList, "SEQUENCE") {
		importSchemaInternal(exportDir, []string{"SEQUENCE"}, func(objType, stmt string) bool { return !isAlterStatement(objType, stmt) })
	}
=======

	skipFn := isSkipStatement
	importSchemaInternal(exportDir, objectList, skipFn)

	// Import the skipped ALTER TABLE statements from sequence.sql and table.sql if it exists
	skipFn = func(objType, stmt string) bool {
		return !isSkipStatement(objType, stmt)
	}
	if slices.Contains(objectList, "SEQUENCE") {
		sequenceFilePath := utils.GetObjectFilePath(filepath.Join(exportDir, "schema"), "SEQUENCE")
		if utils.FileOrFolderExists(sequenceFilePath) {
			fmt.Printf("\nImporting ALTER TABLE DDLs from %q\n\n", sequenceFilePath)
			executeSqlFile(sequenceFilePath, "SEQUENCE", skipFn)
		}
	}
	if slices.Contains(objectList, "TABLE") {
		tableFilePath := utils.GetObjectFilePath(filepath.Join(exportDir, "schema"), "TABLE")
		if utils.FileOrFolderExists(tableFilePath) {
			fmt.Printf("\nImporting FOREIGN KEY DDLs from %q\n\n", tableFilePath)
			executeSqlFile(tableFilePath, "TABLE", skipFn)
		}
	}

>>>>>>> 7d491e10
	log.Info("Schema import is complete.")
	callhome.PackAndSendPayload(exportDir)
}

func createTargetSchemas(conn *pgx.Conn) {
	var targetSchemas []string
	target.Schema = strings.ToLower(strings.Trim(target.Schema, "\"")) //trim case sensitivity quotes if needed, convert to lowercase
	switch sourceDBType {
	case "postgresql": // in case of postgreSQL as source, there can be multiple schemas present in a database
		source = srcdb.Source{DBType: sourceDBType}
		targetSchemas = utils.GetObjectNameListFromReport(analyzeSchemaInternal(), "SCHEMA")
	case "oracle": // ORACLE PACKAGEs are exported as SCHEMAs
		source = srcdb.Source{DBType: sourceDBType}
		targetSchemas = append(targetSchemas, target.Schema)
		targetSchemas = append(targetSchemas, utils.GetObjectNameListFromReport(analyzeSchemaInternal(), "PACKAGE")...)
	case "mysql":
		source = srcdb.Source{DBType: sourceDBType}
		targetSchemas = append(targetSchemas, target.Schema)

	}
	targetSchemas = utils.ToCaseInsensitiveNames(targetSchemas)

	utils.PrintAndLog("schemas to be present in target database %q: %v\n", target.DBName, targetSchemas)

	for _, targetSchema := range targetSchemas {
		//check if target schema exists or not
		schemaExists := checkIfTargetSchemaExists(conn, targetSchema)
		dropSchemaQuery := fmt.Sprintf("DROP SCHEMA %s CASCADE", targetSchema)

		if schemaExists {
			if startClean {
				promptMsg := fmt.Sprintf("do you really want to drop the '%s' schema", targetSchema)
				if !utils.AskPrompt(promptMsg) {
					continue
				}

				utils.PrintAndLog("dropping schema '%s' in target database", targetSchema)
				_, err := conn.Exec(context.Background(), dropSchemaQuery)
				if err != nil {
					utils.ErrExit("Failed to drop schema %q: %s", targetSchema, err)
				}
			} else {
				utils.PrintAndLog("schema '%s' already present in target database, continuing with it..\n", targetSchema)
			}
		}
	}

	if sourceDBType != POSTGRESQL { // with the new schema list flag, pg_dump takes care of all schema creation DDLs
		schemaExists := checkIfTargetSchemaExists(conn, target.Schema)
		createSchemaQuery := fmt.Sprintf("CREATE SCHEMA %s", target.Schema)
		/* --target-db-schema(or target.Schema) flag valid for Oracle & MySQL
		only create target.Schema, other required schemas are created via .sql files */
		if !schemaExists {
			utils.PrintAndLog("creating schema '%s' in target database...", target.Schema)
			_, err := conn.Exec(context.Background(), createSchemaQuery)
			if err != nil {
				utils.ErrExit("Failed to create %q schema in the target DB: %s", target.Schema, err)
			}
		}

		if target.Schema == YUGABYTEDB_DEFAULT_SCHEMA &&
			!utils.AskPrompt("do you really want to import into 'public' schema") {
			utils.ErrExit("User selected not to import in the `public` schema. Exiting.")
		}
	}
}

func checkIfTargetSchemaExists(conn *pgx.Conn, targetSchema string) bool {
	checkSchemaExistQuery := fmt.Sprintf("SELECT schema_name FROM information_schema.schemata WHERE schema_name = '%s'", targetSchema)

	var fetchedSchema string
	err := conn.QueryRow(context.Background(), checkSchemaExistQuery).Scan(&fetchedSchema)
	log.Infof("check if schema %q exists: fetchedSchema: %q, err: %s", targetSchema, fetchedSchema, err)
	if err != nil && (strings.Contains(err.Error(), "no rows in result set") && fetchedSchema == "") {
		return false
	} else if err != nil {
		utils.ErrExit("Failed to check if schema %q exists: %s", targetSchema, err)
	}

	return fetchedSchema == targetSchema
}

func isAlreadyExists(errString string) bool {
	alreadyExistsErrors := []string{"already exists",
		"multiple primary keys",
		"already a partition"}
	for _, subStr := range alreadyExistsErrors {
		if strings.Contains(errString, subStr) {
			return true
		}
	}
	return false
}<|MERGE_RESOLUTION|>--- conflicted
+++ resolved
@@ -88,63 +88,39 @@
 	objectList = applySchemaObjectFilterFlags(objectList)
 	log.Infof("List of schema objects to import: %v", objectList)
 
-<<<<<<< HEAD
-	var isAlterStatement = func(objType, stmt string) bool {
-=======
 	// Import some statements only after importing everything else
 	isSkipStatement := func(objType, stmt string) bool {
->>>>>>> 7d491e10
 		stmt = strings.ToUpper(strings.TrimSpace(stmt))
-		switch(objType) {
-			case "SEQUENCE": 
-				// ALTER TABLE table_name ALTER COLUMN column_name ... ('sequence_name'); 
-				return strings.HasPrefix(stmt, "ALTER TABLE")
-			case "TABLE":
-				// skips the ALTER TABLE table_name ADD CONSTRAINT constraint_name FOREIGN KEY (column_name) REFERENCES another_table_name(another_column_name);
-				return strings.Contains(stmt, "ALTER TABLE") && strings.Contains(stmt, "FOREIGN KEY")
-			case "UNIQUE INDEX":
-				// skips all the INDEX DDLs, Except CREATE UNIQUE INDEX index_name ON table ... (column_name);
-				return !strings.Contains(stmt, objType)
-			case "INDEX":
-				// skips all the CREATE UNIQUE INDEX index_name ON table ... (column_name);
-				return strings.Contains(stmt, "UNIQUE INDEX")
+		switch objType {
+		case "SEQUENCE":
+			// ALTER TABLE table_name ALTER COLUMN column_name ... ('sequence_name');
+			return strings.HasPrefix(stmt, "ALTER TABLE")
+		case "TABLE":
+			// skips the ALTER TABLE table_name ADD CONSTRAINT constraint_name FOREIGN KEY (column_name) REFERENCES another_table_name(another_column_name);
+			return strings.Contains(stmt, "ALTER TABLE") && strings.Contains(stmt, "FOREIGN KEY")
+		case "UNIQUE INDEX":
+			// skips all the INDEX DDLs, Except CREATE UNIQUE INDEX index_name ON table ... (column_name);
+			return !strings.Contains(stmt, objType)
+		case "INDEX":
+			// skips all the CREATE UNIQUE INDEX index_name ON table ... (column_name);
+			return strings.Contains(stmt, "UNIQUE INDEX")
 		}
 		return false
 	}
-<<<<<<< HEAD
-	// Import ALTER TABLE statements from sequence.sql only after importing everything else
-	skipFn := isAlterStatement
-	importSchemaInternal(exportDir, objectList, skipFn)
-	fmt.Printf("\nImporting statements deferred in previous pass.\n\n")
-	// Import the skipped ALTER TABLE statements from sequence.sql if it exists
-	if slices.Contains(objectList, "SEQUENCE") {
-		importSchemaInternal(exportDir, []string{"SEQUENCE"}, func(objType, stmt string) bool { return !isAlterStatement(objType, stmt) })
-	}
-=======
-
 	skipFn := isSkipStatement
 	importSchemaInternal(exportDir, objectList, skipFn)
-
+	fmt.Printf("\nImporting deferred DDL statements.\n\n")
 	// Import the skipped ALTER TABLE statements from sequence.sql and table.sql if it exists
 	skipFn = func(objType, stmt string) bool {
 		return !isSkipStatement(objType, stmt)
 	}
 	if slices.Contains(objectList, "SEQUENCE") {
-		sequenceFilePath := utils.GetObjectFilePath(filepath.Join(exportDir, "schema"), "SEQUENCE")
-		if utils.FileOrFolderExists(sequenceFilePath) {
-			fmt.Printf("\nImporting ALTER TABLE DDLs from %q\n\n", sequenceFilePath)
-			executeSqlFile(sequenceFilePath, "SEQUENCE", skipFn)
-		}
+		importSchemaInternal(exportDir, []string{"SEQUENCE"}, skipFn)
 	}
 	if slices.Contains(objectList, "TABLE") {
-		tableFilePath := utils.GetObjectFilePath(filepath.Join(exportDir, "schema"), "TABLE")
-		if utils.FileOrFolderExists(tableFilePath) {
-			fmt.Printf("\nImporting FOREIGN KEY DDLs from %q\n\n", tableFilePath)
-			executeSqlFile(tableFilePath, "TABLE", skipFn)
-		}
-	}
-
->>>>>>> 7d491e10
+		importSchemaInternal(exportDir, []string{"TABLE"}, skipFn)
+	}
+
 	log.Info("Schema import is complete.")
 	callhome.PackAndSendPayload(exportDir)
 }
