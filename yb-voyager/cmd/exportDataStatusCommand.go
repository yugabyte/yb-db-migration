/*
Copyright (c) YugabyteDB, Inc.

Licensed under the Apache License, Version 2.0 (the "License");
you may not use this file except in compliance with the License.
You may obtain a copy of the License at

	http://www.apache.org/licenses/LICENSE-2.0

Unless required by applicable law or agreed to in writing, software
distributed under the License is distributed on an "AS IS" BASIS,
WITHOUT WARRANTIES OR CONDITIONS OF ANY KIND, either express or implied.
See the License for the specific language governing permissions and
limitations under the License.
*/
package cmd

import (
	"fmt"
	"path/filepath"
	"sort"
	"strings"

	"github.com/fatih/color"
	"github.com/gosuri/uitable"
	"github.com/spf13/cobra"

	"github.com/yugabyte/yb-voyager/yb-voyager/src/dbzm"
	"github.com/yugabyte/yb-voyager/yb-voyager/src/utils"
	"github.com/yugabyte/yb-voyager/yb-voyager/src/utils/jsonfile"
	"github.com/yugabyte/yb-voyager/yb-voyager/src/utils/sqlname"
)

const exportDataStatusMsg = "Export Data Status for SourceDB\n"

var exportDataStatusCmd = &cobra.Command{
	Use:   "status",
	Short: "Print status of an ongoing/completed data export.",

	Run: func(cmd *cobra.Command, args []string) {
		streamChanges, err := checkStreamingMode()
		if err != nil {
			utils.ErrExit("error while checking streaming mode: %w\n", err)
		}
		if streamChanges {
			utils.ErrExit("\nNote: Run the following command to get the current report of live migration:\n" +
				color.CyanString("yb-voyager get data-migration-report --export-dir %q\n", exportDir))
		}
		useDebezium = dbzm.IsDebeziumForDataExport(exportDir)
		if useDebezium {
			err = runExportDataStatusCmdDbzm(streamChanges)
		} else {
			err = runExportDataStatusCmd()
		}
		if err != nil {
			utils.ErrExit("error: %s\n", err)
		}
	},
}

func init() {
	exportDataCmd.AddCommand(exportDataStatusCmd)
}

type exportTableMigStatusOutputRow struct {
	tableName     string
	status        string
	exportedCount int64
}

var InProgressTableSno int

// Note that the `export data status` is running in a separate process. It won't have access to the in-memory state
// held in the main `export data` process.
func runExportDataStatusCmdDbzm(streamChanges bool) error {
	exportStatusFilePath := filepath.Join(exportDir, "data", "export_status.json")
	status, err := dbzm.ReadExportStatus(exportStatusFilePath)
	if err != nil {
		utils.ErrExit("Failed to read export status file %s: %v", exportStatusFilePath, err)
	}
	InProgressTableSno = status.InProgressTableSno()
	var rows []*exportTableMigStatusOutputRow
	var row *exportTableMigStatusOutputRow

	for _, tableStatus := range status.Tables {
		row = getSnapshotExportStatusRow(&tableStatus)
		rows = append(rows, row)
	}
	displayExportDataStatus(rows)
	return nil
}

func getSnapshotExportStatusRow(tableStatus *dbzm.TableExportStatus) *exportTableMigStatusOutputRow {
	row := &exportTableMigStatusOutputRow{
		tableName:     tableStatus.TableName,
		status:        "DONE",
		exportedCount: tableStatus.ExportedRowCountSnapshot,
	}
	if tableStatus.Sno == InProgressTableSno && dbzm.IsLiveMigrationInSnapshotMode(exportDir) {
		row.status = "EXPORTING"
	}
	return row
}

func runExportDataStatusCmd() error {
	tableMap := make(map[string]string)
	dataDir := filepath.Join(exportDir, "data")
	msr, err := metaDB.GetMigrationStatusRecord()
	if err != nil {
		return fmt.Errorf("error while getting migration status record: %v", err)
	}
	tableList := msr.TableListExportedFromSource
	source = *msr.SourceDBConf
	sqlname.SourceDBType = source.DBType
	var finalFullTableName string
	if source.DBType == "postgresql" {
		tableMap = getMappingForTableNameVsTableFileName(dataDir, true)
	}
	var outputRows []*exportTableMigStatusOutputRow
<<<<<<< HEAD
	var finalFullTableName string
	fmt.Printf("tableMap: %v\n", tableMap)
	for tableName := range tableMap {
		//"_" is treated as a wildcard character in regex query for Glob
		if tableName == "tmp_postdata.sql" || tableName == "tmp_data.sql" {
			continue
		}
		if strings.HasPrefix(tableName, "public.") {
			finalFullTableName = tableName[7:]
		} else {
			finalFullTableName = tableName
=======
	exportSnapshotStatusFilePath := filepath.Join(exportDir, "metainfo", "export_snapshot_status.json")
	exportSnapshotStatusFile = jsonfile.NewJsonFile[ExportSnapshotStatus](exportSnapshotStatusFilePath)
	exportStatusSnapshot, err := exportSnapshotStatusFile.Read()
	if err != nil {
		utils.ErrExit("Failed to read export status file %s: %v", exportSnapshotStatusFilePath, err)
	}
	for _, tableName := range tableList {
		sqlTableName := sqlname.NewSourceNameFromQualifiedName(tableName)
		finalFullTableName = sqlTableName.ObjectName.MinQuoted
		if source.DBType == POSTGRESQL && sqlTableName.SchemaName.MinQuoted != "public" {
			finalFullTableName = sqlTableName.Qualified.MinQuoted
>>>>>>> 6e534371
		}

		if source.DBType == POSTGRESQL {
			//for the cases where partitioned table will not have datafile but we have it in tableList
			//TODO: fix with partition fix later
			_, ok := tableMap[sqlTableName.Qualified.MinQuoted]
			if !ok {
				continue
			}
		}
		tableStatus := exportStatusSnapshot.Tables[sqlTableName.Qualified.MinQuoted]
		row := &exportTableMigStatusOutputRow{
			tableName:     finalFullTableName,
			status:        tableStatus.Status,
			exportedCount: tableStatus.ExportedRowCountSnapshot,
		}
		outputRows = append(outputRows, row)
	}

	displayExportDataStatus(outputRows)
	return nil
}

func displayExportDataStatus(rows []*exportTableMigStatusOutputRow) {
	color.Cyan(exportDataStatusMsg)
	table := uitable.New()
	addHeader(table, "TABLE", "STATUS", "EXPORTED ROWS")

	// First sort by status and then by table-name.
	sort.Slice(rows, func(i, j int) bool {
		ordStates := map[string]int{"EXPORTING": 1, "DONE": 2, "NOT_STARTED": 3, "STREAMING": 4}
		row1 := rows[i]
		row2 := rows[j]
		if row1.status == row2.status {
			return strings.Compare(row1.tableName, row2.tableName) < 0
		} else {
			return ordStates[row1.status] < ordStates[row2.status]
		}
	})
	for _, row := range rows {
		table.AddRow(row.tableName, row.status, row.exportedCount)
	}
	if len(rows) > 0 {
		fmt.Print("\n")
		fmt.Println(table)
		fmt.Print("\n")
	}
}<|MERGE_RESOLUTION|>--- conflicted
+++ resolved
@@ -117,19 +117,6 @@
 		tableMap = getMappingForTableNameVsTableFileName(dataDir, true)
 	}
 	var outputRows []*exportTableMigStatusOutputRow
-<<<<<<< HEAD
-	var finalFullTableName string
-	fmt.Printf("tableMap: %v\n", tableMap)
-	for tableName := range tableMap {
-		//"_" is treated as a wildcard character in regex query for Glob
-		if tableName == "tmp_postdata.sql" || tableName == "tmp_data.sql" {
-			continue
-		}
-		if strings.HasPrefix(tableName, "public.") {
-			finalFullTableName = tableName[7:]
-		} else {
-			finalFullTableName = tableName
-=======
 	exportSnapshotStatusFilePath := filepath.Join(exportDir, "metainfo", "export_snapshot_status.json")
 	exportSnapshotStatusFile = jsonfile.NewJsonFile[ExportSnapshotStatus](exportSnapshotStatusFilePath)
 	exportStatusSnapshot, err := exportSnapshotStatusFile.Read()
@@ -141,7 +128,6 @@
 		finalFullTableName = sqlTableName.ObjectName.MinQuoted
 		if source.DBType == POSTGRESQL && sqlTableName.SchemaName.MinQuoted != "public" {
 			finalFullTableName = sqlTableName.Qualified.MinQuoted
->>>>>>> 6e534371
 		}
 
 		if source.DBType == POSTGRESQL {
