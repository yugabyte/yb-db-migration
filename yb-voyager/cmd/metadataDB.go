/*
Copyright (c) YugabyteDB, Inc.

Licensed under the Apache License, Version 2.0 (the "License");
you may not use this file except in compliance with the License.
You may obtain a copy of the License at

	http://www.apache.org/licenses/LICENSE-2.0

Unless required by applicable law or agreed to in writing, software
distributed under the License is distributed on an "AS IS" BASIS,
WITHOUT WARRANTIES OR CONDITIONS OF ANY KIND, either express or implied.
See the License for the specific language governing permissions and
limitations under the License.
*/
package cmd

import (
	"context"
	"database/sql"
	"encoding/json"
	"fmt"
	"os"
	"path/filepath"
	"strings"
	"time"

	log "github.com/sirupsen/logrus"
	"github.com/yugabyte/yb-voyager/yb-voyager/src/utils"
	"github.com/yugabyte/yb-voyager/yb-voyager/src/tgtdb"
)

var (
	metaDB                                     *MetaDB
	QUEUE_SEGMENT_META_TABLE_NAME              = "queue_segment_meta"
	EXPORTED_EVENTS_STATS_TABLE_NAME           = "exported_events_stats"
	EXPORTED_EVENTS_STATS_PER_TABLE_TABLE_NAME = "exported_events_stats_per_table"
	JSON_OBJECTS_TABLE_NAME                    = "json_objects"
	TARGET_DB_IDENTITY_COLUMNS_KEY             = "target_db_identity_columns_key"
	FF_DB_IDENTITY_COLUMNS_KEY                 = "ff_db_identity_columns_key"
)

const SQLITE_OPTIONS = "?_txlock=exclusive&_timeout=30000"

func getMetaDBPath(exportDir string) string {
	return filepath.Join(exportDir, "metainfo", "meta.db")
}

func createAndInitMetaDBIfRequired(exportDir string) error {
	metaDBPath := getMetaDBPath(exportDir)
	if utils.FileOrFolderExists(metaDBPath) {
		// already created and initied.
		return nil
	}
	err := createMetaDBFile(metaDBPath)
	if err != nil {
		return err
	}
	err = initMetaDB(metaDBPath)
	if err != nil {
		return err
	}
	return nil
}

func createMetaDBFile(path string) error {
	f, err := os.Create(path)
	if err != nil {
		return fmt.Errorf("not able to create meta db file :%w", err)
	}
	err = f.Close()
	if err != nil {
		return fmt.Errorf("error while closing meta db file: %w", err)
	}
	return nil
}

func initMetaDB(path string) error {
	conn, err := sql.Open("sqlite3", fmt.Sprintf("%s%s", path, SQLITE_OPTIONS))
	if err != nil {
		return fmt.Errorf("error while opening meta db :%w", err)
	}
	cmds := []string{

		fmt.Sprintf(`CREATE TABLE %s 
      (segment_no INTEGER PRIMARY KEY, 
       file_path TEXT, size_committed INTEGER, 
       imported_by_target_db_importer INTEGER DEFAULT 0, 
       imported_by_ff_db_importer INTEGER DEFAULT 0, 
       archived INTEGER DEFAULT 0,
	   deleted INTEGER DEFAULT 0,
	   archive_location TEXT);`, QUEUE_SEGMENT_META_TABLE_NAME),
		fmt.Sprintf(`CREATE TABLE %s (
			run_id TEXT, 
			timestamp INTEGER, 
			num_total INTEGER, 
			num_inserts INTEGER, 
			num_updates INTEGER, 
			num_deletes INTEGER, 
			PRIMARY KEY(run_id, timestamp) );`, EXPORTED_EVENTS_STATS_TABLE_NAME),
		fmt.Sprintf(`CREATE TABLE %s (
			schema_name TEXT, 
			table_name TEXT, 
			num_total INTEGER, 
			num_inserts INTEGER, 
			num_updates INTEGER, 
			num_deletes INTEGER, 
			PRIMARY KEY(schema_name, table_name) );`, EXPORTED_EVENTS_STATS_PER_TABLE_TABLE_NAME),
		fmt.Sprintf(`CREATE TABLE %s (
			key TEXT PRIMARY KEY,
			json_text TEXT);`, JSON_OBJECTS_TABLE_NAME),
	}
	for _, cmd := range cmds {
		_, err = conn.Exec(cmd)
		if err != nil {
			return fmt.Errorf("error while initializating meta db with query-%s :%w", cmd, err)
		}
		log.Infof("Executed query on meta db - %s", cmd)
	}
	return nil
}

func truncateTablesInMetaDb(exportDir string, tableNames []string) error {
	conn, err := sql.Open("sqlite3", fmt.Sprintf("%s%s", getMetaDBPath(exportDir), SQLITE_OPTIONS))
	defer func() {
		err := conn.Close()
		if err != nil {
			log.Errorf("failed to close connection to meta db: %v", err)
		}
	}()
	if err != nil {
		return fmt.Errorf("error while opening meta db :%w", err)
	}
	for _, tableName := range tableNames {
		query := fmt.Sprintf(`DELETE FROM %s;`, tableName)
		_, err = conn.Exec(query)
		if err != nil {
			return fmt.Errorf("error while running query on meta db -%s :%w", query, err)
		}
		log.Infof("Executed query on meta db - %s", query)
	}
	return nil
}

// =====================================================================================================================

type MetaDB struct {
	db *sql.DB
}

func NewMetaDB(exportDir string) (*MetaDB, error) {
	db, err := sql.Open("sqlite3", fmt.Sprintf("%s%s", getMetaDBPath(exportDir), SQLITE_OPTIONS))
	if err != nil {
		return nil, fmt.Errorf("error while opening meta db :%w", err)
	}
	return &MetaDB{db: db}, nil
}

func (m *MetaDB) MarkEventQueueSegmentAsProcessed(segmentNum int64) error {
	query := fmt.Sprintf(`UPDATE %s SET imported_by_%s = 1 WHERE segment_no = %d;`, QUEUE_SEGMENT_META_TABLE_NAME, importerRole, segmentNum)

	result, err := m.db.Exec(query)
	if err != nil {
		return fmt.Errorf("error while running query on meta db -%s :%w", query, err)
	}

	rowsAffected, err := result.RowsAffected()
	if err != nil {
		return fmt.Errorf("error while getting rows updated -%s :%w", query, err)
	}

	if rowsAffected != 1 {
		return fmt.Errorf("expected 1 row to be updated, got %d", rowsAffected)
	}

	log.Infof("Executed query on meta db - %s", query)
	return nil
}

func (m *MetaDB) GetLastValidOffsetInSegmentFile(segmentNum int64) (int64, error) {
	query := fmt.Sprintf(`SELECT size_committed FROM %s WHERE segment_no = %d;`, QUEUE_SEGMENT_META_TABLE_NAME, segmentNum)
	row := m.db.QueryRow(query)
	var sizeCommitted int64
	err := row.Scan(&sizeCommitted)
	if err != nil {
		return -1, fmt.Errorf("error while running query on meta db - %s :%w", query, err)
	}
	return sizeCommitted, nil
}

func (m *MetaDB) GetTotalExportedEvents(runId string) (int64, int64, error) {
	var totalCount int64
	var totalCountRun int64

	query := fmt.Sprintf(`SELECT sum(num_total) from %s`, EXPORTED_EVENTS_STATS_TABLE_NAME)
	err := m.db.QueryRow(query).Scan(&totalCount)
	if err != nil {
		if !strings.Contains(err.Error(), "converting NULL to int64 is unsupported") {
			return 0, 0, fmt.Errorf("error while running query on meta db -%s :%w", query, err)
		}
	}

	query = fmt.Sprintf(`SELECT sum(num_total) from %s WHERE run_id = '%s'`, EXPORTED_EVENTS_STATS_TABLE_NAME, runId)
	err = m.db.QueryRow(query).Scan(&totalCountRun)
	if err != nil {
		if !strings.Contains(err.Error(), "converting NULL to int64 is unsupported") {
			return 0, 0, fmt.Errorf("error while running query on meta db -%s :%w", query, err)
		}
	}

	return totalCount, totalCountRun, nil
}

func (m *MetaDB) GetExportedEventsRateInLastNMinutes(runId string, n int) (int64, error) {
	var totalCount int64
	now := time.Now()
	startTimeStamp := now.Add(-time.Minute * time.Duration(n))
	query := fmt.Sprintf(`select sum(num_total) from %s WHERE run_id='%s' AND timestamp >= %d`,
		EXPORTED_EVENTS_STATS_TABLE_NAME, runId, startTimeStamp.Unix())
	err := m.db.QueryRow(query).Scan(&totalCount)
	if err != nil {
		if !strings.Contains(err.Error(), "converting NULL to int64 is unsupported") {
			return 0, fmt.Errorf("error while running query on meta db -%s :%w", query, err)
		}
	}
	return totalCount / int64(n*60), nil
}

func (m *MetaDB) InsertJsonObject(tx *sql.Tx, key string, obj any) error {
	jsonText, err := json.Marshal(obj)
	if err != nil {
		return fmt.Errorf("error while marshalling json: %w", err)
	}
	log.Infof("Inserting json object for key: %s", key)
	query := fmt.Sprintf(`INSERT INTO %s (key, json_text) VALUES (?, ?)`, JSON_OBJECTS_TABLE_NAME)
	if tx == nil {
		_, err = m.db.Exec(query, key, jsonText)
	} else {
		_, err = tx.Exec(query, key, jsonText)
	}
	if err != nil {
		return fmt.Errorf("error while running query on meta db - %s :%w", query, err)
	}
	return nil
}

func (m *MetaDB) GetJsonObject(tx *sql.Tx, key string, obj any) (bool, error) {
	query := fmt.Sprintf(`SELECT json_text FROM %s WHERE key = ?`, JSON_OBJECTS_TABLE_NAME)
	var row *sql.Row
	if tx == nil {
		row = m.db.QueryRow(query, key)
	} else {
		row = tx.QueryRow(query, key)
	}
	var jsonText string
	err := row.Scan(&jsonText)
	if err != nil {
		if err == sql.ErrNoRows {
			log.Infof("No json object found for key: %s", key)
			return false, nil
		}
		return false, fmt.Errorf("error while running query on meta db - %s :%w", query, err)
	}
	err = json.Unmarshal([]byte(jsonText), obj)
	if err != nil {
		log.Infof("Found json object for key: %s, but failed to unmarshal it: %v", key, err)
		return true, fmt.Errorf("error while unmarshalling json: %w", err)
	}
	log.Infof("Found json object for key: %s", key)
	return true, nil
}

func UpdateJsonObjectInMetaDB[T any](m *MetaDB, key string, updateFn func(obj *T)) error {
	// Get a connection to the meta db.
	conn, err := m.db.Conn(context.Background())
	if err != nil {
		return fmt.Errorf("error while getting connection to meta db: %w", err)
	}
	defer func() {
		err := conn.Close()
		if err != nil {
			log.Errorf("failed to close connection to meta db: %v", err)
		}
	}()
	// Start a transaction.
	tx, err := conn.BeginTx(context.Background(), &sql.TxOptions{Isolation: sql.LevelSerializable})
	if err != nil {
		return fmt.Errorf("error while starting transaction on meta db: %w", err)
	}
	defer func() {
		err := tx.Rollback()
		if err != nil {
			log.Errorf("failed to rollback transaction on meta db: %v", err)
		}
	}()
	// Get the json object.
	obj := new(T)
	found, err := m.GetJsonObject(tx, key, obj)
	if err != nil {
		return fmt.Errorf("error while getting json object from meta db: %w", err)
	}
	// Update the json object.
	updateFn(obj)
	// Update the json object in the meta db.
	newJsonText, err := json.Marshal(obj)
	if err != nil {
		return fmt.Errorf("error while marshalling json: %w", err)
	}
	if !found {
		err = m.InsertJsonObject(tx, key, obj)
		if err != nil {
			return fmt.Errorf("error while inserting json object into meta db: %w", err)
		}
	} else {
		query := fmt.Sprintf(`UPDATE %s SET json_text = ? WHERE key = ?`, JSON_OBJECTS_TABLE_NAME)
		_, err = tx.Exec(query, string(newJsonText), key)
		if err != nil {
			return fmt.Errorf("error while running query on meta db - %s :%w", query, err)
		}
	}
	err = tx.Commit()
	if err != nil {
		return fmt.Errorf("error while commiting transaction on meta db: %w", err)
	}
	return nil
}

func (m *MetaDB) GetSegmentNumToResume() (int64, error) {
	query := fmt.Sprintf(`SELECT MIN(segment_no) FROM %s WHERE imported_by_%s = 0;`, QUEUE_SEGMENT_META_TABLE_NAME, importerRole)
	row := m.db.QueryRow(query)
	var segmentNum int64
	err := row.Scan(&segmentNum)
	if err != nil {
		return -1, fmt.Errorf("run query on meta db - %s : %w", query, err)
	}
	return segmentNum, nil
}

func (m *MetaDB) GetExportedEventsStatsForTable(schemaName string, tableName string) (*tgtdb.EventCounter, error) {
	var totalCount int64
	var inserts int64
	var updates int64
	var deletes int64
	// Using SUM + LOWER case comparison here to deal with case sensitivity across stats published by source (ORACLE) and target (YB) (in ff workflow)
	query := fmt.Sprintf(`select SUM(num_total), SUM(num_inserts), SUM(num_updates), SUM(num_deletes) from %s WHERE LOWER(schema_name)=LOWER('%s') AND LOWER(table_name)=LOWER('%s')`,
		EXPORTED_EVENTS_STATS_PER_TABLE_TABLE_NAME, schemaName, tableName)

	err := m.db.QueryRow(query).Scan(&totalCount, &inserts, &updates, &deletes)
	if err != nil {
<<<<<<< HEAD
		return -1, -1, -1, -1, fmt.Errorf("run query on meta db -%s :%w", query, err)
	}
	return totalCount, inserts, updates, deletes, nil
}

func (m *MetaDB) GetSegmentsToBeArchived(importCount int) ([]Segment, error) {
	// sample query: SELECT segment_no, file_path FROM queue_segment_meta WHERE imported_by_target_db_importer + imported_by_ff_db_importer = 2 AND archived = 0 ORDER BY segment_no;
	predicate := fmt.Sprintf(`imported_by_target_db_importer + imported_by_ff_db_importer = %d AND archived = 0`, importCount)
	segmentsToBeArchived, err := m.querySegments(predicate)
	if err != nil {
		return nil, fmt.Errorf("fetch segments to be archived: %v", err)
	}
	return segmentsToBeArchived, nil
}

func (m *MetaDB) GetSegmentsToBeDeleted() ([]Segment, error) {
	// sample query: SELECT segment_no, file_path FROM queue_segment_meta WHERE archived = 1 AND deleted = 0 ORDER BY segment_no;
	predicate := "archived = 1 AND deleted = 0"
	segmentsToBeDeleted, err := m.querySegments(predicate)
	if err != nil {
		return nil, fmt.Errorf("fetch segments to be deleted: %v", err)
	}
	return segmentsToBeDeleted, nil
}

func (m *MetaDB) querySegments(predicate string) ([]Segment, error) {
	var segments []Segment
	query := fmt.Sprintf(`SELECT segment_no, file_path FROM %s WHERE %s ORDER BY segment_no;`, QUEUE_SEGMENT_META_TABLE_NAME, predicate)
	rows, err := m.db.Query(query)
	if err != nil {
		return nil, fmt.Errorf("run query on meta db -%s :%v", query, err)
	}
	defer func() {
		err := rows.Close()
		if err != nil {
			log.Errorf("failed to close rows while fetching segments from query %s : %v", query, err)
		}
	}()
	for rows.Next() {
		var segmentNo int64
		var filePath string
		err := rows.Scan(&segmentNo, &filePath)
		if err != nil {
			return nil, fmt.Errorf("scan rows while fetching segments from query %s : %v", query, err)
		}
		segment := Segment{
			Num:      int(segmentNo),
			FilePath: filePath,
		}
		segments = append(segments, segment)
	}
	return segments, nil
}

func (m *MetaDB) updateSegment(segmentNum int, setterExprs string) error {
	query := fmt.Sprintf(`UPDATE %s SET %s WHERE segment_no = ?;`, QUEUE_SEGMENT_META_TABLE_NAME, setterExprs)
	result, err := m.db.Exec(query, segmentNum)
	if err != nil {
		return fmt.Errorf("run query on meta db -%s :%v", query, err)
	}

	err = checkRowsAffected(result, 1)
	if err != nil {
		return fmt.Errorf("run query on meta db -%s :%v", query, err)
	}

	log.Infof("Executed query on meta db - %s", query)
	return nil
}

func (m *MetaDB) MarkSegmentDeleted(segmentNum int) error {
	// sample query: UPDATE queue_segment_meta SET deleted = 1 WHERE segment_no = 1;
	queryParams := "deleted = 1"
	err := m.updateSegment(segmentNum, queryParams)
	if err != nil {
		return fmt.Errorf("mark segment deleted in metaDB for segment %d: %v", segmentNum, err)
	}
	return nil
}

func (m *MetaDB) UpdateSegmentArchiveLocation(segmentNum int, archiveLocation string) error {
	// sample query: UPDATE queue_segment_meta SET archived = 1, archive_location = "/tmp/1" WHERE segment_no = 1;
	queryParams := fmt.Sprintf(`archived = 1, archive_location = '%s'`, archiveLocation)
	err := m.updateSegment(segmentNum, queryParams)
	if err != nil {
		return fmt.Errorf("mark segment archived in metaDB for segment %d: %v", segmentNum, err)
	}
	return nil
}

func checkRowsAffected(result sql.Result, expectedRows int) error {
	rowsAffected, err := result.RowsAffected()
	if err != nil {
		return fmt.Errorf("get rows updated: %v", err)
	}
	if rowsAffected != int64(expectedRows) {
		return fmt.Errorf("expected %d rows to be updated, got %d", expectedRows, rowsAffected)
	}
	return nil
=======
		return  &tgtdb.EventCounter{
			TotalEvents: 0, 
			NumInserts: 0, 
			NumUpdates: 0, 
			NumDeletes: 0,
		}, fmt.Errorf("error while running query on meta db -%s :%w", query, err)
	}
	return &tgtdb.EventCounter{
		TotalEvents: totalCount, 
		NumInserts: inserts, 
		NumUpdates: updates, 
		NumDeletes: deletes,
	}, nil
>>>>>>> 6f8a9767
}<|MERGE_RESOLUTION|>--- conflicted
+++ resolved
@@ -347,107 +347,6 @@
 
 	err := m.db.QueryRow(query).Scan(&totalCount, &inserts, &updates, &deletes)
 	if err != nil {
-<<<<<<< HEAD
-		return -1, -1, -1, -1, fmt.Errorf("run query on meta db -%s :%w", query, err)
-	}
-	return totalCount, inserts, updates, deletes, nil
-}
-
-func (m *MetaDB) GetSegmentsToBeArchived(importCount int) ([]Segment, error) {
-	// sample query: SELECT segment_no, file_path FROM queue_segment_meta WHERE imported_by_target_db_importer + imported_by_ff_db_importer = 2 AND archived = 0 ORDER BY segment_no;
-	predicate := fmt.Sprintf(`imported_by_target_db_importer + imported_by_ff_db_importer = %d AND archived = 0`, importCount)
-	segmentsToBeArchived, err := m.querySegments(predicate)
-	if err != nil {
-		return nil, fmt.Errorf("fetch segments to be archived: %v", err)
-	}
-	return segmentsToBeArchived, nil
-}
-
-func (m *MetaDB) GetSegmentsToBeDeleted() ([]Segment, error) {
-	// sample query: SELECT segment_no, file_path FROM queue_segment_meta WHERE archived = 1 AND deleted = 0 ORDER BY segment_no;
-	predicate := "archived = 1 AND deleted = 0"
-	segmentsToBeDeleted, err := m.querySegments(predicate)
-	if err != nil {
-		return nil, fmt.Errorf("fetch segments to be deleted: %v", err)
-	}
-	return segmentsToBeDeleted, nil
-}
-
-func (m *MetaDB) querySegments(predicate string) ([]Segment, error) {
-	var segments []Segment
-	query := fmt.Sprintf(`SELECT segment_no, file_path FROM %s WHERE %s ORDER BY segment_no;`, QUEUE_SEGMENT_META_TABLE_NAME, predicate)
-	rows, err := m.db.Query(query)
-	if err != nil {
-		return nil, fmt.Errorf("run query on meta db -%s :%v", query, err)
-	}
-	defer func() {
-		err := rows.Close()
-		if err != nil {
-			log.Errorf("failed to close rows while fetching segments from query %s : %v", query, err)
-		}
-	}()
-	for rows.Next() {
-		var segmentNo int64
-		var filePath string
-		err := rows.Scan(&segmentNo, &filePath)
-		if err != nil {
-			return nil, fmt.Errorf("scan rows while fetching segments from query %s : %v", query, err)
-		}
-		segment := Segment{
-			Num:      int(segmentNo),
-			FilePath: filePath,
-		}
-		segments = append(segments, segment)
-	}
-	return segments, nil
-}
-
-func (m *MetaDB) updateSegment(segmentNum int, setterExprs string) error {
-	query := fmt.Sprintf(`UPDATE %s SET %s WHERE segment_no = ?;`, QUEUE_SEGMENT_META_TABLE_NAME, setterExprs)
-	result, err := m.db.Exec(query, segmentNum)
-	if err != nil {
-		return fmt.Errorf("run query on meta db -%s :%v", query, err)
-	}
-
-	err = checkRowsAffected(result, 1)
-	if err != nil {
-		return fmt.Errorf("run query on meta db -%s :%v", query, err)
-	}
-
-	log.Infof("Executed query on meta db - %s", query)
-	return nil
-}
-
-func (m *MetaDB) MarkSegmentDeleted(segmentNum int) error {
-	// sample query: UPDATE queue_segment_meta SET deleted = 1 WHERE segment_no = 1;
-	queryParams := "deleted = 1"
-	err := m.updateSegment(segmentNum, queryParams)
-	if err != nil {
-		return fmt.Errorf("mark segment deleted in metaDB for segment %d: %v", segmentNum, err)
-	}
-	return nil
-}
-
-func (m *MetaDB) UpdateSegmentArchiveLocation(segmentNum int, archiveLocation string) error {
-	// sample query: UPDATE queue_segment_meta SET archived = 1, archive_location = "/tmp/1" WHERE segment_no = 1;
-	queryParams := fmt.Sprintf(`archived = 1, archive_location = '%s'`, archiveLocation)
-	err := m.updateSegment(segmentNum, queryParams)
-	if err != nil {
-		return fmt.Errorf("mark segment archived in metaDB for segment %d: %v", segmentNum, err)
-	}
-	return nil
-}
-
-func checkRowsAffected(result sql.Result, expectedRows int) error {
-	rowsAffected, err := result.RowsAffected()
-	if err != nil {
-		return fmt.Errorf("get rows updated: %v", err)
-	}
-	if rowsAffected != int64(expectedRows) {
-		return fmt.Errorf("expected %d rows to be updated, got %d", expectedRows, rowsAffected)
-	}
-	return nil
-=======
 		return  &tgtdb.EventCounter{
 			TotalEvents: 0, 
 			NumInserts: 0, 
@@ -461,5 +360,100 @@
 		NumUpdates: updates, 
 		NumDeletes: deletes,
 	}, nil
->>>>>>> 6f8a9767
+}
+
+func (m *MetaDB) GetSegmentsToBeArchived(importCount int) ([]Segment, error) {
+	// sample query: SELECT segment_no, file_path FROM queue_segment_meta WHERE imported_by_target_db_importer + imported_by_ff_db_importer = 2 AND archived = 0 ORDER BY segment_no;
+	predicate := fmt.Sprintf(`imported_by_target_db_importer + imported_by_ff_db_importer = %d AND archived = 0`, importCount)
+	segmentsToBeArchived, err := m.querySegments(predicate)
+	if err != nil {
+		return nil, fmt.Errorf("fetch segments to be archived: %v", err)
+	}
+	return segmentsToBeArchived, nil
+}
+
+func (m *MetaDB) GetSegmentsToBeDeleted() ([]Segment, error) {
+	// sample query: SELECT segment_no, file_path FROM queue_segment_meta WHERE archived = 1 AND deleted = 0 ORDER BY segment_no;
+	predicate := "archived = 1 AND deleted = 0"
+	segmentsToBeDeleted, err := m.querySegments(predicate)
+	if err != nil {
+		return nil, fmt.Errorf("fetch segments to be deleted: %v", err)
+	}
+	return segmentsToBeDeleted, nil
+}
+
+func (m *MetaDB) querySegments(predicate string) ([]Segment, error) {
+	var segments []Segment
+	query := fmt.Sprintf(`SELECT segment_no, file_path FROM %s WHERE %s ORDER BY segment_no;`, QUEUE_SEGMENT_META_TABLE_NAME, predicate)
+	rows, err := m.db.Query(query)
+	if err != nil {
+		return nil, fmt.Errorf("run query on meta db -%s :%v", query, err)
+	}
+	defer func() {
+		err := rows.Close()
+		if err != nil {
+			log.Errorf("failed to close rows while fetching segments from query %s : %v", query, err)
+		}
+	}()
+	for rows.Next() {
+		var segmentNo int64
+		var filePath string
+		err := rows.Scan(&segmentNo, &filePath)
+		if err != nil {
+			return nil, fmt.Errorf("scan rows while fetching segments from query %s : %v", query, err)
+		}
+		segment := Segment{
+			Num:      int(segmentNo),
+			FilePath: filePath,
+		}
+		segments = append(segments, segment)
+	}
+	return segments, nil
+}
+
+func (m *MetaDB) updateSegment(segmentNum int, setterExprs string) error {
+	query := fmt.Sprintf(`UPDATE %s SET %s WHERE segment_no = ?;`, QUEUE_SEGMENT_META_TABLE_NAME, setterExprs)
+	result, err := m.db.Exec(query, segmentNum)
+	if err != nil {
+		return fmt.Errorf("run query on meta db -%s :%v", query, err)
+	}
+
+	err = checkRowsAffected(result, 1)
+	if err != nil {
+		return fmt.Errorf("run query on meta db -%s :%v", query, err)
+	}
+
+	log.Infof("Executed query on meta db - %s", query)
+	return nil
+}
+
+func (m *MetaDB) MarkSegmentDeleted(segmentNum int) error {
+	// sample query: UPDATE queue_segment_meta SET deleted = 1 WHERE segment_no = 1;
+	queryParams := "deleted = 1"
+	err := m.updateSegment(segmentNum, queryParams)
+	if err != nil {
+		return fmt.Errorf("mark segment deleted in metaDB for segment %d: %v", segmentNum, err)
+	}
+	return nil
+}
+
+func (m *MetaDB) UpdateSegmentArchiveLocation(segmentNum int, archiveLocation string) error {
+	// sample query: UPDATE queue_segment_meta SET archived = 1, archive_location = "/tmp/1" WHERE segment_no = 1;
+	queryParams := fmt.Sprintf(`archived = 1, archive_location = '%s'`, archiveLocation)
+	err := m.updateSegment(segmentNum, queryParams)
+	if err != nil {
+		return fmt.Errorf("mark segment archived in metaDB for segment %d: %v", segmentNum, err)
+	}
+	return nil
+}
+
+func checkRowsAffected(result sql.Result, expectedRows int) error {
+	rowsAffected, err := result.RowsAffected()
+	if err != nil {
+		return fmt.Errorf("get rows updated: %v", err)
+	}
+	if rowsAffected != int64(expectedRows) {
+		return fmt.Errorf("expected %d rows to be updated, got %d", expectedRows, rowsAffected)
+	}
+	return nil
 }