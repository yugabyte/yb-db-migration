--- conflicted
+++ resolved
@@ -229,7 +229,6 @@
 	return totalCount / int64(n*60), nil
 }
 
-<<<<<<< HEAD
 func (m *MetaDB) InsertJsonObject(tx *sql.Tx, key string, obj any) error {
 	jsonText, err := json.Marshal(obj)
 	if err != nil {
@@ -323,7 +322,7 @@
 		return fmt.Errorf("error while commiting transaction on meta db: %w", err)
 	}
 	return nil
-=======
+
 func (m *MetaDB) GetSegmentNumToResume() (int64, error) {
 	query := fmt.Sprintf(`SELECT MIN(segment_no) FROM %s WHERE imported_in_%sdb = 0;`, QUEUE_SEGMENT_META_TABLE_NAME, importDestinationType)
 	row := m.db.QueryRow(query)
@@ -348,5 +347,4 @@
 		return -1, -1, -1, -1, fmt.Errorf("error while running query on meta db -%s :%w", query, err)
 	}
 	return totalCount, inserts, updates, deletes, nil
->>>>>>> 2d4522ae
 }