--- conflicted
+++ resolved
@@ -373,7 +373,6 @@
 	}, nil
 }
 
-<<<<<<< HEAD
 func (m *MetaDB) GetSegmentsToBeArchived(importCount int) ([]Segment, error) {
 	// sample query: SELECT segment_no, file_path FROM queue_segment_meta WHERE imported_by_target_db_importer + imported_by_ff_db_importer = 2 AND archived = 0 ORDER BY segment_no;
 	predicate := fmt.Sprintf(`imported_by_target_db_importer + imported_by_ff_db_importer = %d AND archived = 0`, importCount)
@@ -466,13 +465,15 @@
 	}
 	if rowsAffected != int64(expectedRows) {
 		return fmt.Errorf("expected %d rows to be updated, got %d", expectedRows, rowsAffected)
-=======
+	}
+	return nil
+}
+
 func (m *MetaDB) ResetQueueSegmentMeta(importerRole string) error {
 	query := fmt.Sprintf(`UPDATE %s SET imported_by_%s = 0;`, QUEUE_SEGMENT_META_TABLE_NAME, importerRole)
 	_, err := m.db.Exec(query)
 	if err != nil {
 		return fmt.Errorf("error while running query on meta db -%s :%w", query, err)
->>>>>>> 3f3825ec
-	}
-	return nil
-}+	}
+	return nil
+}
