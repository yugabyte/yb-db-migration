/*
Copyright (c) YugabyteDB, Inc.

Licensed under the Apache License, Version 2.0 (the "License");
you may not use this file except in compliance with the License.
You may obtain a copy of the License at

	http://www.apache.org/licenses/LICENSE-2.0

Unless required by applicable law or agreed to in writing, software
distributed under the License is distributed on an "AS IS" BASIS,
WITHOUT WARRANTIES OR CONDITIONS OF ANY KIND, either express or implied.
See the License for the specific language governing permissions and
limitations under the License.
*/
package cmd

import (
	"database/sql"
	"errors"
	"fmt"
	"os"
	"os/exec"
	"path/filepath"
	"regexp"
	"sort"
	"strconv"
	"strings"
	"syscall"
	"time"
	"unicode"

	"github.com/fatih/color"
	_ "github.com/godror/godror"
	"github.com/google/uuid"
	"github.com/gosuri/uitable"
	_ "github.com/mattn/go-sqlite3"
	"github.com/samber/lo"
	log "github.com/sirupsen/logrus"
	"github.com/spf13/cobra"
	"golang.org/x/term"

	"github.com/yugabyte/yb-voyager/yb-voyager/src/datafile"
	"github.com/yugabyte/yb-voyager/yb-voyager/src/dbzm"
	"github.com/yugabyte/yb-voyager/yb-voyager/src/metadb"
	"github.com/yugabyte/yb-voyager/yb-voyager/src/srcdb"
	"github.com/yugabyte/yb-voyager/yb-voyager/src/utils"
	"github.com/yugabyte/yb-voyager/yb-voyager/src/utils/sqlname"
)

var (
	metaDB *metadb.MetaDB
)

func updateFilePaths(source *srcdb.Source, exportDir string, tablesProgressMetadata map[string]*utils.TableProgressMetadata) {
	var requiredMap map[string]string

	// TODO: handle the case if table name has double quotes/case sensitive

	sortedKeys := utils.GetSortedKeys(tablesProgressMetadata)
	if source.DBType == "postgresql" {
		requiredMap = getMappingForTableNameVsTableFileName(filepath.Join(exportDir, "data"))
		for _, key := range sortedKeys {
			tableName := tablesProgressMetadata[key].TableName
			fullTableName := tableName.Qualified.MinQuoted

			if _, ok := requiredMap[fullTableName]; ok { // checking if toc/dump has data file for table
				tablesProgressMetadata[key].InProgressFilePath = filepath.Join(exportDir, "data", requiredMap[fullTableName])
				if tablesProgressMetadata[key].TableName.SchemaName.Unquoted == "public" {
					tablesProgressMetadata[key].FinalFilePath = filepath.Join(exportDir, "data", tableName.ObjectName.MinQuoted+"_data.sql")
				} else {
					tablesProgressMetadata[key].FinalFilePath = filepath.Join(exportDir, "data", fullTableName+"_data.sql")
				}
			} else {
				log.Infof("deleting an entry %q from tablesProgressMetadata: ", key)
				delete(tablesProgressMetadata, key)
			}
		}
	} else if source.DBType == "oracle" || source.DBType == "mysql" {
		for _, key := range sortedKeys {
			targetTableName := tablesProgressMetadata[key].TableName.ObjectName.Unquoted
			// required if PREFIX_PARTITION is set in ora2pg.conf file
			if tablesProgressMetadata[key].IsPartition {
				targetTableName = tablesProgressMetadata[key].ParentTable + "_" + targetTableName
			}
			tablesProgressMetadata[key].InProgressFilePath = filepath.Join(exportDir, "data", "tmp_"+targetTableName+"_data.sql")
			tablesProgressMetadata[key].FinalFilePath = filepath.Join(exportDir, "data", targetTableName+"_data.sql")
		}
	}

	logMsg := "After updating data file paths, TablesProgressMetadata:"
	for _, key := range sortedKeys {
		logMsg += fmt.Sprintf("%+v\n", tablesProgressMetadata[key])
	}
	log.Infof(logMsg)
}

func getMappingForTableNameVsTableFileName(dataDirPath string) map[string]string {
	tocTextFilePath := filepath.Join(dataDirPath, "toc.txt")
	// waitingFlag := 0
	for !utils.FileOrFolderExists(tocTextFilePath) {
		// waitingFlag = 1
		time.Sleep(time.Second * 1)
	}

	pgRestorePath, err := srcdb.GetAbsPathOfPGCommand("pg_restore")
	if err != nil {
		utils.ErrExit("could not get absolute path of pg_restore command: %v", pgRestorePath)
	}
	pgRestoreCmd := exec.Command(pgRestorePath, "-l", dataDirPath)
	stdOut, err := pgRestoreCmd.Output()
	log.Infof("cmd: %s", pgRestoreCmd.String())
	log.Infof("output: %s", string(stdOut))
	if err != nil {
		utils.ErrExit("ERROR: couldn't parse the TOC file to collect the tablenames for data files: %v", err)
	}

	tableNameVsFileNameMap := make(map[string]string)
	var sequencesPostData strings.Builder

	lines := strings.Split(string(stdOut), "\n")
	for _, line := range lines {
		// example of line: 3725; 0 16594 TABLE DATA public categories ds2
		parts := strings.Split(line, " ")

		if len(parts) < 8 { // those lines don't contain table/sequences related info
			continue
		} else if parts[3] == "TABLE" && parts[4] == "DATA" {
			fileName := strings.Trim(parts[0], ";") + ".dat"
			schemaName := parts[5]
			tableName := parts[6]
			if nameContainsCapitalLetter(tableName) || sqlname.IsReservedKeywordPG(tableName) {
				// Surround the table name with double quotes.
				tableName = fmt.Sprintf("\"%s\"", tableName)
			}
			fullTableName := fmt.Sprintf("%s.%s", schemaName, tableName)
			tableNameVsFileNameMap[fullTableName] = fileName
		}
	}

	tocTextFileDataBytes, err := os.ReadFile(tocTextFilePath)
	if err != nil {
		utils.ErrExit("Failed to read file %q: %v", tocTextFilePath, err)
	}

	tocTextFileData := strings.Split(string(tocTextFileDataBytes), "\n")
	numLines := len(tocTextFileData)
	setvalRegex := regexp.MustCompile("(?i)SELECT.*setval")

	for i := 0; i < numLines; i++ {
		if setvalRegex.MatchString(tocTextFileData[i]) {
			sequencesPostData.WriteString(tocTextFileData[i])
			sequencesPostData.WriteString("\n")
		}
	}

	//extracted SQL for setval() and put it into a postexport.sql file
	os.WriteFile(filepath.Join(dataDirPath, "postdata.sql"), []byte(sequencesPostData.String()), 0644)
	return tableNameVsFileNameMap
}

func UpdateTableApproxRowCount(source *srcdb.Source, exportDir string, tablesProgressMetadata map[string]*utils.TableProgressMetadata) {
	utils.PrintAndLog("calculating approx num of rows to export for each table...")
	sortedKeys := utils.GetSortedKeys(tablesProgressMetadata)
	for _, key := range sortedKeys {
		approxRowCount := source.DB().GetTableApproxRowCount(tablesProgressMetadata[key].TableName)
		tablesProgressMetadata[key].CountTotalRows = approxRowCount
	}

	log.Tracef("After updating total approx row count, TablesProgressMetadata: %+v", tablesProgressMetadata)
}

func GetTableRowCount(filePath string) map[string]int64 {
	tableRowCountMap := make(map[string]int64)

	fileBytes, err := os.ReadFile(filePath)
	if err != nil {
		utils.ErrExit("read file %q: %s", filePath, err)
	}

	lines := strings.Split(strings.Trim(string(fileBytes), "\n"), "\n")

	for _, line := range lines {
		tableName := strings.Split(line, ",")[0]
		rowCount := strings.Split(line, ",")[1]
		rowCountInt64, _ := strconv.ParseInt(rowCount, 10, 64)

		tableRowCountMap[tableName] = rowCountInt64
	}

	log.Infof("tableRowCountMap: %v", tableRowCountMap)
	return tableRowCountMap
}

func getExportedRowCountSnapshot(exportDir string) map[string]int64 {
	tableRowCount := map[string]int64{}
	for _, fileEntry := range datafile.OpenDescriptor(exportDir).DataFileList {
		tableRowCount[fileEntry.TableName] += fileEntry.RowCount
	}
	return tableRowCount
}

func displayExportedRowCountSnapshotAndChanges() {
	fmt.Printf("snapshot and changes export report\n")
	uitable := uitable.New()

	exportStatus, err := dbzm.ReadExportStatus(filepath.Join(exportDir, "data", "export_status.json"))
	if err != nil {
		utils.ErrExit("failed to read export status during data export snapshot-and-changes report display: %v", err)
	}
	sourceSchemaCount := len(strings.Split(source.Schema, "|"))
	for i, tableStatus := range exportStatus.Tables {
		if i == 0 {
			addHeader(uitable, "TABLE", "SNAPSHOT ROW COUNT", "TOTAL CHANGES EVENTS",
				"INSERTS", "UPDATES", "DELETES",
				"FINAL ROW COUNT(SNAPSHOT + CHANGES)")
		}
		schemaName := tableStatus.SchemaName
		if sourceSchemaCount <= 1 {
			schemaName = ""
		}

		eventCounter, err := metaDB.GetExportedEventsStatsForTable(schemaName, tableStatus.TableName)
		fullyQualifiedTableName := tableStatus.TableName
		if schemaName != "" {
			fullyQualifiedTableName = fmt.Sprintf("%s.%s", schemaName, fullyQualifiedTableName)
		}
		if errors.Is(err, sql.ErrNoRows) {
			log.Infof("no changes events found for table %s.%s", schemaName, tableStatus.TableName)

			uitable.AddRow(fullyQualifiedTableName, tableStatus.ExportedRowCountSnapshot, 0, 0, 0, 0, tableStatus.ExportedRowCountSnapshot)

		} else if err != nil {
			utils.ErrExit("could not fetch stats for table %s from meta DB: %w", fullyQualifiedTableName, err)
		} else {
			uitable.AddRow(fullyQualifiedTableName, tableStatus.ExportedRowCountSnapshot, eventCounter.TotalEvents,
				eventCounter.NumInserts, eventCounter.NumUpdates, eventCounter.NumDeletes, tableStatus.ExportedRowCountSnapshot+eventCounter.NumInserts-eventCounter.NumDeletes)
		}
	}
	fmt.Print("\n")
	fmt.Println(uitable)
	fmt.Print("\n")
}

func displayExportedRowCountSnapshot() {
	fmt.Printf("snapshot export report\n")
	uitable := uitable.New()

	if !useDebezium {
		exportedRowCount := getExportedRowCountSnapshot(exportDir)
		if source.Schema != "" {
			addHeader(uitable, "SCHEMA", "TABLE", "ROW COUNT")
		} else {
			addHeader(uitable, "DATABASE", "TABLE", "ROW COUNT")
		}
		keys := lo.Keys(exportedRowCount)
		sort.Strings(keys)
		for _, key := range keys {
			if source.Schema != "" {
				tableParts := strings.Split(key, ".")
				table := tableParts[0]
				schema, _ := getDefaultSourceSchemaName() // err can be ignored as these table names will be qualified for non-public schema
				if len(tableParts) > 1 {
					schema = tableParts[0]
					table = tableParts[1]
				}
				uitable.AddRow(schema, table, exportedRowCount[key])
			} else {
				uitable.AddRow(source.DBName, key, exportedRowCount[key])
			}
		}
		fmt.Print("\n")
		fmt.Println(uitable)
		fmt.Print("\n")
		return
	}

	exportStatus, err := dbzm.ReadExportStatus(filepath.Join(exportDir, "data", "export_status.json"))
	if err != nil {
		utils.ErrExit("failed to read export status during data export snapshot-and-changes report display: %v", err)
	}
	for i, tableStatus := range exportStatus.Tables {
		if i == 0 {
			if tableStatus.SchemaName != "" {
				addHeader(uitable, "SCHEMA", "TABLE", "ROW COUNT")
			} else {
				addHeader(uitable, "DATABASE", "TABLE", "ROW COUNT")
			}
		}
		if tableStatus.SchemaName != "" {
			uitable.AddRow(tableStatus.SchemaName, tableStatus.TableName, tableStatus.ExportedRowCountSnapshot)
		} else {
			uitable.AddRow(tableStatus.DatabaseName, tableStatus.TableName, tableStatus.ExportedRowCountSnapshot)
		}
	}
	fmt.Print("\n")
	fmt.Println(uitable)
	fmt.Print("\n")
}

func displayImportedRowCountSnapshotAndChanges(state *ImportDataState, tasks []*ImportFileTask) {
	fmt.Printf("snapshot and changes import report\n")
	tableList := importFileTasksToTableNames(tasks)
	err := retrieveMigrationUUID()
	if err != nil {
		utils.ErrExit("could not retrieve migration UUID: %w", err)
	}
	uitable := uitable.New()

	snapshotRowCount := make(map[string]int64)

	if importerRole == FB_DB_IMPORTER_ROLE {
		exportStatus, err := dbzm.ReadExportStatus(filepath.Join(exportDir, "data", "export_status.json"))
		if err != nil {
			utils.ErrExit("failed to read export status during data export snapshot-and-changes report display: %v", err)
		}
		for _, tableStatus := range exportStatus.Tables {
			snapshotRowCount[tableStatus.TableName] = tableStatus.ExportedRowCountSnapshot
		}
	} else {
		for _, tableName := range tableList {
			var tableRowCount int64
			tableRowCount, err = state.GetImportedSnapshotRowCountForTable(tableName)
			if err != nil {
				utils.ErrExit("could not fetch snapshot row count for table %q: %w", tableName, err)
			}
			snapshotRowCount[tableName] = tableRowCount
		}
	}

	for i, tableName := range tableList {
		if i == 0 {
			addHeader(uitable, "TABLE", "SNAPSHOT ROW COUNT", "TOTAL CHANGES EVENTS",
				"INSERTS", "UPDATES", "DELETES",
				"FINAL ROW COUNT(SNAPSHOT + CHANGES)")
		}
		eventCounter, err := state.GetImportedEventsStatsForTable(tableName, migrationUUID)
		if err != nil {
			utils.ErrExit("could not fetch table stats from target db: %v", err)
		}
		if importerRole == FB_DB_IMPORTER_ROLE {
			schemaNameForQuery := ""
			tableNameForQuery := tableName
			tableParts := strings.Split(tableName, ".")
			if len(tableParts) == 2 {
				schemaNameForQuery = tableParts[0]
				tableNameForQuery = tableParts[1]
			}
			exportedEventCounter, err := metaDB.GetExportedEventsStatsForTableAndExporterRole(SOURCE_DB_EXPORTER_ROLE, schemaNameForQuery, tableNameForQuery)
			if err != nil {
				utils.ErrExit("could not fetch table stats from meta db: %v", err)
			}
			eventCounter.Merge(exportedEventCounter)
		}
		fullyQualifiedTablename := tableName
		if len(strings.Split(fullyQualifiedTablename, ".")) < 2 {
			fullyQualifiedTablename = fmt.Sprintf("%s.%s", getTargetSchemaName(fullyQualifiedTablename), fullyQualifiedTablename)
		}
		uitable.AddRow(fullyQualifiedTablename, snapshotRowCount[tableName], eventCounter.TotalEvents,
			eventCounter.NumInserts, eventCounter.NumUpdates, eventCounter.NumDeletes,
			snapshotRowCount[tableName]+eventCounter.NumInserts-eventCounter.NumDeletes)
	}

	fmt.Printf("\n")
	fmt.Println(uitable)
	fmt.Printf("\n")
}

func displayImportedRowCountSnapshot(state *ImportDataState, tasks []*ImportFileTask) {
	fmt.Printf("import report\n")
	tableList := importFileTasksToTableNames(tasks)
	err := retrieveMigrationUUID()
	if err != nil {
		utils.ErrExit("could not retrieve migration UUID: %w", err)
	}
	uitable := uitable.New()

	snapshotRowCount := make(map[string]int64)
	for _, tableName := range tableList {
		tableRowCount, err := state.GetImportedSnapshotRowCountForTable(tableName)
		if err != nil {
			utils.ErrExit("could not fetch snapshot row count for table %q: %w", tableName, err)
		}
		snapshotRowCount[tableName] = tableRowCount
	}

	for i, tableName := range tableList {
		if i == 0 {
			addHeader(uitable, "SCHEMA", "TABLE", "IMPORTED ROW COUNT")
		}
		table := tableName
		if len(strings.Split(tableName, ".")) == 2 {
			table = strings.Split(tableName, ".")[1]
		}
		uitable.AddRow(getTargetSchemaName(tableName), table, snapshotRowCount[tableName])
	}
	fmt.Printf("\n")
	fmt.Println(uitable)
	fmt.Printf("\n")
}

// setup a project having subdirs for various database objects IF NOT EXISTS
func CreateMigrationProjectIfNotExists(dbType string, exportDir string) {
	// TODO: add a check/prompt if any directories apart from required ones are present in export-dir
	var projectSubdirs = []string{
		"schema", "data", "reports",
		"metainfo", "metainfo/data", "metainfo/conf", "metainfo/ssl",
		"temp", "temp/ora2pg_temp_dir",
	}

	log.Info("Creating a project directory if not exists...")
	//Assuming export directory as a project directory
	projectDirPath := exportDir

	for _, subdir := range projectSubdirs {
		err := exec.Command("mkdir", "-p", filepath.Join(projectDirPath, subdir)).Run()
		if err != nil {
			utils.ErrExit("couldn't create sub-directories under %q: %v", projectDirPath, err)
		}
	}

	// creating subdirs under schema dir
	for _, schemaObjectType := range source.ExportObjectTypeList {
		if schemaObjectType == "INDEX" { //no separate dir for indexes
			continue
		}
		databaseObjectDirName := strings.ToLower(schemaObjectType) + "s"

		err := exec.Command("mkdir", "-p", filepath.Join(projectDirPath, "schema", databaseObjectDirName)).Run()
		if err != nil {
			utils.ErrExit("couldn't create sub-directories under %q: %v", filepath.Join(projectDirPath, "schema"), err)
		}
	}

	initMetaDB()
}

func initMetaDB() {
	err := metadb.CreateAndInitMetaDBIfRequired(exportDir)
	if err != nil {
		utils.ErrExit("could not create and init meta db: %w", err)
	}
	metaDB, err = metadb.NewMetaDB(exportDir)
	if err != nil {
		utils.ErrExit("failed to initialize meta db: %s", err)
	}
	err = metaDB.InitMigrationStatusRecord()
	if err != nil {
		utils.ErrExit("could not init migration status record: %w", err)
	}
}

// sets the global variable migrationUUID after retrieving it from MigrationStatusRecord
func retrieveMigrationUUID() error {
	if migrationUUID != uuid.Nil {
		return nil
	}
	msr, err := metaDB.GetMigrationStatusRecord()
	if err != nil {
		return fmt.Errorf("retrieving migration status record: %w", err)
	}
	if msr == nil {
		return fmt.Errorf("migration status record not found")
	}

	migrationUUID = uuid.MustParse(msr.MigrationUUID)
	utils.PrintAndLog("migrationID: %s", migrationUUID)
	return nil
}

func nameContainsCapitalLetter(name string) bool {
	for _, c := range name {
		if unicode.IsUpper(c) {
			return true
		}
	}
	return false
}

func getCutoverStatus() string {
	msr, err := metaDB.GetMigrationStatusRecord()
	if err != nil {
		utils.ErrExit("get migration status record: %v", err)
	}

	a := msr.CutoverRequested
	b := msr.CutoverProcessedBySourceExporter
	c := msr.CutoverProcessedByTargetImporter
	d := msr.FallForwardSyncStarted
	ffDBExists := msr.FallForwardEnabled
	if !a {
		return NOT_INITIATED
	} else if !ffDBExists && a && b && c {
		return COMPLETED
	} else if a && b && c && d {
		return COMPLETED
	}
	return INITIATED

}

func checkWithStreamingMode() (bool, error) {
	var err error
	migrationStatus, err := metaDB.GetMigrationStatusRecord()
	if err != nil {
		return false, fmt.Errorf("error while fetching migration status record: %w", err)
	}
	streamChanges := changeStreamingIsEnabled(migrationStatus.ExportType) && dbzm.IsMigrationInStreamingMode(exportDir)
	return streamChanges, nil
}

func getFallForwardStatus() string {
	msr, err := metaDB.GetMigrationStatusRecord()
	if err != nil {
		utils.ErrExit("get migration status record: %v", err)
	}
	a := msr.FallForwardSwitchRequested
	b := msr.FallForwardSwitchProcessedByTargetExporter
	c := msr.FallForwardSwitchProcessedByFFImporter

	if !a {
		return NOT_INITIATED
	} else if a && b && c {
		return COMPLETED
	}
	return INITIATED
}

func getFallBackStatus() string {
	msr, err := metaDB.GetMigrationStatusRecord()
	if err != nil {
		utils.ErrExit("get migration status record: %v", err)
	}
	a := msr.FallBackSwitchRequested
	b := msr.FallBackSwitchProcessedByTargetExporter
	c := msr.FallBackSwitchProcessedByFBImporter

	if !a {
		return NOT_INITIATED
	} else if a && b && c {
		return COMPLETED
	}
	return INITIATED
}

func getPassword(cmd *cobra.Command, cliArgName, envVarName string) (string, error) {
	if cmd.Flags().Changed(cliArgName) {
		return cmd.Flag(cliArgName).Value.String(), nil
	}
	if os.Getenv(envVarName) != "" {
		return os.Getenv(envVarName), nil
	}
	fmt.Printf("Password to connect to %s (In addition, you can also set the password using the environment variable `%s`): ", strings.TrimSuffix(cliArgName, "-password"), envVarName)
	bytePassword, err := term.ReadPassword(int(syscall.Stdin))
	if err != nil {
		utils.ErrExit("read password: %v", err)
		return "", err
	}
	fmt.Print("\n")
	return string(bytePassword), nil
}

func addHeader(table *uitable.Table, cols ...string) {
	headerfmt := color.New(color.FgGreen, color.Underline).SprintFunc()
	columns := lo.Map(cols, func(col string, _ int) interface{} {
		return headerfmt(col)
	})
	table.AddRow(columns...)
}

func GetSourceDBTypeFromMSR() string {
	msr, err := metaDB.GetMigrationStatusRecord()
	if err != nil {
		utils.ErrExit("get migration status record: %v", err)
	}
	if msr == nil {
		utils.ErrExit("migration status record not found")
	}
	return msr.SourceDBConf.DBType
}

<<<<<<< HEAD
func validateMetaDBCreated() {
	if !metaDBIsCreated(exportDir) {
		utils.ErrExit("ERROR: no metadb found in export-dir")
=======
func hideImportFlagsInFallForwardOrBackCmds(cmd *cobra.Command) {
	var flags = []string{"target-db-type", "import-type", "target-endpoints", "use-public-ip", "continue-on-error", "table-list",
	"table-list-file-path", "exclude-table-list","exclude-table-list-file-path", "enable-upsert"}
	for _, flagName := range flags {
		flag := cmd.Flags().Lookup(flagName)
		if flag != nil {
			flag.Hidden = true
		}
	}
}

func hideExportFlagsInFallForwardOrBackCmds(cmd *cobra.Command) {
	var flags = []string{"source-db-type", "export-type", "parallel-jobs", "start-clean"}
	for _, flagName := range flags {
		flag := cmd.Flags().Lookup(flagName)
		if flag != nil {
			flag.Hidden = true
		}
>>>>>>> 565ba4b8
	}
}<|MERGE_RESOLUTION|>--- conflicted
+++ resolved
@@ -579,11 +579,13 @@
 	return msr.SourceDBConf.DBType
 }
 
-<<<<<<< HEAD
+
 func validateMetaDBCreated() {
 	if !metaDBIsCreated(exportDir) {
 		utils.ErrExit("ERROR: no metadb found in export-dir")
-=======
+	}
+}
+
 func hideImportFlagsInFallForwardOrBackCmds(cmd *cobra.Command) {
 	var flags = []string{"target-db-type", "import-type", "target-endpoints", "use-public-ip", "continue-on-error", "table-list",
 	"table-list-file-path", "exclude-table-list","exclude-table-list-file-path", "enable-upsert"}
@@ -602,6 +604,5 @@
 		if flag != nil {
 			flag.Hidden = true
 		}
->>>>>>> 565ba4b8
 	}
 }