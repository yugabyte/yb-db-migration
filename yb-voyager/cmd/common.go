--- conflicted
+++ resolved
@@ -390,17 +390,8 @@
 		if i == 0 {
 			addHeader(uitable, "SCHEMA", "TABLE", "IMPORTED ROW COUNT")
 		}
-<<<<<<< HEAD
-		sname, tname := tableName.ForCatalogQuery()
-		// table := tableName
-		// if len(strings.Split(tableName, ".")) == 2 {
-		// 	table = strings.Split(tableName, ".")[1]
-		// }
-		uitable.AddRow(sname, tname, snapshotRowCount[tableName.ForKey()])
-=======
 		s, t := tableName.ForCatalogQuery()
 		uitable.AddRow(s, t, snapshotRowCount[tableName.ForKey()])
->>>>>>> 531b335e
 	}
 	if len(tableList) > 0 {
 		fmt.Printf("\n")
