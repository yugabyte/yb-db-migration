--- conflicted
+++ resolved
@@ -262,27 +262,21 @@
 				// 	schema = tableParts[0]
 				// 	table = tableParts[1]
 				// }
+
 				table, err := namereg.NameReg.LookupTableName(key)
 				if err != nil {
 					utils.ErrExit("lookup table %s in name registry : %v", key, err)
 				}
-<<<<<<< HEAD
+				displayTableName := table.CurrentName.Unqualified.MinQuoted
+				if source.DBType == POSTGRESQL && leafPartitions[key] != nil {
+					partitions := strings.Join(leafPartitions[key], ", ")
+					displayTableName = fmt.Sprintf("%s (%s)", table.CurrentName.Unqualified.MinQuoted, partitions)
+				}
 				schema := table.SourceName.SchemaName 
-				uitable.AddRow(schema, table.CurrentName.Unqualified.MinQuoted, exportedRowCount[key])
+				uitable.AddRow(schema, displayTableName, exportedRowCount[key])
 			// } else {
 				// uitable.AddRow(source.DBName, key, exportedRowCount[key])
 			// }
-=======
-				displayTableName := table
-				if source.DBType == POSTGRESQL && leafPartitions[key] != nil {
-					partitions := strings.Join(leafPartitions[key], ", ")
-					displayTableName = fmt.Sprintf("%s (%s)", table, partitions)
-				}
-				uitable.AddRow(schema, displayTableName, exportedRowCount[key])
-			} else {
-				uitable.AddRow(source.DBName, key, exportedRowCount[key])
-			}
->>>>>>> 2dffbb75
 		}
 		if len(keys) > 0 {
 			fmt.Print("\n")
@@ -907,10 +901,11 @@
 	return snapshotRowsMap, nil
 }
 
-func storeTableListInMSR(tableList []*sqlname.SourceName) error {
-	minQuotedTableList := lo.Uniq(lo.Map(tableList, func(table *sqlname.SourceName, _ int) string {
+func storeTableListInMSR(tableList []sqlname.NameTuple) error {
+	minQuotedTableList := lo.Uniq(lo.Map(tableList, func(table sqlname.NameTuple, _ int) string {
 		// Store list of tables in MSR with root table in case of partitions
-		renamedTable, isRenamed := renameTableIfRequired(table.Qualified.MinQuoted)
+		//TODO: FIX WITH NAMETUPLE
+		renamedTable, isRenamed := renameTableIfRequired(table.CurrentName.Qualified.MinQuoted)
 		if isRenamed {
 			if len(strings.Split(renamedTable, ".")) == 1 {
 				renamedTable = fmt.Sprintf("public.%s", renamedTable)
