--- conflicted
+++ resolved
@@ -45,12 +45,8 @@
 
 	PersistentPreRun: func(cmd *cobra.Command, args []string) {
 		if exportDir != "" && utils.FileOrFolderExists(exportDir) {
-<<<<<<< HEAD
 			// TODO: avoid lock only for fall-forward setup
-			if cmd.Use != "version" && cmd.Use != "status" && !(cmd.Use == "data" && cmd.Parent().Use == "import") {
-=======
-			if cmd.Use != "version" && cmd.Use != "status" && cmd.Use != "initiate" {
->>>>>>> 53ec1ba0
+			if cmd.Use != "version" && cmd.Use != "status" && cmd.Use != "initiate" && !(cmd.Use == "data" && cmd.Parent().Use == "import"){
 				lockExportDir(cmd)
 			}
 			cmdName := cmd.Use
@@ -69,11 +65,7 @@
 	},
 
 	PersistentPostRun: func(cmd *cobra.Command, args []string) {
-<<<<<<< HEAD
-		if exportDir != "" && utils.FileOrFolderExists(exportDir) && cmd.Use != "version" && cmd.Use != "status" && !(cmd.Use == "data" && cmd.Parent().Use == "import") {
-=======
-		if exportDir != "" && utils.FileOrFolderExists(exportDir) && cmd.Use != "version" && cmd.Use != "status" && cmd.Use != "initiate" {
->>>>>>> 53ec1ba0
+		if exportDir != "" && utils.FileOrFolderExists(exportDir) && cmd.Use != "version" && cmd.Use != "status" && cmd.Use != "initiate" && !(cmd.Use == "data" && cmd.Parent().Use == "import"){
 			unlockExportDir()
 		}
 	},
