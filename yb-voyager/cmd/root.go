--- conflicted
+++ resolved
@@ -108,7 +108,7 @@
 	"yb-voyager export data status",
 	"yb-voyager cutover",
 	"yb-voyager cutover status",
-<<<<<<< HEAD
+	"yb-voyager get data-migration-report",
 	"yb-voyager initiate",
 	"yb-voyager end",
 	"yb-voyager archive",
@@ -127,9 +127,6 @@
 	"yb-voyager cutover",
 	"yb-voyager archive",
 	"yb-voyager end",
-=======
-	"yb-voyager get data-migration-report",
->>>>>>> e748f070
 }
 
 func shouldLock(cmd *cobra.Command) bool {
