--- conflicted
+++ resolved
@@ -45,7 +45,7 @@
 	PersistentPreRun: func(cmd *cobra.Command, args []string) {
 
 		if exportDir != "" && utils.FileOrFolderExists(exportDir) {
-			if cmd.Use != "version" && cmd.Use != "status" {
+			if cmd.Use != "version" && cmd.Use != "status" && cmd.Use != "status" {
 				lockExportDir()
 			}
 			InitLogging(exportDir, cmd.Use == "status")
@@ -61,7 +61,7 @@
 
 	PersistentPostRun: func(cmd *cobra.Command, args []string) {
 		if exportDir != "" && utils.FileOrFolderExists(exportDir) {
-			if cmd.Use != "version" && cmd.Use != "status" {
+			if cmd.Use != "version" && cmd.Use != "status" && cmd.Use != "status" {
 				unlockExportDir()
 			}
 		}
@@ -139,11 +139,7 @@
 func lockExportDir() {
 	lockfileName, err := filepath.Abs(filepath.Join(exportDir, ".lockfile.lck"))
 	if err != nil {
-<<<<<<< HEAD
 		fmt.Printf("Failed to get the lockfile path: %v", err)
-=======
-		fmt.Printf("Failed to get the lock file path: %v", err)
->>>>>>> b22a5167
 		os.Exit(1)
 	}
 
